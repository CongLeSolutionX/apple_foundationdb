/*
 * Knobs.cpp
 *
 * This source file is part of the FoundationDB open source project
 *
 * Copyright 2013-2018 Apple Inc. and the FoundationDB project authors
 *
 * Licensed under the Apache License, Version 2.0 (the "License");
 * you may not use this file except in compliance with the License.
 * You may obtain a copy of the License at
 *
 *     http://www.apache.org/licenses/LICENSE-2.0
 *
 * Unless required by applicable law or agreed to in writing, software
 * distributed under the License is distributed on an "AS IS" BASIS,
 * WITHOUT WARRANTIES OR CONDITIONS OF ANY KIND, either express or implied.
 * See the License for the specific language governing permissions and
 * limitations under the License.
 */

#include "fdbserver/Knobs.h"
#include "fdbrpc/Locality.h"
#include <cmath>

ServerKnobs const* SERVER_KNOBS = new ServerKnobs();

#define init( knob, value ) initKnob( knob, value, #knob )

ServerKnobs::ServerKnobs() {
	initialize();
}

void ServerKnobs::initialize(bool randomize, ClientKnobs* clientKnobs, bool isSimulated) {
	// clang-format off
	// Versions
	init( VERSIONS_PER_SECOND,                                   1e6 );
	init( MAX_VERSIONS_IN_FLIGHT,                100 * VERSIONS_PER_SECOND );
	init( MAX_VERSIONS_IN_FLIGHT_FORCED,         6e5 * VERSIONS_PER_SECOND ); //one week of versions
	init( MAX_READ_TRANSACTION_LIFE_VERSIONS,      5 * VERSIONS_PER_SECOND ); if (randomize && BUGGIFY) MAX_READ_TRANSACTION_LIFE_VERSIONS = VERSIONS_PER_SECOND; else if (randomize && BUGGIFY) MAX_READ_TRANSACTION_LIFE_VERSIONS = std::max<int>(1, 0.1 * VERSIONS_PER_SECOND); else if( randomize && BUGGIFY ) MAX_READ_TRANSACTION_LIFE_VERSIONS = 10 * VERSIONS_PER_SECOND;
	init( MAX_WRITE_TRANSACTION_LIFE_VERSIONS,     5 * VERSIONS_PER_SECOND ); if (randomize && BUGGIFY) MAX_WRITE_TRANSACTION_LIFE_VERSIONS=std::max<int>(1, 1 * VERSIONS_PER_SECOND);
	init( MAX_COMMIT_BATCH_INTERVAL,                             2.0 ); if( randomize && BUGGIFY ) MAX_COMMIT_BATCH_INTERVAL = 0.5; // Each master proxy generates a CommitTransactionBatchRequest at least this often, so that versions always advance smoothly
	MAX_COMMIT_BATCH_INTERVAL = std::min(MAX_COMMIT_BATCH_INTERVAL, MAX_READ_TRANSACTION_LIFE_VERSIONS/double(2*VERSIONS_PER_SECOND)); // Ensure that the proxy commits 2 times every MAX_READ_TRANSACTION_LIFE_VERSIONS, otherwise the master will not give out versions fast enough

	// TLogs
	init( TLOG_TIMEOUT,                                          0.4 ); //cannot buggify because of availability
	init( RECOVERY_TLOG_SMART_QUORUM_DELAY,                     0.25 ); if( randomize && BUGGIFY ) RECOVERY_TLOG_SMART_QUORUM_DELAY = 0.0; // smaller might be better for bug amplification
	init( TLOG_STORAGE_MIN_UPDATE_INTERVAL,                      0.5 );
	init( BUGGIFY_TLOG_STORAGE_MIN_UPDATE_INTERVAL,               30 );
	init( UNFLUSHED_DATA_RATIO,                                 0.05 ); if( randomize && BUGGIFY ) UNFLUSHED_DATA_RATIO = 0.0;
	init( DESIRED_TOTAL_BYTES,                                150000 ); if( randomize && BUGGIFY ) DESIRED_TOTAL_BYTES = 10000;
	init( DESIRED_UPDATE_BYTES,                2*DESIRED_TOTAL_BYTES );
	init( UPDATE_DELAY,                                        0.001 );
	init( MAXIMUM_PEEK_BYTES,                                   10e6 );
	init( APPLY_MUTATION_BYTES,                                  1e6 );
	init( RECOVERY_DATA_BYTE_LIMIT,                           100000 );
	init( BUGGIFY_RECOVERY_DATA_LIMIT,                          1000 );
	init( LONG_TLOG_COMMIT_TIME,                                0.25 ); //cannot buggify because of recovery time
	init( LARGE_TLOG_COMMIT_BYTES,                             4<<20 );
	init( BUGGIFY_RECOVER_MEMORY_LIMIT,                          1e6 );
	init( BUGGIFY_WORKER_REMOVED_MAX_LAG,                         30 );
	init( UPDATE_STORAGE_BYTE_LIMIT,                             1e6 );
	init( TLOG_PEEK_DELAY,                                   0.00005 );
	init( LEGACY_TLOG_UPGRADE_ENTRIES_PER_VERSION,               100 );
	init( VERSION_MESSAGES_OVERHEAD_FACTOR_1024THS,             1072 ); // Based on a naive interpretation of the gcc version of std::deque, we would expect this to be 16 bytes overhead per 512 bytes data. In practice, it seems to be 24 bytes overhead per 512.
	init( VERSION_MESSAGES_ENTRY_BYTES_WITH_OVERHEAD, std::ceil(16.0 * VERSION_MESSAGES_OVERHEAD_FACTOR_1024THS / 1024) );
	init( LOG_SYSTEM_PUSHED_DATA_BLOCK_SIZE,                     1e5 );
	init( MAX_MESSAGE_SIZE,            std::max<int>(LOG_SYSTEM_PUSHED_DATA_BLOCK_SIZE, 1e5 + 2e4 + 1) + 8 ); // VALUE_SIZE_LIMIT + SYSTEM_KEY_SIZE_LIMIT + 9 bytes (4 bytes for length, 4 bytes for sequence number, and 1 byte for mutation type)
	init( TLOG_MESSAGE_BLOCK_BYTES,                             10e6 );
	init( TLOG_MESSAGE_BLOCK_OVERHEAD_FACTOR,      double(TLOG_MESSAGE_BLOCK_BYTES) / (TLOG_MESSAGE_BLOCK_BYTES - MAX_MESSAGE_SIZE) ); //1.0121466709838096006362758832473
	init( PEEK_TRACKER_EXPIRATION_TIME,                          600 ); if( randomize && BUGGIFY ) PEEK_TRACKER_EXPIRATION_TIME = deterministicRandom()->coinflip() ? 0.1 : 60;
	init( PARALLEL_GET_MORE_REQUESTS,                             32 ); if( randomize && BUGGIFY ) PARALLEL_GET_MORE_REQUESTS = 2;
	init( MULTI_CURSOR_PRE_FETCH_LIMIT,                           10 );
	init( MAX_QUEUE_COMMIT_BYTES,                               15e6 ); if( randomize && BUGGIFY ) MAX_QUEUE_COMMIT_BYTES = 5000;
	init( DESIRED_OUTSTANDING_MESSAGES,                         5000 ); if( randomize && BUGGIFY ) DESIRED_OUTSTANDING_MESSAGES = deterministicRandom()->randomInt(0,100);
	init( DESIRED_GET_MORE_DELAY,                              0.005 );
	init( CONCURRENT_LOG_ROUTER_READS,                             5 ); if( randomize && BUGGIFY ) CONCURRENT_LOG_ROUTER_READS = 1;
	init( LOG_ROUTER_PEEK_FROM_SATELLITES_PREFERRED,               1 ); if( randomize && BUGGIFY ) LOG_ROUTER_PEEK_FROM_SATELLITES_PREFERRED = 0;
	init( DISK_QUEUE_ADAPTER_MIN_SWITCH_TIME,                    1.0 );
	init( DISK_QUEUE_ADAPTER_MAX_SWITCH_TIME,                    5.0 );
	init( TLOG_SPILL_REFERENCE_MAX_PEEK_MEMORY_BYTES,            2e9 ); if ( randomize && BUGGIFY ) TLOG_SPILL_REFERENCE_MAX_PEEK_MEMORY_BYTES = 2e6;
	init( TLOG_SPILL_REFERENCE_MAX_BATCHES_PER_PEEK,           100 ); if ( randomize && BUGGIFY ) TLOG_SPILL_REFERENCE_MAX_BATCHES_PER_PEEK = 1;
	init( TLOG_SPILL_REFERENCE_MAX_BYTES_PER_BATCH,           16<<10 ); if ( randomize && BUGGIFY ) TLOG_SPILL_REFERENCE_MAX_BYTES_PER_BATCH = 500;
	init( DISK_QUEUE_FILE_EXTENSION_BYTES,                    10<<20 ); // BUGGIFYd per file within the DiskQueue
	init( DISK_QUEUE_FILE_SHRINK_BYTES,                      100<<20 ); // BUGGIFYd per file within the DiskQueue
	init( DISK_QUEUE_MAX_TRUNCATE_BYTES,                       2<<30 ); if ( randomize && BUGGIFY ) DISK_QUEUE_MAX_TRUNCATE_BYTES = 0;
	init( TLOG_DEGRADED_DURATION,                                5.0 );
	init( MAX_CACHE_VERSIONS,                                   10e6 );
	init( TLOG_IGNORE_POP_AUTO_ENABLE_DELAY,                   300.0 );
	init( TXS_POPPED_MAX_DELAY,                                  1.0 ); if ( randomize && BUGGIFY ) TXS_POPPED_MAX_DELAY = deterministicRandom()->random01();
	init( TLOG_MAX_CREATE_DURATION,                             10.0 );
	init( PEEK_LOGGING_AMOUNT,                                     5 );
	init( PEEK_LOGGING_DELAY,                                    5.0 );
	init( PEEK_RESET_INTERVAL,                                 300.0 ); if ( randomize && BUGGIFY ) PEEK_RESET_INTERVAL = 20.0;
	init( PEEK_MAX_LATENCY,                                      0.5 ); if ( randomize && BUGGIFY ) PEEK_MAX_LATENCY = 0.0;
	init( PEEK_COUNT_SMALL_MESSAGES,                           false ); if ( randomize && BUGGIFY ) PEEK_COUNT_SMALL_MESSAGES = true;
	init( PEEK_STATS_INTERVAL,                                  10.0 ); 
	init( PEEK_STATS_SLOW_AMOUNT,                                  0 );
	init( PEEK_STATS_SLOW_RATIO,                                 0.5 );

	// disk snapshot max timeout, to be put in TLog, storage and coordinator nodes
	init( SNAP_CREATE_MAX_TIMEOUT,                             300.0 );

	// Data distribution queue
	init( HEALTH_POLL_TIME,                                      1.0 );
	init( BEST_TEAM_STUCK_DELAY,                                 1.0 );
	init( BG_REBALANCE_POLLING_INTERVAL,                        10.0 );
	init( BG_REBALANCE_SWITCH_CHECK_INTERVAL,                    5.0 ); if (randomize && BUGGIFY) BG_REBALANCE_SWITCH_CHECK_INTERVAL = 1.0;
	init( DD_QUEUE_LOGGING_INTERVAL,                             5.0 );
	init( RELOCATION_PARALLELISM_PER_SOURCE_SERVER,                2 ); if( randomize && BUGGIFY ) RELOCATION_PARALLELISM_PER_SOURCE_SERVER = 1;
	init( DD_QUEUE_MAX_KEY_SERVERS,                              100 ); if( randomize && BUGGIFY ) DD_QUEUE_MAX_KEY_SERVERS = 1;
	init( DD_REBALANCE_PARALLELISM,                               50 );
	init( DD_REBALANCE_RESET_AMOUNT,                              30 );
	init( BG_DD_MAX_WAIT,                                      120.0 );
	init( BG_DD_MIN_WAIT,                                        0.1 );
	init( BG_DD_INCREASE_RATE,                                  1.10 );
	init( BG_DD_DECREASE_RATE,                                  1.02 );
	init( BG_DD_SATURATION_DELAY,                                1.0 );
	init( INFLIGHT_PENALTY_HEALTHY,                              1.0 );
	init( INFLIGHT_PENALTY_UNHEALTHY,                          500.0 );
	init( INFLIGHT_PENALTY_ONE_LEFT,                          1000.0 );
	init( USE_OLD_NEEDED_SERVERS,                              false );

	init( PRIORITY_RECOVER_MOVE,                                 110 );
	init( PRIORITY_REBALANCE_UNDERUTILIZED_TEAM,                 120 );
	init( PRIORITY_REBALANCE_OVERUTILIZED_TEAM,                  121 );
	init( PRIORITY_TEAM_HEALTHY,                                 140 );
	init( PRIORITY_TEAM_CONTAINS_UNDESIRED_SERVER,               150 );
	init( PRIORITY_TEAM_REDUNDANT,                               200 );
	init( PRIORITY_MERGE_SHARD,                                  340 );
	init( PRIORITY_POPULATE_REGION,                              600 );
	init( PRIORITY_TEAM_UNHEALTHY,                               700 );
	init( PRIORITY_TEAM_2_LEFT,                                  709 );
	init( PRIORITY_TEAM_1_LEFT,                                  800 );
	init( PRIORITY_TEAM_FAILED,                                  805 );
	init( PRIORITY_TEAM_0_LEFT,                                  809 );
	init( PRIORITY_SPLIT_SHARD,                                  950 ); if( randomize && BUGGIFY ) PRIORITY_SPLIT_SHARD = 350;

	// Data distribution
	init( RETRY_RELOCATESHARD_DELAY,                             0.1 );
	init( DATA_DISTRIBUTION_FAILURE_REACTION_TIME,              60.0 ); if( randomize && BUGGIFY ) DATA_DISTRIBUTION_FAILURE_REACTION_TIME = 1.0;
	bool buggifySmallShards = randomize && BUGGIFY;
	init( MIN_SHARD_BYTES,                                    200000 ); if( buggifySmallShards ) MIN_SHARD_BYTES = 40000; //FIXME: data distribution tracker (specifically StorageMetrics) relies on this number being larger than the maximum size of a key value pair
	init( SHARD_BYTES_RATIO,                                       4 );
	init( SHARD_BYTES_PER_SQRT_BYTES,                             45 ); if( buggifySmallShards ) SHARD_BYTES_PER_SQRT_BYTES = 0;//Approximately 10000 bytes per shard
	init( MAX_SHARD_BYTES,                                 500000000 );
	init( KEY_SERVER_SHARD_BYTES,                          500000000 );
	init( SHARD_MAX_READ_DENSITY_RATIO,                           2.0);
	/*
		The bytesRead/byteSize radio. Will be declared as read hot when larger than this. 2.0 was chosen to avoid reporting table scan as read hot.
	*/
	init ( SHARD_READ_HOT_BANDWITH_MIN_PER_KSECONDS,      166667 * 1000);
	/*
		The read bandwidth of a given shard needs to be larger than this value in order to be evaluated if it's read hot. The roughly 167KB per second is calculated as following:
			- Heuristic data suggests that each storage process can do max 50K read operations per second
			- Each read has a minimum cost of EMPTY_READ_PENALTY, which is 20 bytes
			- Thus that gives a minimum 1MB per second
			- But to be conservative, set that number to be 1/6 of 1MB, which is roughly 166,667 bytes per second
		Shard with a read bandwidth smaller than this value will never be too busy to handle the reads.
	*/
	init( SHARD_MAX_BYTES_READ_PER_KSEC_JITTER,     0.1 );
	bool buggifySmallBandwidthSplit = randomize && BUGGIFY;
	init( SHARD_MAX_BYTES_PER_KSEC,                 1LL*1000000*1000 ); if( buggifySmallBandwidthSplit ) SHARD_MAX_BYTES_PER_KSEC = 10LL*1000*1000;
	/* 1*1MB/sec * 1000sec/ksec
		Shards with more than this bandwidth will be split immediately.
		For a large shard (100MB), it will be split into multiple shards with sizes < SHARD_SPLIT_BYTES_PER_KSEC;
		all but one split shard will be moved; so splitting may cost ~100MB of work or about 10MB/sec over a 10 sec sampling window.
		If the sampling window is too much longer, the MVCC window will fill up while we wait.
		If SHARD_MAX_BYTES_PER_KSEC is too much lower, we could do a lot of data movement work in response to a small impulse of bandwidth.
		If SHARD_MAX_BYTES_PER_KSEC is too high relative to the I/O bandwidth of a given server, a workload can remain concentrated on a single
		team indefinitely, limiting performance.
		*/

	init( SHARD_MIN_BYTES_PER_KSEC,                100 * 1000 * 1000 ); if( buggifySmallBandwidthSplit ) SHARD_MIN_BYTES_PER_KSEC = 200*1*1000;
	/* 100*1KB/sec * 1000sec/ksec
		Shards with more than this bandwidth will not be merged.
		Obviously this needs to be significantly less than SHARD_MAX_BYTES_PER_KSEC, else we will repeatedly merge and split.
		It should probably be significantly less than SHARD_SPLIT_BYTES_PER_KSEC, else we will merge right after splitting.

		The number of extra shards in the database because of bandwidth splitting can't be more than about W/SHARD_MIN_BYTES_PER_KSEC, where
		W is the maximum bandwidth of the entire database in bytes/ksec.  For 250MB/sec write bandwidth, (250MB/sec)/(200KB/sec) = 1250 extra
		shards.

		The bandwidth sample maintained by the storage server needs to be accurate enough to reliably measure this minimum bandwidth.  See
		BANDWIDTH_UNITS_PER_SAMPLE.  If this number is too low, the storage server needs to spend more memory and time on sampling.
		*/

	init( SHARD_SPLIT_BYTES_PER_KSEC,              250 * 1000 * 1000 ); if( buggifySmallBandwidthSplit ) SHARD_SPLIT_BYTES_PER_KSEC = 50 * 1000 * 1000;
	/* 250*1KB/sec * 1000sec/ksec
		When splitting a shard, it is split into pieces with less than this bandwidth.
		Obviously this should be less than half of SHARD_MAX_BYTES_PER_KSEC.

		Smaller values mean that high bandwidth shards are split into more pieces, more quickly utilizing large numbers of servers to handle the
		bandwidth.

		Too many pieces (too small a value) may stress data movement mechanisms (see e.g. RELOCATION_PARALLELISM_PER_SOURCE_SERVER).

		If this value is too small relative to SHARD_MIN_BYTES_PER_KSEC immediate merging work will be generated.
		*/

	init( STORAGE_METRIC_TIMEOUT,         isSimulated ? 60.0 : 600.0 ); if( randomize && BUGGIFY ) STORAGE_METRIC_TIMEOUT = deterministicRandom()->coinflip() ? 10.0 : 30.0;
	init( METRIC_DELAY,                                          0.1 ); if( randomize && BUGGIFY ) METRIC_DELAY = 1.0;
	init( ALL_DATA_REMOVED_DELAY,                                1.0 );
	init( INITIAL_FAILURE_REACTION_DELAY,                       30.0 ); if( randomize && BUGGIFY ) INITIAL_FAILURE_REACTION_DELAY = 0.0;
	init( CHECK_TEAM_DELAY,                                     30.0 );
	init( LOG_ON_COMPLETION_DELAY,         DD_QUEUE_LOGGING_INTERVAL );
	init( BEST_TEAM_MAX_TEAM_TRIES,                               10 );
	init( BEST_TEAM_OPTION_COUNT,                                  4 );
	init( BEST_OF_AMT,                                             4 );
	init( SERVER_LIST_DELAY,                                     1.0 );
	init( RECRUITMENT_IDLE_DELAY,                                1.0 );
	init( STORAGE_RECRUITMENT_DELAY,                            10.0 );
	init( DATA_DISTRIBUTION_LOGGING_INTERVAL,                    5.0 );
	init( DD_ENABLED_CHECK_DELAY,                                1.0 );
	init( DD_STALL_CHECK_DELAY,                                  0.4 ); //Must be larger than 2*MAX_BUGGIFIED_DELAY
	init( DD_LOW_BANDWIDTH_DELAY,         isSimulated ? 15.0 : 240.0 ); if( randomize && BUGGIFY ) DD_LOW_BANDWIDTH_DELAY = 0; //Because of delayJitter, this should be less than 0.9 * DD_MERGE_COALESCE_DELAY
	init( DD_MERGE_COALESCE_DELAY,       isSimulated ?  30.0 : 300.0 ); if( randomize && BUGGIFY ) DD_MERGE_COALESCE_DELAY = 0.001;
	init( STORAGE_METRICS_POLLING_DELAY,                         2.0 ); if( randomize && BUGGIFY ) STORAGE_METRICS_POLLING_DELAY = 15.0;
	init( STORAGE_METRICS_RANDOM_DELAY,                          0.2 );
	init( AVAILABLE_SPACE_RATIO_CUTOFF,                         0.05 );
	init( DESIRED_TEAMS_PER_SERVER,                                5 ); if( randomize && BUGGIFY ) DESIRED_TEAMS_PER_SERVER = deterministicRandom()->randomInt(1, 10);
	init( MAX_TEAMS_PER_SERVER,           5*DESIRED_TEAMS_PER_SERVER );
	init( DD_SHARD_SIZE_GRANULARITY,                         5000000 );
	init( DD_SHARD_SIZE_GRANULARITY_SIM,                      500000 ); if( randomize && BUGGIFY ) DD_SHARD_SIZE_GRANULARITY_SIM = 0;
	init( DD_MOVE_KEYS_PARALLELISM,                               15 ); if( randomize && BUGGIFY ) DD_MOVE_KEYS_PARALLELISM = 1;
	init( DD_FETCH_SOURCE_PARALLELISM,                          1000 ); if( randomize && BUGGIFY ) DD_FETCH_SOURCE_PARALLELISM = 1;
	init( DD_MERGE_LIMIT,                                       2000 ); if( randomize && BUGGIFY ) DD_MERGE_LIMIT = 2;
	init( DD_SHARD_METRICS_TIMEOUT,                             60.0 ); if( randomize && BUGGIFY ) DD_SHARD_METRICS_TIMEOUT = 0.1;
	init( DD_LOCATION_CACHE_SIZE,                            2000000 ); if( randomize && BUGGIFY ) DD_LOCATION_CACHE_SIZE = 3;
	init( MOVEKEYS_LOCK_POLLING_DELAY,                           5.0 );
	init( DEBOUNCE_RECRUITING_DELAY,                             5.0 );
	init( DD_FAILURE_TIME,                                       1.0 ); if( randomize && BUGGIFY ) DD_FAILURE_TIME = 10.0;
	init( DD_ZERO_HEALTHY_TEAM_DELAY,                            1.0 );
	init( REBALANCE_MAX_RETRIES,                                 100 );
	init( DD_OVERLAP_PENALTY,                                  10000 );
	init( DD_EXCLUDE_MIN_REPLICAS,                                 1 );
	init( DD_VALIDATE_LOCALITY,                                 true ); if( randomize && BUGGIFY ) DD_VALIDATE_LOCALITY = false;
	init( DD_CHECK_INVALID_LOCALITY_DELAY,                       60  ); if( randomize && BUGGIFY ) DD_CHECK_INVALID_LOCALITY_DELAY = 1 + deterministicRandom()->random01() * 600;
	init( DD_ENABLE_VERBOSE_TRACING,                           false ); if( randomize && BUGGIFY ) DD_ENABLE_VERBOSE_TRACING = true;
	init( DD_SS_FAILURE_VERSIONLAG,                        250000000 ); 
	init( DD_SS_ALLOWED_VERSIONLAG,                        200000000 ); if( randomize && BUGGIFY ) { DD_SS_FAILURE_VERSIONLAG = deterministicRandom()->randomInt(15000000, 500000000); DD_SS_ALLOWED_VERSIONLAG = 0.75 * DD_SS_FAILURE_VERSIONLAG; }
	init( DD_SS_STUCK_TIME_LIMIT,                              300.0 ); if( randomize && BUGGIFY ) { DD_SS_STUCK_TIME_LIMIT = 200.0 + deterministicRandom()->random01() * 100.0; }

	// TeamRemover
	init( TR_FLAG_DISABLE_MACHINE_TEAM_REMOVER,                false ); if( randomize && BUGGIFY ) TR_FLAG_DISABLE_MACHINE_TEAM_REMOVER = deterministicRandom()->random01() < 0.1 ? true : false; // false by default. disable the consistency check when it's true
	init( TR_REMOVE_MACHINE_TEAM_DELAY,                         60.0 ); if( randomize && BUGGIFY ) TR_REMOVE_MACHINE_TEAM_DELAY =  deterministicRandom()->random01() * 60.0;
	init( TR_FLAG_REMOVE_MT_WITH_MOST_TEAMS,                    true ); if( randomize && BUGGIFY ) TR_FLAG_REMOVE_MT_WITH_MOST_TEAMS = deterministicRandom()->random01() < 0.1 ? true : false;
	init( TR_FLAG_DISABLE_SERVER_TEAM_REMOVER,                 false ); if( randomize && BUGGIFY ) TR_FLAG_DISABLE_SERVER_TEAM_REMOVER = deterministicRandom()->random01() < 0.1 ? true : false; // false by default. disable the consistency check when it's true
	init( TR_REMOVE_SERVER_TEAM_DELAY,                          60.0 ); if( randomize && BUGGIFY ) TR_REMOVE_SERVER_TEAM_DELAY =  deterministicRandom()->random01() * 60.0;
	init( TR_REMOVE_SERVER_TEAM_EXTRA_DELAY,                     5.0 ); if( randomize && BUGGIFY ) TR_REMOVE_SERVER_TEAM_EXTRA_DELAY =  deterministicRandom()->random01() * 10.0;

	init( DD_REMOVE_STORE_ENGINE_DELAY,                         60.0 ); if( randomize && BUGGIFY ) DD_REMOVE_STORE_ENGINE_DELAY =  deterministicRandom()->random01() * 60.0;

	// Redwood Storage Engine
	init( PREFIX_TREE_IMMEDIATE_KEY_SIZE_LIMIT,                   30 );
	init( PREFIX_TREE_IMMEDIATE_KEY_SIZE_MIN,                      0 );

	// KeyValueStore SQLITE
	init( CLEAR_BUFFER_SIZE,                                   20000 );
	init( READ_VALUE_TIME_ESTIMATE,                           .00005 );
	init( READ_RANGE_TIME_ESTIMATE,                           .00005 );
	init( SET_TIME_ESTIMATE,                                  .00005 );
	init( CLEAR_TIME_ESTIMATE,                                .00005 );
	init( COMMIT_TIME_ESTIMATE,                                 .005 );
	init( CHECK_FREE_PAGE_AMOUNT,                                100 ); if( randomize && BUGGIFY ) CHECK_FREE_PAGE_AMOUNT = 5;
	init( DISK_METRIC_LOGGING_INTERVAL,                          5.0 );
	init( SOFT_HEAP_LIMIT,                                     300e6 );

	init( SQLITE_PAGE_SCAN_ERROR_LIMIT,                        10000 );
	init( SQLITE_BTREE_PAGE_USABLE,                          4096 - 8);  // pageSize - reserveSize for page checksum
	init( SQLITE_CHUNK_SIZE_PAGES,                             25600 );  // 100MB
	init( SQLITE_CHUNK_SIZE_PAGES_SIM,                          1024 );  // 4MB

	// Maximum and minimum cell payload bytes allowed on primary page as calculated in SQLite.
	// These formulas are copied from SQLite, using its hardcoded constants, so if you are
	// changing this you should also be changing SQLite.
	init( SQLITE_BTREE_CELL_MAX_LOCAL,  (SQLITE_BTREE_PAGE_USABLE - 12) * 64/255 - 23 );
	init( SQLITE_BTREE_CELL_MIN_LOCAL,  (SQLITE_BTREE_PAGE_USABLE - 12) * 32/255 - 23 );

	// Maximum FDB fragment key and value bytes that can fit in a primary btree page
	init( SQLITE_FRAGMENT_PRIMARY_PAGE_USABLE,
					SQLITE_BTREE_CELL_MAX_LOCAL
					 - 1 // vdbeRecord header length size
					 - 2 // max key length size
					 - 4 // max index length size
					 - 2 // max value fragment length size
	);

	// Maximum FDB fragment value bytes in an overflow page
	init( SQLITE_FRAGMENT_OVERFLOW_PAGE_USABLE,
					SQLITE_BTREE_PAGE_USABLE
					 - 4 // next pageNumber size
	);
	init( SQLITE_FRAGMENT_MIN_SAVINGS,                          0.20 );

	// KeyValueStoreSqlite spring cleaning
	init( SPRING_CLEANING_NO_ACTION_INTERVAL,                    1.0 ); if( randomize && BUGGIFY ) SPRING_CLEANING_NO_ACTION_INTERVAL = deterministicRandom()->coinflip() ? 0.1 : deterministicRandom()->random01() * 5;
	init( SPRING_CLEANING_LAZY_DELETE_INTERVAL,                  0.1 ); if( randomize && BUGGIFY ) SPRING_CLEANING_LAZY_DELETE_INTERVAL = deterministicRandom()->coinflip() ? 1.0 : deterministicRandom()->random01() * 5;
	init( SPRING_CLEANING_VACUUM_INTERVAL,                       1.0 ); if( randomize && BUGGIFY ) SPRING_CLEANING_VACUUM_INTERVAL = deterministicRandom()->coinflip() ? 0.1 : deterministicRandom()->random01() * 5;
	init( SPRING_CLEANING_LAZY_DELETE_TIME_ESTIMATE,            .010 ); if( randomize && BUGGIFY ) SPRING_CLEANING_LAZY_DELETE_TIME_ESTIMATE = deterministicRandom()->random01() * 5;
	init( SPRING_CLEANING_VACUUM_TIME_ESTIMATE,                 .010 ); if( randomize && BUGGIFY ) SPRING_CLEANING_VACUUM_TIME_ESTIMATE = deterministicRandom()->random01() * 5;
	init( SPRING_CLEANING_VACUUMS_PER_LAZY_DELETE_PAGE,          0.0 ); if( randomize && BUGGIFY ) SPRING_CLEANING_VACUUMS_PER_LAZY_DELETE_PAGE = deterministicRandom()->coinflip() ? 1e9 : deterministicRandom()->random01() * 5;
	init( SPRING_CLEANING_MIN_LAZY_DELETE_PAGES,                   0 ); if( randomize && BUGGIFY ) SPRING_CLEANING_MIN_LAZY_DELETE_PAGES = deterministicRandom()->randomInt(1, 100);
	init( SPRING_CLEANING_MAX_LAZY_DELETE_PAGES,                 1e9 ); if( randomize && BUGGIFY ) SPRING_CLEANING_MAX_LAZY_DELETE_PAGES = deterministicRandom()->coinflip() ? 0 : deterministicRandom()->randomInt(1, 1e4);
	init( SPRING_CLEANING_LAZY_DELETE_BATCH_SIZE,                100 ); if( randomize && BUGGIFY ) SPRING_CLEANING_LAZY_DELETE_BATCH_SIZE = deterministicRandom()->randomInt(1, 1000);
	init( SPRING_CLEANING_MIN_VACUUM_PAGES,                        1 ); if( randomize && BUGGIFY ) SPRING_CLEANING_MIN_VACUUM_PAGES = deterministicRandom()->randomInt(0, 100);
	init( SPRING_CLEANING_MAX_VACUUM_PAGES,                      1e9 ); if( randomize && BUGGIFY ) SPRING_CLEANING_MAX_VACUUM_PAGES = deterministicRandom()->coinflip() ? 0 : deterministicRandom()->randomInt(1, 1e4);

	// KeyValueStoreMemory
	init( REPLACE_CONTENTS_BYTES,                                1e5 );

	// Leader election
	bool longLeaderElection = randomize && BUGGIFY;
	init( MAX_NOTIFICATIONS,                                  100000 );
	init( MIN_NOTIFICATIONS,                                     100 );
	init( NOTIFICATION_FULL_CLEAR_TIME,                      10000.0 );
	init( CANDIDATE_MIN_DELAY,                                  0.05 );
	init( CANDIDATE_MAX_DELAY,                                   1.0 );
	init( CANDIDATE_GROWTH_RATE,                                 1.2 );
	init( POLLING_FREQUENCY,                                     2.0 ); if( longLeaderElection ) POLLING_FREQUENCY = 8.0;
	init( HEARTBEAT_FREQUENCY,                                   0.5 ); if( longLeaderElection ) HEARTBEAT_FREQUENCY = 1.0;

	// Master Proxy
	init( START_TRANSACTION_BATCH_INTERVAL_MIN,                 1e-6 );
	init( START_TRANSACTION_BATCH_INTERVAL_MAX,                0.010 );
	init( START_TRANSACTION_BATCH_INTERVAL_LATENCY_FRACTION,     0.5 );
	init( START_TRANSACTION_BATCH_INTERVAL_SMOOTHER_ALPHA,       0.1 );
	init( START_TRANSACTION_BATCH_QUEUE_CHECK_INTERVAL,        0.001 );
	init( START_TRANSACTION_MAX_TRANSACTIONS_TO_START,        100000 );
	init( START_TRANSACTION_MAX_REQUESTS_TO_START,             10000 );
	init( START_TRANSACTION_RATE_WINDOW,                         2.0 );
	init( START_TRANSACTION_MAX_EMPTY_QUEUE_BUDGET,             10.0 );
	init( START_TRANSACTION_MAX_QUEUE_SIZE,                      1e6 );
	init( KEY_LOCATION_MAX_QUEUE_SIZE,                           1e6 );

	init( COMMIT_TRANSACTION_BATCH_INTERVAL_FROM_IDLE,         0.0005 ); if( randomize && BUGGIFY ) COMMIT_TRANSACTION_BATCH_INTERVAL_FROM_IDLE = 0.005;
	init( COMMIT_TRANSACTION_BATCH_INTERVAL_MIN,                0.001 ); if( randomize && BUGGIFY ) COMMIT_TRANSACTION_BATCH_INTERVAL_MIN = 0.1;
	init( COMMIT_TRANSACTION_BATCH_INTERVAL_MAX,                0.020 );
	init( COMMIT_TRANSACTION_BATCH_INTERVAL_LATENCY_FRACTION,     0.1 );
	init( COMMIT_TRANSACTION_BATCH_INTERVAL_SMOOTHER_ALPHA,       0.1 );
	init( COMMIT_TRANSACTION_BATCH_COUNT_MAX,                   32768 ); if( randomize && BUGGIFY ) COMMIT_TRANSACTION_BATCH_COUNT_MAX = 1000; // Do NOT increase this number beyond 32768, as CommitIds only budget 2 bytes for storing transaction id within each batch
	init( COMMIT_BATCHES_MEM_BYTES_HARD_LIMIT,              8LL << 30 ); if (randomize && BUGGIFY) COMMIT_BATCHES_MEM_BYTES_HARD_LIMIT = deterministicRandom()->randomInt64(100LL << 20,  8LL << 30);
	init( COMMIT_BATCHES_MEM_FRACTION_OF_TOTAL,                   0.5 );
	init( COMMIT_BATCHES_MEM_TO_TOTAL_MEM_SCALE_FACTOR,          10.0 );

	// these settings disable batch bytes scaling.  Try COMMIT_TRANSACTION_BATCH_BYTES_MAX=1e6, COMMIT_TRANSACTION_BATCH_BYTES_SCALE_BASE=50000, COMMIT_TRANSACTION_BATCH_BYTES_SCALE_POWER=0.5?
	init( COMMIT_TRANSACTION_BATCH_BYTES_MIN,                  100000 );
	init( COMMIT_TRANSACTION_BATCH_BYTES_MAX,                  100000 ); if( randomize && BUGGIFY ) { COMMIT_TRANSACTION_BATCH_BYTES_MIN = COMMIT_TRANSACTION_BATCH_BYTES_MAX = 1000000; }
	init( COMMIT_TRANSACTION_BATCH_BYTES_SCALE_BASE,           100000 );
	init( COMMIT_TRANSACTION_BATCH_BYTES_SCALE_POWER,             0.0 );

	init( RESOLVER_COALESCE_TIME,                                1.0 );
	init( BUGGIFIED_ROW_LIMIT,                  APPLY_MUTATION_BYTES ); if( randomize && BUGGIFY ) BUGGIFIED_ROW_LIMIT = deterministicRandom()->randomInt(3, 30);
	init( PROXY_SPIN_DELAY,                                     0.01 );
	init( UPDATE_REMOTE_LOG_VERSION_INTERVAL,                    2.0 );
	init( MAX_TXS_POP_VERSION_HISTORY,                           1e5 );
	init( MIN_CONFIRM_INTERVAL,                                 0.05 );

	bool shortRecoveryDuration = randomize && BUGGIFY;
	init( ENFORCED_MIN_RECOVERY_DURATION,                       0.085 ); if( shortRecoveryDuration ) ENFORCED_MIN_RECOVERY_DURATION = 0.01;
	init( REQUIRED_MIN_RECOVERY_DURATION,                       0.080 ); if( shortRecoveryDuration ) REQUIRED_MIN_RECOVERY_DURATION = 0.01;
	init( ALWAYS_CAUSAL_READ_RISKY,                             false );
	init( MAX_COMMIT_UPDATES,                                    2000 ); if( randomize && BUGGIFY ) MAX_COMMIT_UPDATES = 1;
	init( MIN_PROXY_COMPUTE,                                    0.001 );
	init( MAX_PROXY_COMPUTE,                                      2.0 );
	init( PROXY_COMPUTE_BUCKETS,                                20000 );
	init( PROXY_COMPUTE_GROWTH_RATE,                             0.01 );
	init( TXN_STATE_SEND_AMOUNT,                                    2 );

	// Master Server
	// masterCommitter() in the master server will allow lower priority tasks (e.g. DataDistibution)
	//  by delay()ing for this amount of time between accepted batches of TransactionRequests.
	bool fastBalancing = randomize && BUGGIFY;
	init( COMMIT_SLEEP_TIME,								  0.0001 ); if( randomize && BUGGIFY ) COMMIT_SLEEP_TIME = 0;
	init( KEY_BYTES_PER_SAMPLE,                                  2e4 ); if( fastBalancing ) KEY_BYTES_PER_SAMPLE = 1e3;
	init( MIN_BALANCE_TIME,                                      0.2 );
	init( MIN_BALANCE_DIFFERENCE,                                1e6 ); if( fastBalancing ) MIN_BALANCE_DIFFERENCE = 1e4;
	init( SECONDS_BEFORE_NO_FAILURE_DELAY,                  8 * 3600 );
	init( MAX_TXS_SEND_MEMORY,                                   1e7 ); if( randomize && BUGGIFY ) MAX_TXS_SEND_MEMORY = 1e5;
	init( MAX_RECOVERY_VERSIONS,           200 * VERSIONS_PER_SECOND );
	init( MAX_RECOVERY_TIME,                                    20.0 ); if( randomize && BUGGIFY ) MAX_RECOVERY_TIME = 1.0;
	init( PROVISIONAL_START_DELAY,                               1.0 );
	init( PROVISIONAL_MAX_DELAY,                                60.0 );
	init( PROVISIONAL_DELAY_GROWTH,                              1.5 );
	init( SECONDS_BEFORE_RECRUIT_BACKUP_WORKER,                  4.0 );  if( randomize && BUGGIFY ) SECONDS_BEFORE_RECRUIT_BACKUP_WORKER = deterministicRandom()->random01() * 8;

	// Resolver
	init( SAMPLE_OFFSET_PER_KEY,                                 100 );
	init( SAMPLE_EXPIRATION_TIME,                                1.0 );
	init( SAMPLE_POLL_TIME,                                      0.1 );
	init( RESOLVER_STATE_MEMORY_LIMIT,                           1e6 );
	init( LAST_LIMITED_RATIO,                                    2.0 );

	// Backup Worker
	init( BACKUP_TIMEOUT,                                        0.4 );
	init( BACKUP_NOOP_POP_DELAY,                                 5.0 );
	init( BACKUP_FILE_BLOCK_BYTES,                       1024 * 1024 );
	init( BACKUP_LOCK_BYTES,                                     3e9 ); if(randomize && BUGGIFY) BACKUP_LOCK_BYTES = deterministicRandom()->randomInt(1024, 4096) * 1024;
	init( BACKUP_UPLOAD_DELAY,                                  10.0 ); if(randomize && BUGGIFY) BACKUP_UPLOAD_DELAY = deterministicRandom()->random01() * 60;

	//Cluster Controller
	init( CLUSTER_CONTROLLER_LOGGING_DELAY,                      5.0 );
	init( MASTER_FAILURE_REACTION_TIME,                          0.4 ); if( randomize && BUGGIFY ) MASTER_FAILURE_REACTION_TIME = 10.0;
	init( MASTER_FAILURE_SLOPE_DURING_RECOVERY,                  0.1 );
	init( WORKER_COORDINATION_PING_DELAY,                         60 );
	init( SIM_SHUTDOWN_TIMEOUT,                                   10 );
	init( SHUTDOWN_TIMEOUT,                                      600 ); if( randomize && BUGGIFY ) SHUTDOWN_TIMEOUT = 60.0;
	init( MASTER_SPIN_DELAY,                                     1.0 ); if( randomize && BUGGIFY ) MASTER_SPIN_DELAY = 10.0;
	init( CC_CHANGE_DELAY,                                       0.1 );
	init( CC_CLASS_DELAY,                                       0.01 );
	init( WAIT_FOR_GOOD_RECRUITMENT_DELAY,                       1.0 );
	init( WAIT_FOR_GOOD_REMOTE_RECRUITMENT_DELAY,                5.0 );
	init( ATTEMPT_RECRUITMENT_DELAY,                           0.035 );
	init( WAIT_FOR_DISTRIBUTOR_JOIN_DELAY,                       1.0 );
	init( WAIT_FOR_RATEKEEPER_JOIN_DELAY,                        1.0 );
	init( WORKER_FAILURE_TIME,                                   1.0 ); if( randomize && BUGGIFY ) WORKER_FAILURE_TIME = 10.0;
	init( CHECK_OUTSTANDING_INTERVAL,                            0.5 ); if( randomize && BUGGIFY ) CHECK_OUTSTANDING_INTERVAL = 0.001;
	init( VERSION_LAG_METRIC_INTERVAL,                           0.5 ); if( randomize && BUGGIFY ) VERSION_LAG_METRIC_INTERVAL = 10.0;
	init( MAX_VERSION_DIFFERENCE,           20 * VERSIONS_PER_SECOND );
	init( FORCE_RECOVERY_CHECK_DELAY,                            5.0 );
	init( RATEKEEPER_FAILURE_TIME,                               1.0 );
	init( REPLACE_INTERFACE_DELAY,                              60.0 );
	init( REPLACE_INTERFACE_CHECK_DELAY,                         5.0 );
	init( COORDINATOR_REGISTER_INTERVAL,                         5.0 );
	init( CLIENT_REGISTER_INTERVAL,                            600.0 );

	init( INCOMPATIBLE_PEERS_LOGGING_INTERVAL,                   600 ); if( randomize && BUGGIFY ) INCOMPATIBLE_PEERS_LOGGING_INTERVAL = 60.0;
	init( EXPECTED_MASTER_FITNESS,            ProcessClass::UnsetFit );
	init( EXPECTED_TLOG_FITNESS,              ProcessClass::UnsetFit );
	init( EXPECTED_LOG_ROUTER_FITNESS,        ProcessClass::UnsetFit );
	init( EXPECTED_PROXY_FITNESS,             ProcessClass::UnsetFit );
	init( EXPECTED_RESOLVER_FITNESS,          ProcessClass::UnsetFit );
	init( RECRUITMENT_TIMEOUT,                                   600 ); if( randomize && BUGGIFY ) RECRUITMENT_TIMEOUT = deterministicRandom()->coinflip() ? 60.0 : 1.0;

	init( POLICY_RATING_TESTS,                                   200 ); if( randomize && BUGGIFY ) POLICY_RATING_TESTS = 20;
	init( POLICY_GENERATIONS,                                    100 ); if( randomize && BUGGIFY ) POLICY_GENERATIONS = 10;
	init( DBINFO_SEND_AMOUNT,                                      5 );
	init( DBINFO_BATCH_DELAY,                                    0.1 );

	//Move Keys
	init( SHARD_READY_DELAY,                                    0.25 );
	init( SERVER_READY_QUORUM_INTERVAL,                         std::min(1.0, std::min(MAX_READ_TRANSACTION_LIFE_VERSIONS, MAX_WRITE_TRANSACTION_LIFE_VERSIONS)/(5.0*VERSIONS_PER_SECOND)) );
	init( SERVER_READY_QUORUM_TIMEOUT,                          15.0 ); if( randomize && BUGGIFY ) SERVER_READY_QUORUM_TIMEOUT = 1.0;
	init( REMOVE_RETRY_DELAY,                                    1.0 );
	init( MOVE_KEYS_KRM_LIMIT,                                  2000 ); if( randomize && BUGGIFY ) MOVE_KEYS_KRM_LIMIT = 2;
	init( MOVE_KEYS_KRM_LIMIT_BYTES,                             1e5 ); if( randomize && BUGGIFY ) MOVE_KEYS_KRM_LIMIT_BYTES = 5e4; //This must be sufficiently larger than CLIENT_KNOBS->KEY_SIZE_LIMIT (fdbclient/Knobs.h) to ensure that at least two entries will be returned from an attempt to read a key range map
	init( MAX_SKIP_TAGS,                                           1 ); //The TLogs require tags to be densely packed to be memory efficient, so be careful increasing this knob
	init( MAX_ADDED_SOURCES_MULTIPLIER,                          2.0 );

	//FdbServer
	bool longReboots = randomize && BUGGIFY;
	init( MIN_REBOOT_TIME,                                       4.0 ); if( longReboots ) MIN_REBOOT_TIME = 10.0;
	init( MAX_REBOOT_TIME,                                       5.0 ); if( longReboots ) MAX_REBOOT_TIME = 20.0;
	init( LOG_DIRECTORY,                                          ".");  // Will be set to the command line flag.
	init( SERVER_MEM_LIMIT,                                8LL << 30 );

	//Ratekeeper
	bool slowRatekeeper = randomize && BUGGIFY;
	init( SMOOTHING_AMOUNT,                                      1.0 ); if( slowRatekeeper ) SMOOTHING_AMOUNT = 5.0;
	init( SLOW_SMOOTHING_AMOUNT,                                10.0 ); if( slowRatekeeper ) SLOW_SMOOTHING_AMOUNT = 50.0;
	init( METRIC_UPDATE_RATE,                                     .1 ); if( slowRatekeeper ) METRIC_UPDATE_RATE = 0.5;
	init( DETAILED_METRIC_UPDATE_RATE,                           5.0 );
	init (RATEKEEPER_DEFAULT_LIMIT,                              1e6 ); if( randomize && BUGGIFY ) RATEKEEPER_DEFAULT_LIMIT = 0;

	bool smallStorageTarget = randomize && BUGGIFY;
	init( TARGET_BYTES_PER_STORAGE_SERVER,                    1000e6 ); if( smallStorageTarget ) TARGET_BYTES_PER_STORAGE_SERVER = 3000e3;
	init( SPRING_BYTES_STORAGE_SERVER,                         100e6 ); if( smallStorageTarget ) SPRING_BYTES_STORAGE_SERVER = 300e3;
	init( AUTO_TAG_THROTTLE_STORAGE_QUEUE_BYTES,               800e6 ); if( smallStorageTarget ) AUTO_TAG_THROTTLE_STORAGE_QUEUE_BYTES = 2500e3;
	init( TARGET_BYTES_PER_STORAGE_SERVER_BATCH,               750e6 ); if( smallStorageTarget ) TARGET_BYTES_PER_STORAGE_SERVER_BATCH = 1500e3;
	init( SPRING_BYTES_STORAGE_SERVER_BATCH,                   100e6 ); if( smallStorageTarget ) SPRING_BYTES_STORAGE_SERVER_BATCH = 150e3;
	init( STORAGE_HARD_LIMIT_BYTES,                           1500e6 ); if( smallStorageTarget ) STORAGE_HARD_LIMIT_BYTES = 4500e3;
	init( STORAGE_DURABILITY_LAG_HARD_MAX,                    2000e6 ); if( smallStorageTarget ) STORAGE_DURABILITY_LAG_HARD_MAX = 100e6;
	init( STORAGE_DURABILITY_LAG_SOFT_MAX,                     200e6 ); if( smallStorageTarget ) STORAGE_DURABILITY_LAG_SOFT_MAX = 10e6;

	bool smallTlogTarget = randomize && BUGGIFY;
	init( TARGET_BYTES_PER_TLOG,                              2400e6 ); if( smallTlogTarget ) TARGET_BYTES_PER_TLOG = 2000e3;
	init( SPRING_BYTES_TLOG,                                   400e6 ); if( smallTlogTarget ) SPRING_BYTES_TLOG = 200e3;
	init( TARGET_BYTES_PER_TLOG_BATCH,                        1400e6 ); if( smallTlogTarget ) TARGET_BYTES_PER_TLOG_BATCH = 1400e3;
	init( SPRING_BYTES_TLOG_BATCH,                             300e6 ); if( smallTlogTarget ) SPRING_BYTES_TLOG_BATCH = 150e3;
	init( TLOG_SPILL_THRESHOLD,                               1500e6 ); if( smallTlogTarget ) TLOG_SPILL_THRESHOLD = 1500e3; if( randomize && BUGGIFY ) TLOG_SPILL_THRESHOLD = 0;
	init( REFERENCE_SPILL_UPDATE_STORAGE_BYTE_LIMIT,            20e6 ); if( (randomize && BUGGIFY) || smallTlogTarget ) REFERENCE_SPILL_UPDATE_STORAGE_BYTE_LIMIT = 1e6;
	init( TLOG_HARD_LIMIT_BYTES,                              3000e6 ); if( smallTlogTarget ) TLOG_HARD_LIMIT_BYTES = 30e6;
	init( TLOG_RECOVER_MEMORY_LIMIT, TARGET_BYTES_PER_TLOG + SPRING_BYTES_TLOG );

	init( MAX_TRANSACTIONS_PER_BYTE,                            1000 );

	init( MIN_AVAILABLE_SPACE,                                   1e8 );
	init( MIN_AVAILABLE_SPACE_RATIO,                            0.05 );
	init( TARGET_AVAILABLE_SPACE_RATIO,                         0.30 );
	init( AVAILABLE_SPACE_UPDATE_DELAY,                          5.0 );

	init( MAX_TL_SS_VERSION_DIFFERENCE,                         1e99 ); // if( randomize && BUGGIFY ) MAX_TL_SS_VERSION_DIFFERENCE = std::max(1.0, 0.25 * VERSIONS_PER_SECOND); // spring starts at half this value //FIXME: this knob causes ratekeeper to clamp on idle cluster in simulation that have a large number of logs
	init( MAX_TL_SS_VERSION_DIFFERENCE_BATCH,                   1e99 );
	init( MAX_MACHINES_FALLING_BEHIND,                             1 );

	init( MAX_TPS_HISTORY_SAMPLES,                               600 );
	init( NEEDED_TPS_HISTORY_SAMPLES,                            200 );
	init( TARGET_DURABILITY_LAG_VERSIONS,                      350e6 ); // Should be larger than STORAGE_DURABILITY_LAG_SOFT_MAX
	init( AUTO_TAG_THROTTLE_DURABILITY_LAG_VERSIONS,           250e6 );
	init( TARGET_DURABILITY_LAG_VERSIONS_BATCH,                250e6 ); // Should be larger than STORAGE_DURABILITY_LAG_SOFT_MAX
	init( DURABILITY_LAG_UNLIMITED_THRESHOLD,                   50e6 );
	init( INITIAL_DURABILITY_LAG_MULTIPLIER,                    1.02 );
	init( DURABILITY_LAG_REDUCTION_RATE,                      0.9999 );
	init( DURABILITY_LAG_INCREASE_RATE,                        1.001 );
	init( STORAGE_SERVER_LIST_FETCH_TIMEOUT,                    20.0 );

	init( MAX_AUTO_THROTTLED_TRANSACTION_TAGS,                     5 ); if(randomize && BUGGIFY) MAX_AUTO_THROTTLED_TRANSACTION_TAGS = 1;
	init( MAX_MANUAL_THROTTLED_TRANSACTION_TAGS,                  40 ); if(randomize && BUGGIFY) MAX_MANUAL_THROTTLED_TRANSACTION_TAGS = 1;
	init( MIN_TAG_COST,                                          200 ); if(randomize && BUGGIFY) MIN_TAG_COST = 0.0;
	init( AUTO_THROTTLE_TARGET_TAG_BUSYNESS,                     0.1 ); if(randomize && BUGGIFY) AUTO_THROTTLE_TARGET_TAG_BUSYNESS = 0.0;
	init( AUTO_TAG_THROTTLE_RAMP_UP_TIME,                      120.0 ); if(randomize && BUGGIFY) AUTO_TAG_THROTTLE_RAMP_UP_TIME = 5.0;
	init( AUTO_TAG_THROTTLE_DURATION,                          240.0 ); if(randomize && BUGGIFY) AUTO_TAG_THROTTLE_DURATION = 20.0;
	init( TAG_THROTTLE_PUSH_INTERVAL,                            1.0 ); if(randomize && BUGGIFY) TAG_THROTTLE_PUSH_INTERVAL = 0.0;
	init( AUTO_TAG_THROTTLE_START_AGGREGATION_TIME,              5.0 ); if(randomize && BUGGIFY) AUTO_TAG_THROTTLE_START_AGGREGATION_TIME = 0.5;
	init( AUTO_TAG_THROTTLE_UPDATE_FREQUENCY,                   10.0 ); if(randomize && BUGGIFY) AUTO_TAG_THROTTLE_UPDATE_FREQUENCY = 0.5;
	init( TAG_THROTTLE_EXPIRED_CLEANUP_INTERVAL,                30.0 ); if(randomize && BUGGIFY) TAG_THROTTLE_EXPIRED_CLEANUP_INTERVAL = 1.0;
	init( AUTO_TAG_THROTTLING_ENABLED,                          true ); if(randomize && BUGGIFY) AUTO_TAG_THROTTLING_ENABLED = false;

	//Storage Metrics
	init( STORAGE_METRICS_AVERAGE_INTERVAL,                    120.0 );
	init( STORAGE_METRICS_AVERAGE_INTERVAL_PER_KSECONDS,        1000.0 / STORAGE_METRICS_AVERAGE_INTERVAL );  // milliHz!
	init( SPLIT_JITTER_AMOUNT,                                  0.05 ); if( randomize && BUGGIFY ) SPLIT_JITTER_AMOUNT = 0.2;
	init( IOPS_UNITS_PER_SAMPLE,                                10000 * 1000 / STORAGE_METRICS_AVERAGE_INTERVAL_PER_KSECONDS / 100 );
	init( BANDWIDTH_UNITS_PER_SAMPLE,                           SHARD_MIN_BYTES_PER_KSEC / STORAGE_METRICS_AVERAGE_INTERVAL_PER_KSECONDS / 25 );
	init( BYTES_READ_UNITS_PER_SAMPLE,                          100000 ); // 100K bytes
	init( READ_HOT_SUB_RANGE_CHUNK_SIZE,                        10000000); // 10MB
	init( EMPTY_READ_PENALTY,                                   20 ); // 20 bytes
	init( READ_SAMPLING_ENABLED,                                true ); if ( randomize && BUGGIFY ) READ_SAMPLING_ENABLED = false;// enable/disable read sampling

	//Storage Server
	init( STORAGE_LOGGING_DELAY,                                 5.0 );
	init( STORAGE_SERVER_POLL_METRICS_DELAY,                     1.0 );
	init( FUTURE_VERSION_DELAY,                                  1.0 );
	init( STORAGE_LIMIT_BYTES,                                500000 );
	init( BUGGIFY_LIMIT_BYTES,                                  1000 );
	init( FETCH_BLOCK_BYTES,                                     2e6 );
	init( FETCH_KEYS_PARALLELISM_BYTES,                          4e6 ); if( randomize && BUGGIFY ) FETCH_KEYS_PARALLELISM_BYTES = 3e6;
	init( FETCH_KEYS_LOWER_PRIORITY,                               0 );
	init( BUGGIFY_BLOCK_BYTES,                                 10000 );
	init( STORAGE_COMMIT_BYTES,                             10000000 ); if( randomize && BUGGIFY ) STORAGE_COMMIT_BYTES = 2000000;
	init( STORAGE_DURABILITY_LAG_REJECT_THRESHOLD,              0.25 );
	init( STORAGE_DURABILITY_LAG_MIN_RATE,                       0.1 );
	init( STORAGE_COMMIT_INTERVAL,                               0.5 ); if( randomize && BUGGIFY ) STORAGE_COMMIT_INTERVAL = 2.0;
	init( UPDATE_SHARD_VERSION_INTERVAL,                        0.25 ); if( randomize && BUGGIFY ) UPDATE_SHARD_VERSION_INTERVAL = 1.0;
	init( BYTE_SAMPLING_FACTOR,                                  250 ); //cannot buggify because of differences in restarting tests
	init( BYTE_SAMPLING_OVERHEAD,                                100 );
	init( MAX_STORAGE_SERVER_WATCH_BYTES,                      100e6 ); if( randomize && BUGGIFY ) MAX_STORAGE_SERVER_WATCH_BYTES = 10e3;
	init( MAX_BYTE_SAMPLE_CLEAR_MAP_SIZE,                        1e9 ); if( randomize && BUGGIFY ) MAX_BYTE_SAMPLE_CLEAR_MAP_SIZE = 1e3;
	init( LONG_BYTE_SAMPLE_RECOVERY_DELAY,                      60.0 );
	init( BYTE_SAMPLE_LOAD_PARALLELISM,                            8 ); if( randomize && BUGGIFY ) BYTE_SAMPLE_LOAD_PARALLELISM = 1;
	init( BYTE_SAMPLE_LOAD_DELAY,                                0.0 ); if( randomize && BUGGIFY ) BYTE_SAMPLE_LOAD_DELAY = 0.1;
	init( BYTE_SAMPLE_START_DELAY,                               1.0 ); if( randomize && BUGGIFY ) BYTE_SAMPLE_START_DELAY = 0.0;
	init( UPDATE_STORAGE_PROCESS_STATS_INTERVAL,                 5.0 );
	init( BEHIND_CHECK_DELAY,                                    2.0 );
	init( BEHIND_CHECK_COUNT,                                      2 );
	init( BEHIND_CHECK_VERSIONS,             5 * VERSIONS_PER_SECOND );
	init( WAIT_METRICS_WRONG_SHARD_CHANCE,   isSimulated ? 1.0 : 0.1 );
	init( MIN_TAG_PAGES_READ_RATE,                             1.0e4 ); if( randomize && BUGGIFY ) MIN_TAG_PAGES_READ_RATE = 0;
	init( READ_TAG_MEASUREMENT_INTERVAL,                        30.0 ); if( randomize && BUGGIFY ) READ_TAG_MEASUREMENT_INTERVAL = 1.0;
	init( OPERATION_COST_BYTE_FACTOR,                          16384 ); if( randomize && BUGGIFY ) OPERATION_COST_BYTE_FACTOR = 4096;
	init( PREFIX_COMPRESS_KVS_MEM_SNAPSHOTS,                   false ); if( randomize && BUGGIFY ) PREFIX_COMPRESS_KVS_MEM_SNAPSHOTS = true;

	//Wait Failure
	init( MAX_OUTSTANDING_WAIT_FAILURE_REQUESTS,                 250 ); if( randomize && BUGGIFY ) MAX_OUTSTANDING_WAIT_FAILURE_REQUESTS = 2;
	init( WAIT_FAILURE_DELAY_LIMIT,                              1.0 ); if( randomize && BUGGIFY ) WAIT_FAILURE_DELAY_LIMIT = 5.0;

	//Worker
	init( WORKER_LOGGING_INTERVAL,                               5.0 );
	init( HEAP_PROFILER_INTERVAL,                               30.0 );
	init( DEGRADED_RESET_INTERVAL,                          24*60*60 ); if ( randomize && BUGGIFY ) DEGRADED_RESET_INTERVAL = 10;
	init( DEGRADED_WARNING_LIMIT,                                  1 );
	init( DEGRADED_WARNING_RESET_DELAY,                   7*24*60*60 );
	init( TRACE_LOG_FLUSH_FAILURE_CHECK_INTERVAL_SECONDS,         10 );
	init( TRACE_LOG_PING_TIMEOUT_SECONDS,                        5.0 );
	init( MIN_DELAY_CC_WORST_FIT_CANDIDACY_SECONDS,             10.0 );
	init( MAX_DELAY_CC_WORST_FIT_CANDIDACY_SECONDS,             30.0 ); 
	init( DBINFO_FAILED_DELAY,                                   1.0 );

	// Test harness
	init( WORKER_POLL_DELAY,                                     1.0 );

	// Coordination
	init( COORDINATED_STATE_ONCONFLICT_POLL_INTERVAL,            1.0 ); if( randomize && BUGGIFY ) COORDINATED_STATE_ONCONFLICT_POLL_INTERVAL = 10.0;

	// Buggification
	init( BUGGIFIED_EVENTUAL_CONSISTENCY,                        1.0 );
	init( BUGGIFY_ALL_COORDINATION,                            false ); if( randomize && BUGGIFY ) BUGGIFY_ALL_COORDINATION = true;

	// Status
	init( STATUS_MIN_TIME_BETWEEN_REQUESTS,                      0.0 );
	init( MAX_STATUS_REQUESTS_PER_SECOND,                      256.0 );
	init( CONFIGURATION_ROWS_TO_FETCH,                         20000 );
	init( DISABLE_DUPLICATE_LOG_WARNING,                       false );

	// IPager
	init( PAGER_RESERVED_PAGES,                                    1 );

	// IndirectShadowPager
	init( FREE_PAGE_VACUUM_THRESHOLD,                              1 );
	init( VACUUM_QUEUE_SIZE,                                  100000 );
	init( VACUUM_BYTES_PER_SECOND,                               1e6 );

	// Timekeeper
	init( TIME_KEEPER_DELAY,                                      10 );
	init( TIME_KEEPER_MAX_ENTRIES,                3600 * 24 * 30 * 6 ); if( randomize && BUGGIFY ) { TIME_KEEPER_MAX_ENTRIES = 2; }

<<<<<<< HEAD
	// Fast Restore
	init( FASTRESTORE_FAILURE_TIMEOUT,                          3600 );
	init( FASTRESTORE_HEARTBEAT_INTERVAL,                         60 );
	init( FASTRESTORE_SAMPLING_PERCENT,                          100 ); if( randomize && BUGGIFY ) { FASTRESTORE_SAMPLING_PERCENT = deterministicRandom()->random01() * 100; }
	init( FASTRESTORE_NUM_LOADERS,                                 2 ); if( randomize && BUGGIFY ) { FASTRESTORE_NUM_LOADERS = deterministicRandom()->random01() * 10 + 1; }
	init( FASTRESTORE_NUM_APPLIERS,                                3 ); if( randomize && BUGGIFY ) { FASTRESTORE_NUM_APPLIERS = deterministicRandom()->random01() * 10 + 1; }
	init( FASTRESTORE_TXN_BATCH_MAX_BYTES,                 1048576.0 ); if( randomize && BUGGIFY ) { FASTRESTORE_TXN_BATCH_MAX_BYTES = deterministicRandom()->random01() * 1024.0 * 1024.0 + 1.0; }
	init( FASTRESTORE_VERSIONBATCH_MAX_BYTES, 10.0 * 1024.0 * 1024.0 ); if( randomize && BUGGIFY ) { FASTRESTORE_VERSIONBATCH_MAX_BYTES = deterministicRandom()->random01() * 10.0 * 1024.0 * 1024.0 * 1024.0; }
	init( FASTRESTORE_VB_PARALLELISM,                              5 ); if( randomize && BUGGIFY ) { FASTRESTORE_VB_PARALLELISM = deterministicRandom()->random01() * 20 + 1; }
	init( FASTRESTORE_VB_MONITOR_DELAY,                           30 ); if( randomize && BUGGIFY ) { FASTRESTORE_VB_MONITOR_DELAY = deterministicRandom()->random01() * 20 + 1; }
	init( FASTRESTORE_VB_LAUNCH_DELAY,                             5 ); if( randomize && BUGGIFY ) { FASTRESTORE_VB_LAUNCH_DELAY = deterministicRandom()->random01() * 60 + 1; }
	init( FASTRESTORE_ROLE_LOGGING_DELAY,                          5 ); if( randomize && BUGGIFY ) { FASTRESTORE_ROLE_LOGGING_DELAY = deterministicRandom()->random01() * 60 + 1; }
	init( FASTRESTORE_UPDATE_PROCESS_STATS_INTERVAL,               5 ); if( randomize && BUGGIFY ) { FASTRESTORE_UPDATE_PROCESS_STATS_INTERVAL = deterministicRandom()->random01() * 60 + 1; }
	init( FASTRESTORE_ATOMICOP_WEIGHT,                             1 ); if( randomize && BUGGIFY ) { FASTRESTORE_ATOMICOP_WEIGHT = deterministicRandom()->random01() * 200 + 1; }
	init( FASTRESTORE_APPLYING_PARALLELISM,               	   10000 ); if( randomize && BUGGIFY ) { FASTRESTORE_APPLYING_PARALLELISM = deterministicRandom()->random01() * 10 + 1; }
	init( FASTRESTORE_MONITOR_LEADER_DELAY,                        5 ); if( randomize && BUGGIFY ) { FASTRESTORE_MONITOR_LEADER_DELAY = deterministicRandom()->random01() * 100; }
	init( FASTRESTORE_STRAGGLER_THRESHOLD_SECONDS,                60 ); if( randomize && BUGGIFY ) { FASTRESTORE_STRAGGLER_THRESHOLD_SECONDS = deterministicRandom()->random01() * 240 + 10; }
	init( FASTRESTORE_TRACK_REQUEST_LATENCY,              	   false ); if( randomize && BUGGIFY ) { FASTRESTORE_TRACK_REQUEST_LATENCY = false; }
	init( FASTRESTORE_TRACK_LOADER_SEND_REQUESTS,              false ); if( randomize && BUGGIFY ) { FASTRESTORE_TRACK_LOADER_SEND_REQUESTS = true; }
	init( FASTRESTORE_MEMORY_THRESHOLD_MB_SOFT,                 6144 ); if( randomize && BUGGIFY ) { FASTRESTORE_MEMORY_THRESHOLD_MB_SOFT = 1; }
	init( FASTRESTORE_WAIT_FOR_MEMORY_LATENCY,                    10 ); if( randomize && BUGGIFY ) { FASTRESTORE_WAIT_FOR_MEMORY_LATENCY = 60; }
	init( FASTRESTORE_HEARTBEAT_DELAY,                            10 ); if( randomize && BUGGIFY ) { FASTRESTORE_HEARTBEAT_DELAY = deterministicRandom()->random01() * 120 + 2; }
	init( FASTRESTORE_HEARTBEAT_MAX_DELAY,                        10 ); if( randomize && BUGGIFY ) { FASTRESTORE_HEARTBEAT_MAX_DELAY = FASTRESTORE_HEARTBEAT_DELAY * 10; }
	init( FASTRESTORE_APPLIER_FETCH_KEYS_SIZE,                   100 ); if( randomize && BUGGIFY ) { FASTRESTORE_APPLIER_FETCH_KEYS_SIZE = deterministicRandom()->random01() * 10240 + 1; }
	init( FASTRESTORE_LOADER_SEND_MUTATION_MSG_BYTES, 1.0 * 1024.0 * 1024.0 ); if( randomize && BUGGIFY ) { FASTRESTORE_LOADER_SEND_MUTATION_MSG_BYTES = deterministicRandom()->random01() * 10.0 * 1024.0 * 1024.0 + 1; }
	init( FASTRESTORE_GET_RANGE_VERSIONS_EXPENSIVE,            false ); if( randomize && BUGGIFY ) { FASTRESTORE_GET_RANGE_VERSIONS_EXPENSIVE = deterministicRandom()->random01() < 0.5 ? true : false; }
	init( FASTRESTORE_REQBATCH_PARALLEL,                          50 ); if( randomize && BUGGIFY ) { FASTRESTORE_REQBATCH_PARALLEL = deterministicRandom()->random01() * 100 + 1; }
	init( FASTRESTORE_REQBATCH_LOG,                            false ); if( randomize && BUGGIFY ) { FASTRESTORE_REQBATCH_LOG = deterministicRandom()->random01() < 0.2 ? true : false; }
	init( FASTRESTORE_TXN_CLEAR_MAX,                             100 ); if( randomize && BUGGIFY ) { FASTRESTORE_TXN_CLEAR_MAX = deterministicRandom()->random01() * 100 + 1; }
	init( FASTRESTORE_TXN_RETRY_MAX,                              10 ); if( randomize && BUGGIFY ) { FASTRESTORE_TXN_RETRY_MAX = deterministicRandom()->random01() * 100 + 1; }
	init( FASTRESTORE_TXN_EXTRA_DELAY,                           0.1 ); if( randomize && BUGGIFY ) { FASTRESTORE_TXN_EXTRA_DELAY = deterministicRandom()->random01() * 1 + 0.001;}

	init( REDWOOD_DEFAULT_PAGE_SIZE,                            4096 );
	init( REDWOOD_KVSTORE_CONCURRENT_READS,                       64 );
	init( REDWOOD_COMMIT_CONCURRENT_READS,                        64 );
	init( REDWOOD_PAGE_REBUILD_FILL_FACTOR,                     0.66 );
	init( REDWOOD_LAZY_CLEAR_BATCH_SIZE_PAGES,                    10 );
	init( REDWOOD_LAZY_CLEAR_MIN_PAGES,                            0 );
	init( REDWOOD_LAZY_CLEAR_MAX_PAGES,                          1e6 );
	init( REDWOOD_REMAP_CLEANUP_BATCH_SIZE,                     5000 );
	init( REDWOOD_REMAP_CLEANUP_VERSION_LAG_MIN,                   4 );
	init( REDWOOD_REMAP_CLEANUP_VERSION_LAG_MAX,                  15 );
	init( REDWOOD_LOGGING_INTERVAL,                              5.0 );
=======
	// Server request latency measurement
	init( LATENCY_SAMPLE_SIZE,                                100000 );
	init( LATENCY_METRICS_LOGGING_INTERVAL,                     60.0 );
>>>>>>> 55e997a8

	// clang-format on

	if(clientKnobs)
		clientKnobs->IS_ACCEPTABLE_DELAY = clientKnobs->IS_ACCEPTABLE_DELAY*std::min(MAX_READ_TRANSACTION_LIFE_VERSIONS, MAX_WRITE_TRANSACTION_LIFE_VERSIONS)/(5.0*VERSIONS_PER_SECOND);
}<|MERGE_RESOLUTION|>--- conflicted
+++ resolved
@@ -603,7 +603,6 @@
 	init( TIME_KEEPER_DELAY,                                      10 );
 	init( TIME_KEEPER_MAX_ENTRIES,                3600 * 24 * 30 * 6 ); if( randomize && BUGGIFY ) { TIME_KEEPER_MAX_ENTRIES = 2; }
 
-<<<<<<< HEAD
 	// Fast Restore
 	init( FASTRESTORE_FAILURE_TIMEOUT,                          3600 );
 	init( FASTRESTORE_HEARTBEAT_INTERVAL,                         60 );
@@ -647,11 +646,10 @@
 	init( REDWOOD_REMAP_CLEANUP_VERSION_LAG_MIN,                   4 );
 	init( REDWOOD_REMAP_CLEANUP_VERSION_LAG_MAX,                  15 );
 	init( REDWOOD_LOGGING_INTERVAL,                              5.0 );
-=======
+	
 	// Server request latency measurement
 	init( LATENCY_SAMPLE_SIZE,                                100000 );
 	init( LATENCY_METRICS_LOGGING_INTERVAL,                     60.0 );
->>>>>>> 55e997a8
 
 	// clang-format on
 
