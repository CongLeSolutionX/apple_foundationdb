/*
 * VersionedBTree.actor.cpp
 *
 * This source file is part of the FoundationDB open source project
 *
 * Copyright 2013-2018 Apple Inc. and the FoundationDB project authors
 *
 * Licensed under the Apache License, Version 2.0 (the "License");
 * you may not use this file except in compliance with the License.
 * You may obtain a copy of the License at
 *
 *     http://www.apache.org/licenses/LICENSE-2.0
 *
 * Unless required by applicable law or agreed to in writing, software
 * distributed under the License is distributed on an "AS IS" BASIS,
 * WITHOUT WARRANTIES OR CONDITIONS OF ANY KIND, either express or implied.
 * See the License for the specific language governing permissions and
 * limitations under the License.
 */

#include "flow/flow.h"
#include "fdbserver/IVersionedStore.h"
#include "fdbserver/IPager.h"
#include "fdbclient/Tuple.h"
#include "flow/serialize.h"
#include "flow/genericactors.actor.h"
#include "flow/UnitTest.h"
#include "fdbserver/IPager.h"
#include "fdbrpc/IAsyncFile.h"
#include "flow/crc32c.h"
#include "flow/ActorCollection.h"
#include <map>
#include <vector>
#include "fdbclient/CommitTransaction.h"
#include "fdbserver/IKeyValueStore.h"
#include "fdbserver/DeltaTree.h"
#include <string.h>
#include "flow/actorcompiler.h"
#include <cinttypes>
#include <boost/intrusive/list.hpp>

#define REDWOOD_DEBUG 0

#define debug_printf_stream stdout
#define debug_printf_always(...)                                                                                       \
	{                                                                                                                  \
		std::string prefix = format("%s %f %04d ", g_network->getLocalAddress().toString().c_str(), now(), __LINE__);  \
		std::string msg = format(__VA_ARGS__);                                                                         \
		writePrefixedLines(debug_printf_stream, prefix, msg);                                                          \
		fflush(debug_printf_stream);                                                                                   \
	}

#define debug_printf_noop(...)

#if defined(NO_INTELLISENSE)
#if REDWOOD_DEBUG
#define debug_printf debug_printf_always
#else
#define debug_printf debug_printf_noop
#endif
#else
// To get error-checking on debug_printf statements in IDE
#define debug_printf printf
#endif

#define BEACON debug_printf_always("HERE\n")
#define TRACE                                                                                                          \
	debug_printf_always("%s: %s line %d %s\n", __FUNCTION__, __FILE__, __LINE__, platform::get_backtrace().c_str());

// Writes prefix:line for each line in msg to fout
void writePrefixedLines(FILE* fout, std::string prefix, std::string msg) {
	StringRef m = msg;
	while (m.size() != 0) {
		StringRef line = m.eat("\n");
		fprintf(fout, "%s %s\n", prefix.c_str(), line.toString().c_str());
	}
}

// Some convenience functions for debugging to stringify various structures
// Classes can add compatibility by either specializing toString<T> or implementing
//   std::string toString() const;
template <typename T>
std::string toString(const T& o) {
	return o.toString();
}

std::string toString(StringRef s) {
	return s.printable();
}

std::string toString(LogicalPageID id) {
	if (id == invalidLogicalPageID) {
		return "LogicalPageID{invalid}";
	}
	return format("LogicalPageID{%u}", id);
}

std::string toString(Version v) {
	if (v == invalidVersion) {
		return "invalidVersion";
	}
	return format("@%" PRId64, v);
}

std::string toString(bool b) {
	return b ? "true" : "false";
}

template <typename T>
std::string toString(const Standalone<T>& s) {
	return toString((T)s);
}

template <typename T>
std::string toString(const T* begin, const T* end) {
	std::string r = "{";

	bool comma = false;
	while (begin != end) {
		if (comma) {
			r += ", ";
		} else {
			comma = true;
		}
		r += toString(*begin++);
	}

	r += "}";
	return r;
}

template <typename T>
std::string toString(const std::vector<T>& v) {
	return toString(&v.front(), &v.back() + 1);
}

template <typename T>
std::string toString(const VectorRef<T>& v) {
	return toString(v.begin(), v.end());
}

template <typename K, typename V>
std::string toString(const std::map<K, V>& m) {
	std::string r = "{";
	bool comma = false;
	for (const auto& [key, value] : m) {
		if (comma) {
			r += ", ";
		} else {
			comma = true;
		}
		r += toString(value);
		r += " ";
		r += toString(key);
	}
	r += "}\n";
	return r;
}

template <typename K, typename V>
std::string toString(const std::unordered_map<K, V>& u) {
	std::string r = "{";
	bool comma = false;
	for (const auto& n : u) {
		if (comma) {
			r += ", ";
		} else {
			comma = true;
		}
		r += toString(n.first);
		r += " => ";
		r += toString(n.second);
	}
	r += "}";
	return r;
}

template <typename T>
std::string toString(const Optional<T>& o) {
	if (o.present()) {
		return toString(o.get());
	}
	return "<not present>";
}

template <typename F, typename S>
std::string toString(const std::pair<F, S>& o) {
	return format("{%s, %s}", toString(o.first).c_str(), toString(o.second).c_str());
}

class FastAllocatedPage : public IPage, public FastAllocated<FastAllocatedPage>, ReferenceCounted<FastAllocatedPage> {
public:
	uint8_t* buffer;
	// Create a fast-allocated page with size total bytes INCLUDING checksum
	FastAllocatedPage(int size, int bufferSize) : logicalSize(size), bufferSize(bufferSize) {
		if (bufferSize > 16384)
			buffer_alloc = (uint8_t*)aligned_alloc(4096, bufferSize);
		else
			buffer_alloc = (uint8_t*)allocateFast(bufferSize);
		buffer = buffer_alloc;
		if ((int64_t)buffer % 4096)
			printf("buffer not aligned: %u. buffer size: %d\n", buffer, bufferSize);
		// Mark any unused page portion defined
		VALGRIND_MAKE_MEM_DEFINED(buffer + logicalSize, bufferSize - logicalSize);
	};

	~FastAllocatedPage() override {
		if (bufferSize > 16384)
			free(buffer_alloc);
		else
			freeFast(bufferSize, buffer_alloc);
	}

	Reference<IPage> clone() const override {
		FastAllocatedPage* p = new FastAllocatedPage(logicalSize, bufferSize);
		memcpy(p->buffer, buffer, logicalSize);
		return Reference<IPage>(p);
	}

	// Usable size, without checksum
	int size() const override { return logicalSize - sizeof(Checksum); }

	uint8_t const* begin() const override { return buffer; }

	uint8_t* mutate() override { return buffer; }

	void addref() const override { ReferenceCounted<FastAllocatedPage>::addref(); }

	void delref() const override { ReferenceCounted<FastAllocatedPage>::delref(); }

	typedef uint32_t Checksum;

	Checksum& getChecksum() { return *(Checksum*)(buffer + size()); }

	Checksum calculateChecksum(LogicalPageID pageID) { return crc32c_append(pageID, buffer, size()); }

	void updateChecksum(LogicalPageID pageID) { getChecksum() = calculateChecksum(pageID); }

	bool verifyChecksum(LogicalPageID pageID) { return getChecksum() == calculateChecksum(pageID); }

private:
	int logicalSize;
	int bufferSize;
	uint8_t* buffer_alloc;
};

// A FIFO queue of T stored as a linked list of pages.
// Main operations are pop(), pushBack(), pushFront(), and flush().
//
// flush() will ensure all queue pages are written to the pager and move the unflushed
// pushFront()'d records onto the front of the queue, in FIFO order.
//
// pop() will only return records that have been flushed, and pops
// from the front of the queue.
//
// Each page contains some number of T items and a link to the next page and starting position on that page.
// When the queue is flushed, the last page in the chain is ended and linked to a newly allocated
// but not-yet-written-to pageID, which future writes after the flush will write to.
// Items pushed onto the front of the queue are written to a separate linked list until flushed,
// at which point that list becomes the new front of the queue.
//
// The write pattern is designed such that no page is ever expected to be valid after
// being written to or updated but not fsync'd.  This is why a new unused page is added
// to the queue, linked to by the last data page, before commit.  The new page can't be
// added and filled with data as part of the next commit because that would mean modifying
// the previous tail page to update its next link, which risks corrupting it and losing
// data that was not yet popped if that write is never fsync'd.
//
// Requirements on T
//   - must be trivially copyable
//     OR have a specialization for FIFOQueueCodec<T>
//     OR have the following methods
//       // Deserialize from src into *this, return number of bytes from src consumed
//       int readFromBytes(const uint8_t *src);
//       // Return the size of *this serialized
//       int bytesNeeded() const;
//       // Serialize *this to dst, return number of bytes written to dst
//       int writeToBytes(uint8_t *dst) const;
//  - must be supported by toString(object) (see above)
template <typename T, typename Enable = void>
struct FIFOQueueCodec {
	static T readFromBytes(const uint8_t* src, int& bytesRead) {
		T x;
		bytesRead = x.readFromBytes(src);
		return x;
	}
	static int bytesNeeded(const T& x) { return x.bytesNeeded(); }
	static int writeToBytes(uint8_t* dst, const T& x) { return x.writeToBytes(dst); }
};

template <typename T>
struct FIFOQueueCodec<T, typename std::enable_if<std::is_trivially_copyable<T>::value>::type> {
	static_assert(std::is_trivially_copyable<T>::value);
	static T readFromBytes(const uint8_t* src, int& bytesRead) {
		bytesRead = sizeof(T);
		return *(T*)src;
	}
	static int bytesNeeded(const T& x) { return sizeof(T); }
	static int writeToBytes(uint8_t* dst, const T& x) {
		*(T*)dst = x;
		return sizeof(T);
	}
};

template <typename T, typename Codec = FIFOQueueCodec<T>>
class FIFOQueue {
public:
	typedef FastAllocatedPage Page;
#pragma pack(push, 1)
	struct QueueState {
		bool operator==(const QueueState& rhs) const { return memcmp(this, &rhs, sizeof(QueueState)) == 0; }
		QueueID queueID = invalidQueueID;
		LogicalPageID headPageID = invalidLogicalPageID;
		LogicalPageID tailPageID = invalidLogicalPageID;
		uint16_t headOffset;
		// Note that there is no tail index because the tail page is always never-before-written and its index will
		// start at 0
		int64_t numPages;
		int64_t numEntries;
		bool usesExtents = false; // Is this an extent based queue?
		LogicalPageID prevExtentEndPageID = invalidLogicalPageID;
		bool tailPageNewExtent = false;
		KeyRef asKeyRef() const { return KeyRef((uint8_t*)this, sizeof(QueueState)); }

		void fromKeyRef(KeyRef k) { memcpy(this, k.begin(), k.size()); }

		std::string toString() const {
			return format("{queueID: %u head: %s:%d  tail: %s  numPages: %" PRId64 "  numEntries: %" PRId64
			              "  usesExtents:%d}",
			              queueID,
			              ::toString(headPageID).c_str(),
			              (int)headOffset,
			              ::toString(tailPageID).c_str(),
			              numPages,
			              numEntries,
			              usesExtents);
		}
	};

	struct RawPage {
		LogicalPageID nextPageID;
		uint16_t nextOffset;
		uint16_t endOffset;
		LogicalPageID extentCurPageID; // current page within the extent
		LogicalPageID extentEndPageID; // end page within the extent
		uint8_t* begin() { return (uint8_t*)(this + 1); }
	};
#pragma pack(pop)
	struct Cursor {
		enum Mode { NONE, POP, READONLY, WRITE };

		// The current page being read or written to
		LogicalPageID pageID;

		// The first page ID to be written to the pager, if this cursor has written anything
		LogicalPageID firstPageIDWritten;

		// Offset after RawPage header to next read from or write to
		int offset;

		// A read cursor will not read this page (or beyond)
		LogicalPageID endPageID;

		Reference<IPage> page;
		Page* pg;
		FIFOQueue* queue;
		Future<Void> operation;
		Mode mode;

		Cursor() : mode(NONE) {}

		// Initialize a cursor.
		void init(FIFOQueue* q = nullptr,
		          Mode m = NONE,
		          LogicalPageID initialPageID = invalidLogicalPageID,
		          bool initExtentInfo = true,
		          bool tailPageNewExtent = false,
		          LogicalPageID endPage = invalidLogicalPageID,
		          int readOffset = 0,
		          LogicalPageID prevExtentEndPageID = invalidLogicalPageID) {
			if (operation.isValid()) {
				operation.cancel();
			}
			queue = q;
			mode = m;
			firstPageIDWritten = invalidLogicalPageID;
			offset = readOffset;
			endPageID = endPage;
			page.clear();

			if (mode == POP || mode == READONLY) {
				// If cursor is not pointed at the end page then start loading it.
				// The end page will not have been written to disk yet.
				pageID = initialPageID;
				if (pageID == endPageID) {
					operation = Void();
				} else {
					if (queue->usesExtents)
						operation = waitOrError(loadExtent(), queue->pager->getError());
					else {
						operation = waitOrError(loadPage(), queue->pager->getError());
					}
				}
			} else {
				pageID = invalidLogicalPageID;
				ASSERT(mode == WRITE ||
				       (initialPageID == invalidLogicalPageID && readOffset == 0 && endPage == invalidLogicalPageID));
				operation = Void();
			}

			debug_printf("FIFOQueue::Cursor(%s) initialized\n", toString().c_str());

			if (mode == WRITE && initialPageID != invalidLogicalPageID) {
				debug_printf("FIFOQueue::Cursor(%s) init. Adding new page %u\n", toString().c_str(), initialPageID);
				addNewPage(initialPageID, 0, true, initExtentInfo, tailPageNewExtent, prevExtentEndPageID);
			}
		}

		// Since cursors can have async operations pending which modify their state they can't be copied cleanly
		Cursor(const Cursor& other) = delete;

		// A read cursor can be initialized from a pop cursor
		void initReadOnly(const Cursor& c) {
			ASSERT(c.mode == READONLY || c.mode == POP);
			init(c.queue, READONLY, c.pageID, false, false, c.endPageID, c.offset);
		}

		~Cursor() { operation.cancel(); }

		std::string toString() const {
			if (mode == WRITE) {
				return format("{WriteCursor %s:%p pos=%s:%d endOffset=%d}",
				              queue->name.c_str(),
				              this,
				              ::toString(pageID).c_str(),
				              offset,
				              page ? raw()->endOffset : -1);
			}
			if (mode == POP || mode == READONLY) {
				return format("{ReadCursor %s:%p pos=%s:%d endOffset=%d endPage=%s}",
				              queue->name.c_str(),
				              this,
				              ::toString(pageID).c_str(),
				              offset,
				              page ? raw()->endOffset : -1,
				              ::toString(endPageID).c_str());
			}
			ASSERT(mode == NONE);
			return format("{NullCursor=%p}", this);
		}

		Future<Void> notBusy() { return operation; }

		// Returns true if any items have been written to the last page
		bool pendingWrites() const { return mode == WRITE && offset != 0; }

		RawPage* raw() const { return ((RawPage*)(page->begin())); }

		void setNext(LogicalPageID pageID, int offset) {
			ASSERT(mode == WRITE);
			RawPage* p = raw();
			p->nextPageID = pageID;
			p->nextOffset = offset;
		}

		Future<Void> loadPage() {
			ASSERT(mode == POP | mode == READONLY);
			debug_printf("FIFOQueue::Cursor(%s) loadPage\n", toString().c_str());
			return map(queue->pager->readPage(pageID, true), [=](Reference<IPage> p) {
				page = p;
				debug_printf("FIFOQueue::Cursor(%s) loadPage done\n", toString().c_str());
				return Void();
			});
		}

		Future<Void> loadExtent() {
			ASSERT(mode == POP | mode == READONLY);
			debug_printf("FIFOQueue::Cursor(%s) loadExtent\n", toString().c_str());
			return map(queue->pager->readExtent(pageID), [=](Reference<IPage> p) {
				page = p;
				debug_printf("FIFOQueue::Cursor(%s) loadExtent done. Page: %p\n", toString().c_str(), page->begin());
				return Void();
			});
		}

		void writePage() {
			ASSERT(mode == WRITE);
			debug_printf("FIFOQueue::Cursor(%s) writePage\n", toString().c_str());
			VALGRIND_MAKE_MEM_DEFINED(raw()->begin(), offset);
			VALGRIND_MAKE_MEM_DEFINED(raw()->begin() + offset, queue->dataBytesPerPage - raw()->endOffset);
			queue->pager->updatePage(pageID, page);
			if (firstPageIDWritten == invalidLogicalPageID) {
				firstPageIDWritten = pageID;
			}
		}

		// Link the current page to newPageID:newOffset and then write it to the pager.
		// If initializeNewPage is true a page buffer will be allocated for the new page and it will be initialized
		// as a new tail page.
		void addNewPage(LogicalPageID newPageID,
		                int newOffset,
		                bool initializeNewPage,
		                bool initializeExtentInfo = false,
		                bool newExtentPage = false,
		                LogicalPageID prevExtentEndPageID = invalidLogicalPageID) {
			ASSERT(mode == WRITE);
			ASSERT(newPageID != invalidLogicalPageID);
			// LogicalPageID prevExtentEndPageID = invalidLogicalPageID;
			// bool newExtentPage = true;
			debug_printf("FIFOQueue::Cursor(%s) Adding page %s initPage=%d initExtentInfo=%d newExtentPage=%d\n",
			             toString().c_str(),
			             ::toString(newPageID).c_str(),
			             initializeNewPage,
			             initializeExtentInfo,
			             newExtentPage);

			// Update existing page/newLastPageID and write, if it exists
			if (page) {
				setNext(newPageID, newOffset);
				debug_printf("FIFOQueue::Cursor(%s) Linked new page\n", toString().c_str());
				writePage();
				auto p = raw();
				prevExtentEndPageID = p->extentEndPageID;
				if (pageID == prevExtentEndPageID)
					newExtentPage = true;
				debug_printf(
				    "FIFOQueue::Cursor(%s) Linked new page. pageID %u, newPageID %u,  prevExtentEndPageID %u\n",
				    toString().c_str(),
				    pageID,
				    newPageID,
				    prevExtentEndPageID);
			}

			pageID = newPageID;
			offset = newOffset;

			if (initializeNewPage) {
				debug_printf("FIFOQueue::Cursor(%s) Initializing new page. usesExtents: %d, initializeExtentInfo: %d\n",
				             toString().c_str(),
				             queue->usesExtents,
				             initializeExtentInfo);
				page = queue->pager->newPageBuffer();
				setNext(0, 0);
				auto p = raw();
				ASSERT(newOffset == 0);
				p->endOffset = 0;
				// For extent based queue, update the index of current page within the extent
				if (queue->usesExtents) {
					debug_printf("FIFOQueue::Cursor(%s) Adding page %s init=%d pageCount %d\n",
					             toString().c_str(),
					             ::toString(newPageID).c_str(),
					             initializeNewPage,
					             queue->pager->getPageCount());
					p->extentCurPageID = newPageID;
					if (initializeExtentInfo) {
						int pagesPerExtent = queue->pagesPerExtent;
						if (newExtentPage) {
							p->extentEndPageID = newPageID + pagesPerExtent - 1;
							debug_printf("FIFOQueue::Cursor(%s) newExtentPage. newPageID %u, pagesPerExtent %d, "
							             "ExtentEndPageID: %s\n",
							             toString().c_str(),
							             newPageID,
							             pagesPerExtent,
							             ::toString(p->extentEndPageID).c_str());
						} else {
							p->extentEndPageID = prevExtentEndPageID;
							debug_printf("FIFOQueue::Cursor(%s) Copied ExtentEndPageID: %s\n",
							             toString().c_str(),
							             ::toString(p->extentEndPageID).c_str());
						}
					}
				}
			} else {
				debug_printf("FIFOQueue::Cursor(%s) Clearing new page\n", toString().c_str());
				page.clear();
			}
		}

		// Write item to the next position in the current page or, if it won't fit, add a new page and write it there.
		ACTOR static Future<Void> write_impl(Cursor* self, T item, Future<Void> start) {
			ASSERT(self->mode == WRITE);

			// Wait for the previous operation to finish
			state Future<Void> previous = self->operation;
			wait(start);
			wait(previous);

			state int bytesNeeded = Codec::bytesNeeded(item);
			if (self->pageID == invalidLogicalPageID || self->offset + bytesNeeded > self->queue->dataBytesPerPage) {
				debug_printf("FIFOQueue::Cursor(%s) write(%s) page %s is full, adding new page. bytesNeeded: %d, "
				             "bytesPerPage: %d\n",
				             self->toString().c_str(),
				             ::toString(item).c_str(),
				             ::toString(self->pageID).c_str(),
				             bytesNeeded,
				             self->queue->dataBytesPerPage);
				state LogicalPageID newPageID;
				// If this is an extent based queue, check if there is an available page in current extent
				if (self->queue->usesExtents) {
					bool allocateNewExtent = false;
					if (self->pageID != invalidLogicalPageID) {
						auto praw = self->raw();
						if (praw->extentCurPageID < praw->extentEndPageID) {
							newPageID = praw->extentCurPageID + 1;
						} else {
							allocateNewExtent = true;
						}
					} else
						allocateNewExtent = true;
					if (allocateNewExtent) {
						LogicalPageID newPID = wait(self->queue->pager->newExtentPageID(self->queue->queueID));
						newPageID = newPID;
					}
				} else {
					LogicalPageID newPID = wait(self->queue->pager->newPageID());
					newPageID = newPID;
				}
				self->addNewPage(newPageID, 0, true, true);

				++self->queue->numPages;
				wait(yield());
			}
			debug_printf(
			    "FIFOQueue::Cursor(%s) before write(%s)\n", self->toString().c_str(), ::toString(item).c_str());
			auto p = self->raw();
			Codec::writeToBytes(p->begin() + self->offset, item);
			self->offset += bytesNeeded;
			p->endOffset = self->offset;
			++self->queue->numEntries;
			return Void();
		}

		void write(const T& item) {
			Promise<Void> p;
			// operation = write_impl(this, item, p.getFuture());
			operation = waitOrError(write_impl(this, item, p.getFuture()), queue->pager->getError());
			p.send(Void());
		}

		// Read the next item at the cursor (if <= upperBound), moving to a new page first if the current page is
		// exhausted
		ACTOR static Future<Optional<T>> readNext_impl(Cursor* self, Optional<T> upperBound, Future<Void> start) {
			ASSERT(self->mode == POP || self->mode == READONLY);

			// Wait for the previous operation to finish
			state Future<Void> previous = self->operation;
			wait(start);
			wait(previous);

			// wait(yield());
			if (self->queue->usesExtents)
				debug_printf("FIFOQueue::Cursor(%s) readNext begin\n", self->toString().c_str());
			if (self->pageID == invalidLogicalPageID || self->pageID == self->endPageID) {
				debug_printf("FIFOQueue::Cursor(%s) readNext returning nothing\n", self->toString().c_str());
				return Optional<T>();
			}

			// We now know we are pointing to PageID and it should be read and used, but it may not be loaded yet.
			if (!self->page) {
				wait(self->loadPage());
				wait(yield());
			}

			auto p = self->raw();
			if (self->queue->usesExtents)
				debug_printf("FIFOQueue::Cursor(%s) readNext reading at current position\n", self->toString().c_str());
			ASSERT(self->offset < p->endOffset);
			int bytesRead;
			T result = Codec::readFromBytes(p->begin() + self->offset, bytesRead);

			if (upperBound.present() && upperBound.get() < result) {
				debug_printf("FIFOQueue::Cursor(%s) not popping %s, exceeds upper bound %s\n",
				             self->toString().c_str(),
				             ::toString(result).c_str(),
				             ::toString(upperBound.get()).c_str());
				return Optional<T>();
			}

			self->offset += bytesRead;
			if (self->mode == POP) {
				--self->queue->numEntries;
			}
			debug_printf(
			    "FIFOQueue::Cursor(%s) after read of %s\n", self->toString().c_str(), ::toString(result).c_str());
			ASSERT(self->offset <= p->endOffset);

			if (self->offset == p->endOffset) {
				debug_printf("FIFOQueue::Cursor(%s) Page exhausted\n", self->toString().c_str());
				LogicalPageID oldPageID = self->pageID;
				self->pageID = p->nextPageID;
				self->offset = p->nextOffset;
				if (self->mode == POP) {
					--self->queue->numPages;
				}
				debug_printf("FIFOQueue::Cursor(%s) readNext page exhaused. oldPageID: %u, nextPageID: %u, "
				             "extentCurPageID: %u extentEndPageID: %u\n",
				             self->toString().c_str(),
				             oldPageID,
				             p->nextPageID,
				             p->extentCurPageID,
				             p->extentEndPageID);

				self->page.clear();
				if (self->mode == POP && !self->queue->usesExtents) {

					// Freeing the old page must happen after advancing the cursor and clearing the page reference
					// because freePage() could cause a push onto a queue that causes a newPageID() call which could
					// pop() from this very same queue. Queue pages are freed at page 0 because they can be reused after
					// the next commit.
					debug_printf("FIFOQueue::Cursor(%s) freeing page %u.\n", self->toString().c_str(), oldPageID);
					self->queue->pager->freePage(oldPageID, 0);
				} else if (self->queue->usesExtents && (p->extentCurPageID == p->extentEndPageID)) {
					// Figure out the beginning of the extent
					int pagesPerExtent = self->queue->pagesPerExtent;
					debug_printf("FIFOQueue::Cursor(%s) freeing extent %u. oldPageID: %u, extentCurPageID: %u "
					             "extentEndPageID: %u\n",
					             self->toString().c_str(),
					             (oldPageID - pagesPerExtent + 1),
					             oldPageID,
					             p->extentCurPageID,
					             p->extentEndPageID);
					self->queue->pager->freeExtent(oldPageID - pagesPerExtent + 1);
				}
			}

			if (self->queue->usesExtents)
				debug_printf("FIFOQueue(%s) %s(upperBound=%s) -> %s\n",
				             self->queue->name.c_str(),
				             (self->mode == POP ? "pop" : "peek"),
				             ::toString(upperBound).c_str(),
				             ::toString(result).c_str());
			return result;
		}

		// Read and move past the next item if is <= upperBound or if upperBound is not present
		Future<Optional<T>> readNext(const Optional<T>& upperBound = {}) {
			if (mode == NONE) {
				return Optional<T>();
			}
			Promise<Void> p;
			// Future<Optional<T>> read = readNext_impl(this, upperBound, p.getFuture());
			Future<Optional<T>> read =
			    waitOrError(readNext_impl(this, upperBound, p.getFuture()), queue->pager->getError());
			operation = success(read);
			p.send(Void());
			return read;
			// return waitOrError(read, queue->pager->getError());
		}
	};

public:
	FIFOQueue() : pager(nullptr) {}

	~FIFOQueue() { newTailPage.cancel(); }

	FIFOQueue(const FIFOQueue& other) = delete;
	void operator=(const FIFOQueue& rhs) = delete;

	// Create a new queue at newPageID
	void create(IPager2* p, LogicalPageID newPageID, std::string queueName, QueueID id, bool extent) {
		debug_printf("FIFOQueue(%s) create from page %s. usesExtents %d\n",
		             queueName.c_str(),
		             toString(newPageID).c_str(),
		             extent);
		pager = p;
		name = queueName;
		queueID = id;
		numPages = 1;
		numEntries = 0;
		dataBytesPerPage = pager->getUsablePageSize() - sizeof(RawPage);
		usesExtents = extent;
		pagesPerExtent = pager->getPagesPerExtent();
		headReader.init(this, Cursor::POP, newPageID, false, false, newPageID, 0);
		tailWriter.init(this, Cursor::WRITE, newPageID, true, true);
		headWriter.init(this, Cursor::WRITE);
		newTailPage = invalidLogicalPageID;
		debug_printf("FIFOQueue(%s) created\n", queueName.c_str());
	}

	// Load an existing queue from its queue state
	void recover(IPager2* p, const QueueState& qs, std::string queueName) {
		debug_printf("FIFOQueue(%s) recover from queue state %s\n", queueName.c_str(), qs.toString().c_str());
		pager = p;
		name = queueName;
		queueID = qs.queueID;
		numPages = qs.numPages;
		numEntries = qs.numEntries;
		dataBytesPerPage = pager->getUsablePageSize() - sizeof(RawPage);
		usesExtents = qs.usesExtents;
		pagesPerExtent = pager->getPagesPerExtent();
		headReader.init(this, Cursor::POP, qs.headPageID, false, false, qs.tailPageID, qs.headOffset);
		tailWriter.init(this,
		                Cursor::WRITE,
		                qs.tailPageID,
		                true,
		                qs.tailPageNewExtent,
		                invalidLogicalPageID,
		                0,
		                qs.prevExtentEndPageID);
		headWriter.init(this, Cursor::WRITE);
		newTailPage = invalidLogicalPageID;
		debug_printf("FIFOQueue(%s) recovered\n", queueName.c_str());
	}

	// Fast path extent peekAll (this zooms through the queue reading extents at a time)
	ACTOR static Future<Standalone<VectorRef<T>>> peekAll_ext(FIFOQueue* self) {
		state Cursor c;
		c.initReadOnly(self->headReader);

		state Standalone<VectorRef<T>> results;
		results.reserve(results.arena(), self->numEntries);

		debug_printf("FIFOQueue::Cursor(%s) peekAllExt begin\n", c.toString().c_str());
		if (c.pageID == invalidLogicalPageID || c.pageID == c.endPageID) {
			debug_printf("FIFOQueue::Cursor(%s) peekAllExt returning nothing\n", c.toString().c_str());
			return results;
		}

		loop {
			// We now know we are pointing to PageID and it should be read and used, but it may not be loaded yet.
			if (!c.page) {
				debug_printf("FIFOQueue::Cursor(%s) peekAllExt going to Load Extent %s.\n",
				             c.toString().c_str(),
				             ::toString(c.pageID).c_str());
				wait(c.loadExtent());
				wait(yield());
			}

			// Loop over all the pages in this extent
			Page* page = (Page*)(c.page.getPtr());
			loop {
				if (!page->verifyChecksum(c.pageID)) {
					debug_printf("FIFOQueue::Cursor(%s) peekALLExt checksum failed for %s\n",
					             c.toString().c_str(),
					             toString(c.pageID).c_str());
					Error e = checksum_failed();
					TraceEvent(SevError, "FIFOQueueChecksumFailed")
					    .detail("PageID", c.pageID)
					    .detail("PageSize", self->pager->getPhysicalPageSize())
					    .detail("Offset", c.pageID * self->pager->getPhysicalPageSize())
					    .detail("CalculatedChecksum", page->calculateChecksum(c.pageID))
					    .detail("ChecksumInPage", page->getChecksum())
					    .error(e);
					throw e;
				}
				RawPage* p = (RawPage*)(page->begin());
				int bytesRead;
				// Now loop over all entries inside the current page
				loop {
					ASSERT(c.offset < p->endOffset);
					T result = Codec::readFromBytes(p->begin() + c.offset, bytesRead);
					results.push_back(results.arena(), result);

					c.offset += bytesRead;
					debug_printf(
					    "FIFOQueue::Cursor(%s) after read of %s\n", c.toString().c_str(), ::toString(result).c_str());
					ASSERT(c.offset <= p->endOffset);

					if (c.offset == p->endOffset) {
						c.pageID = p->nextPageID;
						c.offset = p->nextOffset;
						debug_printf("FIFOQueue::Cursor(%s) readAllExt page exhausted, moved to new page\n",
						             c.toString().c_str());
						debug_printf("FIFOQueue:: nextPageID=%s, extentCurPageID=%s, extentEndPageID=%s\n",
						             ::toString(p->nextPageID).c_str(),
						             ::toString(p->extentCurPageID).c_str(),
						             ::toString(p->extentEndPageID).c_str());
						break;
					}
				} // End of Page

				// Check if we have reached the end of the queue
				if (c.pageID == invalidLogicalPageID || c.pageID == c.endPageID)
					return results;

				// Check if we have reached the end of current extent
				if (p->extentCurPageID == p->extentEndPageID) {
					c.page.clear();
					debug_printf("FIFOQueue::Cursor(%s) readAllExt extent exhausted, moved to new extent\n",
					             c.toString().c_str());
					break;
				}

				// Position the page pointer to next page in the extent
				page->buffer = (uint8_t*)(c.page->begin() + (self->pager->getPhysicalPageSize()));
			}
		}
	}

	ACTOR static Future<Standalone<VectorRef<T>>> peekAll_impl(FIFOQueue* self) {
		state Standalone<VectorRef<T>> results;
		state Cursor c;
		c.initReadOnly(self->headReader);
		results.reserve(results.arena(), self->numEntries);

		state int sinceYield = 0;
		loop {
			Optional<T> x = wait(c.readNext());
			if (!x.present()) {
				break;
			}
			results.push_back(results.arena(), x.get());
			if (++sinceYield >= 100) {
				sinceYield = 0;
				wait(yield());
			}
		}

		return results;
	}

	Future<Standalone<VectorRef<T>>> peekAll(bool forceSlowPath = false) {
		if (!forceSlowPath && this->usesExtents)
			return peekAll_ext(this);
		return peekAll_impl(this);
	}

	ACTOR static Future<Optional<T>> peek_impl(FIFOQueue* self) {
		state Cursor c;
		c.initReadOnly(self->headReader);

		Optional<T> x = wait(c.readNext());
		return x;
	}

	Future<Optional<T>> peek() { return peek_impl(this); }

	// Pop the next item on front of queue if it is <= upperBound or if upperBound is not present
	Future<Optional<T>> pop(Optional<T> upperBound = {}) { return headReader.readNext(upperBound); }

	QueueState getState() const {
		QueueState s;
		s.queueID = queueID;
		s.headOffset = headReader.offset;
		s.headPageID = headReader.pageID;
		s.tailPageID = tailWriter.pageID;
		s.numEntries = numEntries;
		s.numPages = numPages;
		s.usesExtents = usesExtents;
		s.tailPageNewExtent = tailPageNewExtent;
		s.prevExtentEndPageID = prevExtentEndPageID;

		debug_printf("FIFOQueue(%s) getState(): %s\n", name.c_str(), s.toString().c_str());
		return s;
	}

	void pushBack(const T& item) {
		debug_printf("FIFOQueue(%s) pushBack(%s)\n", name.c_str(), toString(item).c_str());
		tailWriter.write(item);
	}

	void pushFront(const T& item) {
		debug_printf("FIFOQueue(%s) pushFront(%s)\n", name.c_str(), toString(item).c_str());
		headWriter.write(item);
	}

	// Wait until the most recently started operations on each cursor as of now are ready
	Future<Void> notBusy() {
		return headWriter.notBusy() && headReader.notBusy() && tailWriter.notBusy() && ready(newTailPage);
	}

	// Returns true if any most recently started operations on any cursors are not ready
	bool busy() {
		return !headWriter.notBusy().isReady() || !headReader.notBusy().isReady() || !tailWriter.notBusy().isReady() ||
		       !newTailPage.isReady();
	}

	// preFlush() prepares this queue to be flushed to disk, but doesn't actually do it so the queue can still
	// be pushed and popped after this operation. It returns whether or not any operations were pending or
	// started during execution.
	//
	// If one or more queues are used by their pager in newPageID() or freePage() operations, then preFlush()
	// must be called on each of them inside a loop that runs until each of the preFlush() calls have returned
	// false.
	//
	// The reason for all this is that:
	//   - queue pop() can call pager->freePage() which can call push() on the same or another queue
	//   - queue push() can call pager->newPageID() which can call pop() on the same or another queue
	// This creates a circular dependency with 1 or more queues when those queues are used by the pager
	// to manage free page IDs.
	ACTOR static Future<bool> preFlush_impl(FIFOQueue* self) {
		debug_printf("FIFOQueue(%s) preFlush begin\n", self->name.c_str());
		wait(self->notBusy());

		// Completion of the pending operations as of the start of notBusy() could have began new operations,
		// so see if any work is pending now.
		bool workPending = self->busy();

		if (!workPending) {
			// A newly created or flushed queue starts out in a state where its tail page to be written to is empty.
			// After pushBack() is called, this is no longer the case and never will be again until the queue is
			// flushed. Before the non-empty tail page is written it must be linked to a new empty page for use after
			// the next flush.  (This is explained more at the top of FIFOQueue but it is because queue pages can only
			// be written once because once they contain durable data a second write to link to a new page could corrupt
			// the existing data if the subsequent commit never succeeds.)
			if (self->newTailPage.isReady() && self->newTailPage.get() == invalidLogicalPageID) {
				if (self->tailWriter.pendingWrites()) {
					if (self->usesExtents) {
						if (self->tailWriter.pageID == invalidLogicalPageID) {
							self->newTailPage = self->pager->newExtentPageID(self->queueID);
							self->tailPageNewExtent = true;
							self->prevExtentEndPageID = invalidLogicalPageID;
						} else {
							auto p = self->tailWriter.raw();
							debug_printf(
							    "FIFOQueue(%s) newTailPage tailWriterPage %u extentCurPageID %u, extentEndPageID %u\n",
							    self->name.c_str(),
							    self->tailWriter.pageID,
							    p->extentCurPageID,
							    p->extentEndPageID);
							if (p->extentCurPageID < p->extentEndPageID) {
								self->newTailPage = p->extentCurPageID + 1;
								self->tailPageNewExtent = false;
								self->prevExtentEndPageID = p->extentEndPageID;
							} else {
								self->newTailPage = self->pager->newExtentPageID(self->queueID);
								self->tailPageNewExtent = true;
								self->prevExtentEndPageID = invalidLogicalPageID;
							}
						}
						debug_printf("FIFOQueue(%s) newTailPage tailPageNewExtent:%d prevExtentEndPageID: %u "
						             "tailWriterPage %u\n",
						             self->name.c_str(),
						             self->tailPageNewExtent,
						             self->prevExtentEndPageID,
						             self->tailWriter.pageID);
					} else
						self->newTailPage = self->pager->newPageID();
					workPending = true;
				} else {
					if (self->usesExtents) {
						auto p = self->tailWriter.raw();
						self->prevExtentEndPageID = p->extentEndPageID;
						self->tailPageNewExtent = false;
						debug_printf("FIFOQueue(%s) newTailPage tailPageNewExtent: %d prevExtentEndPageID: %u "
						             "tailWriterPage %u\n",
						             self->name.c_str(),
						             self->tailPageNewExtent,
						             self->prevExtentEndPageID,
						             self->tailWriter.pageID);
					}
				}
			}
		}

		debug_printf("FIFOQueue(%s) preFlush returning %d\n", self->name.c_str(), workPending);
		return workPending;
	}

	Future<bool> preFlush() { return preFlush_impl(this); }

	void finishFlush() {
		debug_printf("FIFOQueue(%s) finishFlush start\n", name.c_str());
		ASSERT(!busy());
		bool initTailWriter = true;

		// If a new tail page was allocated, link the last page of the tail writer to it.
		if (newTailPage.get() != invalidLogicalPageID) {
			tailWriter.addNewPage(newTailPage.get(), 0, false, false);
			// The flush sequence allocated a page and added it to the queue so increment numPages
			++numPages;

			// newPage() should be ready immediately since a pageID is being explicitly passed.
			ASSERT(tailWriter.notBusy().isReady());

			newTailPage = invalidLogicalPageID;
			initTailWriter = true;
		}

		// If the headWriter wrote anything, link its tail page to the headReader position and point the headReader
		// to the start of the headWriter
		if (headWriter.pendingWrites()) {
			headWriter.addNewPage(headReader.pageID, headReader.offset, false);
			headReader.pageID = headWriter.firstPageIDWritten;
			headReader.offset = 0;
			headReader.page.clear();
		}

		// Update headReader's end page to the new tail page
		headReader.endPageID = tailWriter.pageID;

		// Reset the write cursors
		debug_printf("FIFOQueue(%s) Reset tailWriter cursor. tailPageNewExtent: %d\n", name.c_str(), tailPageNewExtent);
		tailWriter.init(this,
		                Cursor::WRITE,
		                tailWriter.pageID,
		                initTailWriter /*false*/,
		                tailPageNewExtent,
		                invalidLogicalPageID,
		                0,
		                prevExtentEndPageID);
		headWriter.init(this, Cursor::WRITE);

		debug_printf("FIFOQueue(%s) finishFlush end\n", name.c_str());
	}

	ACTOR static Future<Void> flush_impl(FIFOQueue* self) {
		loop {
			bool notDone = wait(self->preFlush());
			if (!notDone) {
				break;
			}
		}
		self->finishFlush();
		return Void();
	}

	Future<Void> flush() { return flush_impl(this); }

	IPager2* pager;
	QueueID queueID;
	int64_t numPages;
	int64_t numEntries;
	int dataBytesPerPage;
	int pagesPerExtent;
	bool usesExtents;
	bool tailPageNewExtent;
	LogicalPageID prevExtentEndPageID;

	Cursor headReader;
	Cursor tailWriter;
	Cursor headWriter;

	Future<LogicalPageID> newTailPage;

	// For debugging
	std::string name;
};

int nextPowerOf2(uint32_t x) {
	return 1 << (32 - clz(x - 1));
}

struct RedwoodMetrics {
	static constexpr int btreeLevels = 5;

	RedwoodMetrics() { clear(); }

	void clear() {
		memset(this, 0, sizeof(RedwoodMetrics));
		for (auto& level : levels) {
			level = {};
		}
		startTime = g_network ? now() : 0;
	}

	struct Level {
		unsigned int pageRead;
		unsigned int pageReadExt;
		unsigned int pageBuild;
		unsigned int pageBuildExt;
		unsigned int pageCommitStart;
		unsigned int pageModify;
		unsigned int pageModifyExt;
		unsigned int lazyClearRequeue;
		unsigned int lazyClearRequeueExt;
		unsigned int lazyClearFree;
		unsigned int lazyClearFreeExt;
		unsigned int forceUpdate;
		unsigned int detachChild;
		double buildStoredPct;
		double buildFillPct;
		unsigned int buildItemCount;
		double modifyStoredPct;
		double modifyFillPct;
		unsigned int modifyItemCount;
	};

	Level levels[btreeLevels];

	unsigned int opSet;
	unsigned int opSetKeyBytes;
	unsigned int opSetValueBytes;
	unsigned int opClear;
	unsigned int opClearKey;
	unsigned int opCommit;
	unsigned int opGet;
	unsigned int opGetRange;
	unsigned int pagerDiskWrite;
	unsigned int pagerDiskRead;
	unsigned int pagerRemapFree;
	unsigned int pagerRemapCopy;
	unsigned int pagerRemapSkip;
	unsigned int pagerCacheHit;
	unsigned int pagerCacheMiss;
	unsigned int pagerProbeHit;
	unsigned int pagerProbeMiss;
	unsigned int pagerEvictUnhit;
	unsigned int pagerEvictFail;
	unsigned int btreeLeafPreload;
	unsigned int btreeLeafPreloadExt;

	// Return number of pages read or written, from cache or disk
	unsigned int pageOps() const {
		// All page reads are either a cache hit, probe hit, or a disk read
		return pagerDiskWrite + pagerDiskRead + pagerCacheHit + pagerProbeHit;
	}

	double startTime;

	Level& level(unsigned int level) {
		static Level outOfBound;
		if (level == 0 || level > btreeLevels) {
			return outOfBound;
		}
		return levels[level - 1];
	}

	// This will populate a trace event and/or a string with Redwood metrics.
	// The string is a reasonably well formatted page of information
	void getFields(TraceEvent* e, std::string* s = nullptr, bool skipZeroes = false) {
		std::pair<const char*, unsigned int> metrics[] = { { "BTreePreload", btreeLeafPreload },
			                                               { "BTreePreloadExt", btreeLeafPreloadExt },
			                                               { "", 0 },
			                                               { "OpSet", opSet },
			                                               { "OpSetKeyBytes", opSetKeyBytes },
			                                               { "OpSetValueBytes", opSetValueBytes },
			                                               { "OpClear", opClear },
			                                               { "OpClearKey", opClearKey },
			                                               { "", 0 },
			                                               { "OpGet", opGet },
			                                               { "OpGetRange", opGetRange },
			                                               { "OpCommit", opCommit },
			                                               { "", 0 },
			                                               { "PagerDiskWrite", pagerDiskWrite },
			                                               { "PagerDiskRead", pagerDiskRead },
			                                               { "PagerCacheHit", pagerCacheHit },
			                                               { "PagerCacheMiss", pagerCacheMiss },
			                                               { "", 0 },
			                                               { "PagerProbeHit", pagerProbeHit },
			                                               { "PagerProbeMiss", pagerProbeMiss },
			                                               { "PagerEvictUnhit", pagerEvictUnhit },
			                                               { "PagerEvictFail", pagerEvictFail },
			                                               { "", 0 },
			                                               { "PagerRemapFree", pagerRemapFree },
			                                               { "PagerRemapCopy", pagerRemapCopy },
			                                               { "PagerRemapSkip", pagerRemapSkip } };
		double elapsed = now() - startTime;

		if (e != nullptr) {
			for (auto& m : metrics) {
				char c = m.first[0];
				if (c != 0 && (!skipZeroes || m.second != 0)) {
					e->detail(m.first, m.second);
				}
			}
		}

		if (s != nullptr) {
			for (auto& m : metrics) {
				if (*m.first == '\0') {
					*s += "\n";
				} else if (!skipZeroes || m.second != 0) {
					*s += format("%-15s %-8u %8u/s  ", m.first, m.second, int(m.second / elapsed));
				}
			}
		}

		for (int i = 0; i < btreeLevels; ++i) {
			auto& level = levels[i];
			std::pair<const char*, unsigned int> metrics[] = {
				{ "PageBuild", level.pageBuild },
				{ "PageBuildExt", level.pageBuildExt },
				{ "PageModify", level.pageModify },
				{ "PageModifyExt", level.pageModifyExt },
				{ "", 0 },
				{ "PageRead", level.pageRead },
				{ "PageReadExt", level.pageReadExt },
				{ "PageCommitStart", level.pageCommitStart },
				{ "", 0 },
				{ "LazyClearInt", level.lazyClearRequeue },
				{ "LazyClearIntExt", level.lazyClearRequeueExt },
				{ "LazyClear", level.lazyClearFree },
				{ "LazyClearExt", level.lazyClearFreeExt },
				{ "", 0 },
				{ "ForceUpdate", level.forceUpdate },
				{ "DetachChild", level.detachChild },
				{ "", 0 },
				{ "-BldAvgCount", level.pageBuild ? level.buildItemCount / level.pageBuild : 0 },
				{ "-BldAvgFillPct", level.pageBuild ? level.buildFillPct / level.pageBuild * 100 : 0 },
				{ "-BldAvgStoredPct", level.pageBuild ? level.buildStoredPct / level.pageBuild * 100 : 0 },
				{ "", 0 },
				{ "-ModAvgCount", level.pageModify ? level.modifyItemCount / level.pageModify : 0 },
				{ "-ModAvgFillPct", level.pageModify ? level.modifyFillPct / level.pageModify * 100 : 0 },
				{ "-ModAvgStoredPct", level.pageModify ? level.modifyStoredPct / level.pageModify * 100 : 0 },
				{ "", 0 },
			};

			if (e != nullptr) {
				for (auto& m : metrics) {
					char c = m.first[0];
					if (c != 0 && (!skipZeroes || m.second != 0)) {
						e->detail(format("L%d%s", i + 1, m.first + (c == '-' ? 1 : 0)), m.second);
					}
				}
			}

			if (s != nullptr) {
				*s += format("\nLevel %d\n\t", i + 1);

				for (auto& m : metrics) {
					const char* name = m.first;
					bool rate = elapsed != 0;
					if (*name == '-') {
						++name;
						rate = false;
					}

					if (*name == '\0') {
						*s += "\n\t";
					} else if (!skipZeroes || m.second != 0) {
						*s += format("%-15s %8u %8u/s  ", name, m.second, rate ? int(m.second / elapsed) : 0);
					}
				}
			}
		}
	}

	std::string toString(bool clearAfter) {
		std::string s;
		getFields(nullptr, &s);

		if (clearAfter) {
			clear();
		}

		return s;
	}
};

// Using a global for Redwood metrics because a single process shouldn't normally have multiple storage engines
RedwoodMetrics g_redwoodMetrics = {};
Future<Void> g_redwoodMetricsActor;

ACTOR Future<Void> redwoodMetricsLogger() {
	g_redwoodMetrics.clear();

	loop {
		wait(delay(SERVER_KNOBS->REDWOOD_LOGGING_INTERVAL));

		TraceEvent e("RedwoodMetrics");
		double elapsed = now() - g_redwoodMetrics.startTime;
		e.detail("Elapsed", elapsed);
		g_redwoodMetrics.getFields(&e);
		g_redwoodMetrics.clear();
	}
}

// Holds an index of recently used objects.
// ObjectType must have the methods
//   bool evictable() const;            // return true if the entry can be evicted
//   Future<Void> onEvictable() const;  // ready when entry can be evicted
template <class IndexType, class ObjectType>
class ObjectCache : NonCopyable {

	struct Entry : public boost::intrusive::list_base_hook<> {
		Entry() : hits(0) {}
		IndexType index;
		ObjectType item;
		int hits;
	};

	typedef std::unordered_map<IndexType, Entry> CacheT;
	typedef boost::intrusive::list<Entry> EvictionOrderT;

public:
	ObjectCache(int sizeLimit = 1) : sizeLimit(sizeLimit) {}

	void setSizeLimit(int n) {
		ASSERT(n > 0);
		sizeLimit = n;
	}

	// Get the object for i if it exists, else return nullptr.
	// If the object exists, its eviction order will NOT change as this is not a cache hit.
	ObjectType* getIfExists(const IndexType& index) {
		auto i = cache.find(index);
		if (i != cache.end()) {
			++i->second.hits;
			++g_redwoodMetrics.pagerProbeHit;
			return &i->second.item;
		}
		++g_redwoodMetrics.pagerProbeMiss;
		return nullptr;
	}

	// Try to evict the item at index from cache
	// Returns true if item is evicted or was not present in cache
	bool tryEvict(const IndexType& index) {
		auto i = cache.find(index);
		if (i == cache.end() || !i->second.item.evictable()) {
			return false;
		}
		Entry& toEvict = i->second;
		if (toEvict.hits == 0) {
			++g_redwoodMetrics.pagerEvictUnhit;
		}
		evictionOrder.erase(evictionOrder.iterator_to(toEvict));
		cache.erase(toEvict.index);
		return true;
	}

	// Get the object for i or create a new one.
	// After a get(), the object for i is the last in evictionOrder.
	// If noHit is set, do not consider this access to be cache hit if the object is present
	// If noMiss is set, do not consider this access to be a cache miss if the object is not present
	ObjectType& get(const IndexType& index, bool noHit = false, bool noMiss = false) {
		Entry& entry = cache[index];

		// If entry is linked into evictionOrder then move it to the back of the order
		if (entry.is_linked()) {
			if (!noHit) {
				++entry.hits;
				++g_redwoodMetrics.pagerCacheHit;

				// Move the entry to the back of the eviction order
				evictionOrder.erase(evictionOrder.iterator_to(entry));
				evictionOrder.push_back(entry);
			}
		} else {
			if (!noMiss) {
				++g_redwoodMetrics.pagerCacheMiss;
			}
			// Finish initializing entry
			entry.index = index;
			entry.hits = 0;
			// Insert the newly created Entry at the back of the eviction order
			evictionOrder.push_back(entry);

			// While the cache is too big, evict the oldest entry until the oldest entry can't be evicted.
			while (cache.size() > sizeLimit) {
				Entry& toEvict = evictionOrder.front();

				// It's critical that we do not evict the item we just added because it would cause the reference
				// returned to be invalid.  An eviction could happen with a no-hit access to a cache resident page
				// that is currently evictable and exists in the oversized portion of the cache eviction order due
				// to previously failed evictions.
				if (&entry == &toEvict) {
					debug_printf("Cannot evict target index %s\n", toString(index).c_str());
					break;
				}

				debug_printf("Trying to evict %s to make room for %s\n",
				             toString(toEvict.index).c_str(),
				             toString(index).c_str());

				if (!toEvict.item.evictable()) {
					evictionOrder.erase(evictionOrder.iterator_to(toEvict));
					evictionOrder.push_back(toEvict);
					++g_redwoodMetrics.pagerEvictFail;
					break;
				} else {
					if (toEvict.hits == 0) {
						++g_redwoodMetrics.pagerEvictUnhit;
					}
					debug_printf(
					    "Evicting %s to make room for %s\n", toString(toEvict.index).c_str(), toString(index).c_str());
					evictionOrder.pop_front();
					cache.erase(toEvict.index);
				}
			}
		}

		return entry.item;
	}

	// Clears the cache, saving the entries, and then waits for eachWaits for each item to be evictable and evicts it.
	// The cache should not be Evicts all evictable entries
	ACTOR static Future<Void> clear_impl(ObjectCache* self) {
		state ObjectCache::CacheT cache;
		state EvictionOrderT evictionOrder;

		// Swap cache contents to local state vars
		// After this, no more entries will be added to or read from these
		// structures so we know for sure that no page will become unevictable
		// after it is either evictable or onEvictable() is ready.
		cache.swap(self->cache);
		evictionOrder.swap(self->evictionOrder);

		state typename EvictionOrderT::iterator i = evictionOrder.begin();
		state typename EvictionOrderT::iterator iEnd = evictionOrder.begin();

		while (i != iEnd) {
			if (!i->item.evictable()) {
				wait(i->item.onEvictable());
			}
			++i;
		}

		evictionOrder.clear();
		cache.clear();

		return Void();
	}

	Future<Void> clear() {
		ASSERT(evictionOrder.size() == cache.size());
		return clear_impl(this);
	}

	int count() const { return evictionOrder.size(); }

private:
	int64_t sizeLimit;

	CacheT cache;
	EvictionOrderT evictionOrder;
};

ACTOR template <class T>
Future<T> forwardError(Future<T> f, Promise<Void> target) {
	try {
		T x = wait(f);
		return x;
	} catch (Error& e) {
		if (e.code() != error_code_actor_cancelled && target.canBeSet()) {
			target.sendError(e);
		}

		throw e;
	}
}

class DWALPagerSnapshot;

// An implementation of IPager2 that supports atomicUpdate() of a page without forcing a change to new page ID.
// It does this internally mapping the original page ID to alternate page IDs by write version.
// The page id remaps are kept in memory and also logged to a "remap queue" which must be reloaded on cold start.
// To prevent the set of remaps from growing unboundedly, once a remap is old enough to be at or before the
// oldest pager version being maintained the remap can be "undone" by popping it from the remap queue,
// copying the alternate page ID's data over top of the original page ID's data, and deleting the remap from memory.
// This process basically describes a "Delayed" Write-Ahead-Log (DWAL) because the remap queue and the newly allocated
// alternate pages it references basically serve as a write ahead log for pages that will eventially be copied
// back to their original location once the original version is no longer needed.
class DWALPager : public IPager2 {
public:
	typedef FastAllocatedPage Page;
	typedef FIFOQueue<LogicalPageID> LogicalPageQueueT;
	typedef std::map<Version, LogicalPageID> VersionToPageMapT;
	typedef std::unordered_map<LogicalPageID, VersionToPageMapT> PageToVersionedMapT;

#pragma pack(push, 1)
	struct DelayedFreePage {
		Version version;
		LogicalPageID pageID;

		bool operator<(const DelayedFreePage& rhs) const { return version < rhs.version; }

		std::string toString() const {
			return format("DelayedFreePage{%s @%" PRId64 "}", ::toString(pageID).c_str(), version);
		}
	};

	struct RemappedPage {
		enum Type { NONE = 'N', REMAP = 'R', FREE = 'F', DETACH = 'D' };
		RemappedPage(Version v = invalidVersion,
		             LogicalPageID o = invalidLogicalPageID,
		             LogicalPageID n = invalidLogicalPageID)
		  : version(v), originalPageID(o), newPageID(n) {}

		Version version;
		LogicalPageID originalPageID;
		LogicalPageID newPageID;

		static Type getTypeOf(LogicalPageID newPageID) {
			if (newPageID == invalidLogicalPageID) {
				return FREE;
			}
			if (newPageID == 0) {
				return DETACH;
			}
			return REMAP;
		}

		Type getType() const { return getTypeOf(newPageID); }

		bool operator<(const RemappedPage& rhs) { return version < rhs.version; }

		std::string toString() const {
			return format("RemappedPage(%c: %s -> %s %s}",
			              getType(),
			              ::toString(originalPageID).c_str(),
			              ::toString(newPageID).c_str(),
			              ::toString(version).c_str());
		}
	};

	struct ExtentUsedListEntry {
		QueueID queueID;
		LogicalPageID extentID;

		bool operator<(const ExtentUsedListEntry& rhs) const { return queueID < rhs.queueID; }

		std::string toString() const {
			return format("ExtentUsedListEntry{%s @%s}", ::toString(extentID).c_str(), ::toString(queueID).c_str());
		}
	};

#pragma pack(pop)

	typedef FIFOQueue<DelayedFreePage> DelayedFreePageQueueT;
	typedef FIFOQueue<RemappedPage> RemapQueueT;
	typedef FIFOQueue<ExtentUsedListEntry> ExtentUsedListQueueT;

	// If the file already exists, pageSize might be different than desiredPageSize
	// Use pageCacheSizeBytes == 0 to use default from flow knobs
	// If filename is empty, the pager will exist only in memory and once the cache is full writes will fail.
	DWALPager(int desiredPageSize,
	          int pagesPerExtent,
	          std::string filename,
	          int64_t pageCacheSizeBytes,
	          Version remapCleanupWindow,
	          bool memoryOnly = false)
	  : desiredPageSize(desiredPageSize), pagesPerExtent(pagesPerExtent), filename(filename), pHeader(nullptr),
	    pageCacheBytes(pageCacheSizeBytes), memoryOnly(memoryOnly), remapCleanupWindow(remapCleanupWindow) {

		if (!g_redwoodMetricsActor.isValid()) {
			g_redwoodMetricsActor = redwoodMetricsLogger();
		}

		commitFuture = Void();
		recoverFuture = forwardError(recover(this), errorPromise);
	}

	void setPageSize(int size) {
		logicalPageSize = size;
		// Physical page size is the total size of the smallest number of physical blocks needed to store
		// logicalPageSize bytes
		int blocks = 1 + ((logicalPageSize - 1) / smallestPhysicalBlock);
		physicalPageSize = blocks * smallestPhysicalBlock;
		if (pHeader != nullptr) {
			pHeader->pageSize = logicalPageSize;
		}
		pageCache.setSizeLimit(1 + ((pageCacheBytes - 1) / physicalPageSize));
	}

	void setExtentSize(int pagesPerExtent) {
		physicalExtentSize = pagesPerExtent * physicalPageSize;
		if (pHeader != nullptr) {
			pHeader->pagesPerExtent = pagesPerExtent;
		}

		// TODO: How should this cache be sized - not really a cache. it should hold all extentIDs?
		extentCache.setSizeLimit(100000);
	}

	void updateCommittedHeader() {
		memcpy(lastCommittedHeaderPage->mutate(), headerPage->begin(), smallestPhysicalBlock);
	}

	ACTOR static Future<Void> recover(DWALPager* self) {
		ASSERT(!self->recoverFuture.isValid());

		state bool exists = false;

		if (!self->memoryOnly) {
			int64_t flags = IAsyncFile::OPEN_UNCACHED | IAsyncFile::OPEN_UNBUFFERED | IAsyncFile::OPEN_READWRITE |
			                IAsyncFile::OPEN_LOCK;
			exists = fileExists(self->filename);
			if (!exists) {
				flags |= IAsyncFile::OPEN_ATOMIC_WRITE_AND_CREATE | IAsyncFile::OPEN_CREATE;
			}

			wait(store(self->pageFile, IAsyncFileSystem::filesystem()->open(self->filename, flags, 0644)));
		}

		// Header page is always treated as having a page size of smallestPhysicalBlock
		self->setPageSize(smallestPhysicalBlock);
		self->lastCommittedHeaderPage = self->newPageBuffer();
		self->pLastCommittedHeader = (Header*)self->lastCommittedHeaderPage->begin();

		state int64_t fileSize = 0;
		if (exists) {
			wait(store(fileSize, self->pageFile->size()));
		}

		debug_printf(
		    "DWALPager(%s) recover exists=%d fileSize=%" PRId64 "\n", self->filename.c_str(), exists, fileSize);
		// TODO:  If the file exists but appears to never have been successfully committed is this an error or
		// should recovery proceed with a new pager instance?

		// If there are at least 2 pages then try to recover the existing file
		if (exists && fileSize >= (self->smallestPhysicalBlock * 2)) {
			debug_printf("DWALPager(%s) recovering using existing file\n", self->filename.c_str());

			state bool recoveredHeader = false;

			// Read physical page 0 directly
			wait(store(self->headerPage, self->readHeaderPage(self, 0)));

			// If the checksum fails for the header page, try to recover committed header backup from page 1
			if (!self->headerPage.castTo<Page>()->verifyChecksum(0)) {
				TraceEvent(SevWarn, "DWALPagerRecoveringHeader").detail("Filename", self->filename);

				wait(store(self->headerPage, self->readHeaderPage(self, 1)));

				if (!self->headerPage.castTo<Page>()->verifyChecksum(1)) {
					if (g_network->isSimulated()) {
						// TODO: Detect if process is being restarted and only throw injected if so?
						throw io_error().asInjectedFault();
					}

					Error e = checksum_failed();
					TraceEvent(SevError, "DWALPagerRecoveryFailed").detail("Filename", self->filename).error(e);
					throw e;
				}
				recoveredHeader = true;
			}

			self->pHeader = (Header*)self->headerPage->begin();

			if (self->pHeader->formatVersion != Header::FORMAT_VERSION) {
				Error e = internal_error(); // TODO:  Something better?
				TraceEvent(SevError, "DWALPagerRecoveryFailedWrongVersion")
				    .detail("Filename", self->filename)
				    .detail("Version", self->pHeader->formatVersion)
				    .detail("ExpectedVersion", Header::FORMAT_VERSION)
				    .error(e);
				throw e;
			}

			self->setPageSize(self->pHeader->pageSize);
			if (self->logicalPageSize != self->desiredPageSize) {
				TraceEvent(SevWarn, "DWALPagerPageSizeNotDesired")
				    .detail("Filename", self->filename)
				    .detail("ExistingPageSize", self->logicalPageSize)
				    .detail("DesiredPageSize", self->desiredPageSize);
			}

			self->setExtentSize(self->pHeader->pagesPerExtent);

			self->freeList.recover(self, self->pHeader->freeList, "FreeListRecovered");
			self->extentFreeList.recover(self, self->pHeader->extentFreeList, "ExtentFreeListRecovered");
			self->delayedFreeList.recover(self, self->pHeader->delayedFreeList, "DelayedFreeListRecovered");
			self->extentUsedList.recover(self, self->pHeader->extentUsedList, "ExtentUsedListRecovered");
			self->remapQueue.recover(self, self->pHeader->remapQueue, "RemapQueueRecovered");

			debug_printf("DWALPager(%s) Queue recovery complete.\n", self->filename.c_str());
			self->extentUsedList.getState();
			self->remapQueue.getState();

			Standalone<VectorRef<ExtentUsedListEntry>> extents = wait(self->extentUsedList.peekAll());
			debug_printf("DWALPager(%s) ExtentUsedList size: %d.\n", self->filename.c_str(), extents.size());
			if (extents.size() > 1) {
				QueueID remapQueueID = self->remapQueue.queueID;
				for (int i = 1; i < extents.size() - 1; i++) {
					if (extents[i].queueID == remapQueueID) {
						LogicalPageID extID = extents[i].extentID;
						debug_printf("DWALPager Extents: ID: %s ", toString(extID).c_str());
						self->readExtent(extID);
					}
				}
			}
			wait(self->remapQueue.headReader.operation);
			Standalone<VectorRef<RemappedPage>> remaps = wait(self->remapQueue.peekAll());

			for (auto& r : remaps) {
				self->remappedPages[r.originalPageID][r.version] = r.newPageID;
			}
			debug_printf("DWALPager(%s) recovery complete. RemappedPagesMap: %s\n",
			             self->filename.c_str(),
			             toString(self->remappedPages).c_str());

			debug_printf("DWALPager(%s) recovery complete. destroy extent cache\n", self->filename.c_str());
			wait(self->extentCache.clear());

			// If the header was recovered from the backup at Page 1 then write and sync it to Page 0 before continuing.
			// If this fails, the backup header is still in tact for the next recovery attempt.
			if (recoveredHeader) {
				// Write the header to page 0
				wait(self->writeHeaderPage(0, self->headerPage));

				// Wait for all outstanding writes to complete
				wait(self->operations.signalAndCollapse());

				// Sync header
				wait(self->pageFile->sync());
				debug_printf("DWALPager(%s) Header recovery complete.\n", self->filename.c_str());
			}

			// Update the last committed header with the one that was recovered (which is the last known committed
			// header)
			self->updateCommittedHeader();
			self->addLatestSnapshot();
			// TODO: Verify - Need to manually clear the page in remapQueue cursor!!
			self->remapQueue.headReader.page.clear();
			self->remapCleanupFuture = remapCleanup(self);
		} else {
			// Note: If the file contains less than 2 pages but more than 0 bytes then the pager was never successfully
			// committed. A new pager will be created in its place.
			// TODO:  Is the right behavior?

			debug_printf("DWALPager(%s) creating new pager\n", self->filename.c_str());

			self->headerPage = self->newPageBuffer();
			self->pHeader = (Header*)self->headerPage->begin();

			// Now that the header page has been allocated, set page size to desired
			self->setPageSize(self->desiredPageSize);

			// Now set the extent size, do this always after setting the page size as
			// extent size is a multiple of page size
			self->setExtentSize(self->pagesPerExtent);

			// Write new header using desiredPageSize
			self->pHeader->formatVersion = Header::FORMAT_VERSION;
			self->pHeader->committedVersion = 1;
			self->pHeader->oldestVersion = 1;
			// No meta key until a user sets one and commits
			self->pHeader->setMetaKey(Key());

			// There are 2 reserved pages:
			//   Page 0 - header
			//   Page 1 - header backup
			self->pHeader->pageCount = 2;

			// Create queues
			self->pHeader->queueCount = 0;
			self->freeList.create(self, self->newLastPageID(), "FreeList", self->newLastQueueID(), false);
			self->delayedFreeList.create(self, self->newLastPageID(), "delayedFreeList", self->newLastQueueID(), false);
			self->extentFreeList.create(self, self->newLastPageID(), "ExtentFreeList", self->newLastQueueID(), false);
			self->extentUsedList.create(self, self->newLastPageID(), "ExtentUsedList", self->newLastQueueID(), false);
			LogicalPageID extID = self->newLastExtentID();
			self->remapQueue.create(self, extID, "remapQueue", self->newLastQueueID(), true);
			self->extentUsedList.pushBack({ self->remapQueue.queueID, extID });

			// The first commit() below will flush the queues and update the queue states in the header,
			// but since the queues will not be used between now and then their states will not change.
			// In order to populate lastCommittedHeader, update the header now with the queue states.
			self->pHeader->freeList = self->freeList.getState();
			self->pHeader->delayedFreeList = self->delayedFreeList.getState();
			self->pHeader->extentFreeList = self->extentFreeList.getState();
			self->pHeader->extentUsedList = self->extentUsedList.getState();
			self->pHeader->remapQueue = self->remapQueue.getState();

			// Set remaining header bytes to \xff
			memset(self->headerPage->mutate() + self->pHeader->size(),
			       0xff,
			       self->headerPage->size() - self->pHeader->size());

			// Since there is no previously committed header use the initial header for the initial commit.
			self->updateCommittedHeader();

			// TODO: Double check this - need to do this as extentUsedList was pushed into
			self->addLatestSnapshot();

			self->remapCleanupFuture = Void();
			wait(self->commit());
		}

		debug_printf("DWALPager(%s) recovered.  committedVersion=%" PRId64 " logicalPageSize=%d physicalPageSize=%d\n",
		             self->filename.c_str(),
		             self->pHeader->committedVersion,
		             self->logicalPageSize,
		             self->physicalPageSize);
		return Void();
	}

	ACTOR static void extentCacheClear_impl(DWALPager* self) { wait(self->extentCache.clear()); }

	void extentCacheClear() override { extentCacheClear_impl(this); }

	// get a list of used extents for a given extent based queue (for testing purpose)
	ACTOR static Future<Standalone<VectorRef<LogicalPageID>>> getUsedExtents_impl(DWALPager* self, QueueID queueID) {
		state Standalone<VectorRef<LogicalPageID>> extentIDs;

		extentIDs.reserve(extentIDs.arena(),
		                  self->extentUsedList.numEntries); // TODO this is overreserving. is that a problem?

		Standalone<VectorRef<ExtentUsedListEntry>> extents = wait(self->extentUsedList.peekAll());
		debug_printf("DWALPager(%s) ExtentUsedList size: %d.\n", self->filename.c_str(), extents.size());
		if (extents.size() > 1) {
			for (int i = 1; i < extents.size() - 1; i++) {
				if (extents[i].queueID == queueID) {
					LogicalPageID extID = extents[i].extentID;
					debug_printf("DWALPager Extents: ID: %s ", toString(extID).c_str());
					extentIDs.push_back(extentIDs.arena(), extID);
				}
			}
		}
		return extentIDs;
	}

	Future<Standalone<VectorRef<LogicalPageID>>> getUsedExtents(QueueID queueID) override {
		return getUsedExtents_impl(this, queueID);
	}

	void pushExtentUsedList(QueueID queueID, LogicalPageID extID) override {
		extentUsedList.pushBack({ queueID, extID });
	}

	// Allocate a new queueID
	QueueID newLastQueueID() override {
		QueueID id = pHeader->queueCount;
		++pHeader->queueCount;
		return id;
	}

	Reference<IPage> newPageBuffer() override {
		return Reference<IPage>(new FastAllocatedPage(logicalPageSize, physicalPageSize));
	}

	// Returns the usable size of pages returned by the pager (i.e. the size of the page that isn't pager overhead).
	// For a given pager instance, separate calls to this function must return the same value.
	int getUsablePageSize() const override { return logicalPageSize - sizeof(FastAllocatedPage::Checksum); }
	int getPhysicalPageSize() const override { return physicalPageSize; }
	int getPagesPerExtent() const override { return pagesPerExtent; }

	// Get a new, previously available page ID.  The page will be considered in-use after the next commit
	// regardless of whether or not it was written to, until it is returned to the pager via freePage()
	ACTOR static Future<LogicalPageID> newPageID_impl(DWALPager* self) {
		// First try the free list
		Optional<LogicalPageID> freePageID = wait(self->freeList.pop());
		if (freePageID.present()) {
			debug_printf("DWALPager(%s) newPageID() returning %s from free list\n",
			             self->filename.c_str(),
			             toString(freePageID.get()).c_str());
			return freePageID.get();
		}

		// Try to reuse pages up to the earlier of the oldest version set by the user or the oldest snapshot still in
		// the snapshots list
		ASSERT(!self->snapshots.empty());
		Optional<DelayedFreePage> delayedFreePageID =
		    wait(self->delayedFreeList.pop(DelayedFreePage{ self->effectiveOldestVersion(), 0 }));
		if (delayedFreePageID.present()) {
			debug_printf("DWALPager(%s) newPageID() returning %s from delayed free list\n",
			             self->filename.c_str(),
			             toString(delayedFreePageID.get()).c_str());
			return delayedFreePageID.get().pageID;
		}

		// Lastly, add a new page to the pager
		LogicalPageID id = self->newLastPageID();
		debug_printf(
		    "DWALPager(%s) newPageID() returning %s at end of file\n", self->filename.c_str(), toString(id).c_str());
		return id;
	};

	// Grow the pager file by one page and return it
	LogicalPageID newLastPageID() {
		LogicalPageID id = pHeader->pageCount;
		++pHeader->pageCount;
		return id;
	}

	Future<LogicalPageID> newPageID() override { return newPageID_impl(this); }

	// Get a new, previously available extent and it's first page ID.  The page will be considered in-use after the next
	// commit regardless of whether or not it was written to, until it is returned to the pager via freePage()
	ACTOR static Future<LogicalPageID> newExtentPageID_impl(DWALPager* self, QueueID queueID) {
		// First try the free list
		Optional<LogicalPageID> freeExtentID = wait(self->extentFreeList.pop());
		if (freeExtentID.present()) {
			debug_printf("DWALPager(%s) remapQueue newExtentPageID() returning %s from free list\n",
			             self->filename.c_str(),
			             toString(freeExtentID.get()).c_str());
			self->extentUsedList.pushBack({ queueID, freeExtentID.get() });
			self->extentUsedList.getState();
			return freeExtentID.get();
		}

		// Lastly, add a new extent to the pager
		LogicalPageID id = self->newLastExtentID();
		debug_printf("DWALPager(%s) remapQueue newExtentPageID() returning %s at end of file\n",
		             self->filename.c_str(),
		             toString(id).c_str());
		self->extentUsedList.pushBack({ queueID, id });
		self->extentUsedList.getState();
		return id;
	}

	// Grow the pager file by one extent and return it
	// We reserve all the pageIDs within the extent during this step
	// That translates to extentID being same as the return first pageID
	LogicalPageID newLastExtentID() {
		LogicalPageID id = pHeader->pageCount;
		pHeader->pageCount += pagesPerExtent;
		return id;
	}

	Future<LogicalPageID> newExtentPageID(QueueID queueID) override { return newExtentPageID_impl(this, queueID); }

	Future<Void> writePhysicalPage(PhysicalPageID pageID, Reference<IPage> page, bool header = false) {
		debug_printf("DWALPager(%s) op=%s %s ptr=%p\n",
		             filename.c_str(),
		             (header ? "writePhysicalHeader" : "writePhysical"),
		             toString(pageID).c_str(),
		             page->begin());

		++g_redwoodMetrics.pagerDiskWrite;
		VALGRIND_MAKE_MEM_DEFINED(page->begin(), page->size());
		((Page*)page.getPtr())->updateChecksum(pageID);
		// if (((Page*)page.getPtr())->calculateChecksum(pageID) != ((Page*)page.getPtr())->getChecksum()) {
		debug_printf("DWALPager(%s) writePhysicalPage %s CalculatedChecksum=%d ChecksumInPage=%d\n",
		             filename.c_str(),
		             toString(pageID).c_str(),
		             ((Page*)page.getPtr())->calculateChecksum(pageID),
		             ((Page*)page.getPtr())->getChecksum());

		if (memoryOnly) {
			return Void();
		}

		// Note:  Not using forwardError here so a write error won't be discovered until commit time.
		int blockSize = header ? smallestPhysicalBlock : physicalPageSize;
		Future<Void> f =
		    holdWhile(page, map(pageFile->write(page->begin(), blockSize, (int64_t)pageID * blockSize), [=](Void) {
			              debug_printf("DWALPager(%s) op=%s %s ptr=%p file offset=%d\n",
			                           filename.c_str(),
			                           (header ? "writePhysicalHeaderComplete" : "writePhysicalComplete"),
			                           toString(pageID).c_str(),
			                           page->begin(),
			                           (pageID * blockSize));
			              return Void();
		              }));
		operations.add(f);
		return f;
	}

	Future<Void> writeHeaderPage(PhysicalPageID pageID, Reference<IPage> page) {
		return writePhysicalPage(pageID, page, true);
	}

	void updatePage(LogicalPageID pageID, Reference<IPage> data) override {
		// Get the cache entry for this page, without counting it as a cache hit as we're replacing its contents now
		// or as a cache miss because there is no benefit to the page already being in cache
		PageCacheEntry& cacheEntry = pageCache.get(pageID, true, true);
		debug_printf("DWALPager(%s) op=write %s cached=%d reading=%d writing=%d\n",
		             filename.c_str(),
		             toString(pageID).c_str(),
		             cacheEntry.initialized(),
		             cacheEntry.initialized() && cacheEntry.reading(),
		             cacheEntry.initialized() && cacheEntry.writing());

		// If the page is still being read then it's not also being written because a write places
		// the new content into readFuture when the write is launched, not when it is completed.
		// Read/write ordering is being enforced so waiting readers will not see the new write.  This
		// is necessary for remap erasure to work correctly since the oldest version of a page, located
		// at the original page ID, could have a pending read when that version is expired (after which
		// future reads of the version are not allowed) and the write of the next newest version over top
		// of the original page begins.
		if (!cacheEntry.initialized()) {
			cacheEntry.writeFuture = writePhysicalPage(pageID, data);
		} else if (cacheEntry.reading()) {
			// Wait for the read to finish, then start the write.
			cacheEntry.writeFuture = map(success(cacheEntry.readFuture), [=](Void) {
				writePhysicalPage(pageID, data);
				return Void();
			});
		}
		// If the page is being written, wait for this write before issuing the new write to ensure the
		// writes happen in the correct order
		else if (cacheEntry.writing()) {
			cacheEntry.writeFuture = map(cacheEntry.writeFuture, [=](Void) {
				writePhysicalPage(pageID, data);
				return Void();
			});
		} else {
			cacheEntry.writeFuture = writePhysicalPage(pageID, data);
		}

		// Always update the page contents immediately regardless of what happened above.
		cacheEntry.readFuture = data;
	}

	Future<LogicalPageID> atomicUpdatePage(LogicalPageID pageID, Reference<IPage> data, Version v) override {
		debug_printf("DWALPager(%s) op=writeAtomic %s @%" PRId64 "\n", filename.c_str(), toString(pageID).c_str(), v);
		Future<LogicalPageID> f = map(newPageID(), [=](LogicalPageID newPageID) {
			updatePage(newPageID, data);
			// TODO:  Possibly limit size of remap queue since it must be recovered on cold start
			RemappedPage r{ v, pageID, newPageID };
			remapQueue.pushBack(r);
			remappedPages[pageID][v] = newPageID;
			debug_printf("DWALPager(%s) pushed %s\n", filename.c_str(), RemappedPage(r).toString().c_str());
			return pageID;
		});

		// No need for forwardError here because newPageID() is already wrapped in forwardError
		return f;
	}

	void freeUnmappedPage(LogicalPageID pageID, Version v) {
		// If v is older than the oldest version still readable then mark pageID as free as of the next commit
		if (v < effectiveOldestVersion()) {
			debug_printf("DWALPager(%s) op=freeNow %s @%" PRId64 " oldestVersion=%" PRId64 "\n",
			             filename.c_str(),
			             toString(pageID).c_str(),
			             v,
			             pLastCommittedHeader->oldestVersion);
			freeList.pushBack(pageID);
		} else {
			// Otherwise add it to the delayed free list
			debug_printf("DWALPager(%s) op=freeLater %s @%" PRId64 " oldestVersion=%" PRId64 "\n",
			             filename.c_str(),
			             toString(pageID).c_str(),
			             v,
			             pLastCommittedHeader->oldestVersion);
			delayedFreeList.pushBack({ v, pageID });
		}
	}

	LogicalPageID detachRemappedPage(LogicalPageID pageID, Version v) override {
		auto i = remappedPages.find(pageID);
		if (i == remappedPages.end()) {
			// Page is not remapped
			return invalidLogicalPageID;
		}

		// Get the page that id was most recently remapped to
		auto iLast = i->second.rbegin();
		LogicalPageID newID = iLast->second;
		ASSERT(RemappedPage::getTypeOf(newID) == RemappedPage::REMAP);

		// If the last change remap was also at v then change the remap to a delete, as it's essentially
		// the same as the original page being deleted at that version and newID being used from then on.
		if (iLast->first == v) {
			debug_printf("DWALPager(%s) op=detachDelete originalID=%s newID=%s @%" PRId64 " oldestVersion=%" PRId64
			             "\n",
			             filename.c_str(),
			             toString(pageID).c_str(),
			             toString(newID).c_str(),
			             v,
			             pLastCommittedHeader->oldestVersion);
			iLast->second = invalidLogicalPageID;
			remapQueue.pushBack(RemappedPage{ v, pageID, invalidLogicalPageID });
		} else {
			debug_printf("DWALPager(%s) op=detach originalID=%s newID=%s @%" PRId64 " oldestVersion=%" PRId64 "\n",
			             filename.c_str(),
			             toString(pageID).c_str(),
			             toString(newID).c_str(),
			             v,
			             pLastCommittedHeader->oldestVersion);
			// Mark id as converted to its last remapped location as of v
			i->second[v] = 0;
			remapQueue.pushBack(RemappedPage{ v, pageID, 0 });
		}
		return newID;
	}

	void freePage(LogicalPageID pageID, Version v) override {
		// If pageID has been remapped, then it can't be freed until all existing remaps for that page have been undone,
		// so queue it for later deletion
		auto i = remappedPages.find(pageID);
		if (i != remappedPages.end()) {
			debug_printf("DWALPager(%s) op=freeRemapped %s @%" PRId64 " oldestVersion=%" PRId64 "\n",
			             filename.c_str(),
			             toString(pageID).c_str(),
			             v,
			             pLastCommittedHeader->oldestVersion);
			remapQueue.pushBack(RemappedPage{ v, pageID, invalidLogicalPageID });
			i->second[v] = invalidLogicalPageID;
			return;
		}

		freeUnmappedPage(pageID, v);
	};

	ACTOR static void freeExtent_impl(DWALPager* self, LogicalPageID pageID) {
		self->extentFreeList.pushBack(pageID);
		Optional<ExtentUsedListEntry> freeExtent = wait(self->extentUsedList.pop());
		// Optional<LogicalPageID> freeExtentPageID = wait(self->extentUsedList.pop());
		if (freeExtent.present()) {
			debug_printf("DWALPager(%s) freeExtentPageID() popped %s from used list\n",
			             self->filename.c_str(),
			             toString(freeExtent.get().extentID).c_str());
		}
	}
	void freeExtent(LogicalPageID pageID) override { freeExtent_impl(this, pageID); }

	// Read a physical page from the page file.  Note that header pages use a page size of smallestPhysicalBlock
	// If the user chosen physical page size is larger, then there will be a gap of unused space after the header pages
	// and before the user-chosen sized pages.
	ACTOR static Future<Reference<IPage>> readPhysicalPage(DWALPager* self,
	                                                       PhysicalPageID pageID,
	                                                       bool header = false) {
		ASSERT(!self->memoryOnly);
		++g_redwoodMetrics.pagerDiskRead;

		if (g_network->getCurrentTask() > TaskPriority::DiskRead) {
			wait(delay(0, TaskPriority::DiskRead));
		}

		state Reference<IPage> page =
		    header ? Reference<IPage>(new FastAllocatedPage(smallestPhysicalBlock, smallestPhysicalBlock))
		           : self->newPageBuffer();
		debug_printf("DWALPager(%s) op=readPhysicalStart %s ptr=%p\n",
		             self->filename.c_str(),
		             toString(pageID).c_str(),
		             page->begin());

		int blockSize = header ? smallestPhysicalBlock : self->physicalPageSize;
		// TODO:  Could a dispatched read try to write to page after it has been destroyed if this actor is cancelled?
		int readBytes = wait(self->pageFile->read(page->mutate(), blockSize, (int64_t)pageID * blockSize));
		debug_printf("DWALPager(%s) op=readPhysicalComplete %s ptr=%p bytes=%d\n",
		             self->filename.c_str(),
		             toString(pageID).c_str(),
		             page->begin(),
		             readBytes);

		// Header reads are checked explicitly during recovery
		if (!header) {
			Page* p = (Page*)page.getPtr();
			if (!p->verifyChecksum(pageID)) {
				debug_printf(
				    "DWALPager(%s) checksum failed for %s\n", self->filename.c_str(), toString(pageID).c_str());
				Error e = checksum_failed();
				TraceEvent(SevError, "DWALPagerChecksumFailed")
				    .detail("Filename", self->filename.c_str())
				    .detail("PageID", pageID)
				    .detail("PageSize", self->physicalPageSize)
				    .detail("Offset", pageID * self->physicalPageSize)
				    .detail("CalculatedChecksum", p->calculateChecksum(pageID))
				    .detail("ChecksumInPage", p->getChecksum())
				    .error(e);
				throw e;
			}
		}
		return page;
	}

	static Future<Reference<IPage>> readHeaderPage(DWALPager* self, PhysicalPageID pageID) {
		return readPhysicalPage(self, pageID, true);
	}

<<<<<<< HEAD
	// commit
	Future<Reference<IPage>> readPage(LogicalPageID pageID, bool cacheable, bool noHit = false) override {
=======
	bool tryEvictPage(LogicalPageID logicalID, Version v) {
		PhysicalPageID physicalID = getPhysicalPageID(logicalID, v);
		return pageCache.tryEvict(physicalID);
	}

	// Reads the most recent version of pageID, either previously committed or written using updatePage()
	// in the current commit
	// If cacheable is false then if fromCache is valid it will be set to true if the page is from cache, otherwise
	// false. If cacheable is true, fromCache is ignored as the result is automatically from cache by virtue of being
	// cacheable.
	Future<Reference<IPage>> readPage(LogicalPageID pageID,
	                                  bool cacheable,
	                                  bool noHit = false,
	                                  bool* fromCache = nullptr) override {
>>>>>>> dc3cebe8
		// Use cached page if present, without triggering a cache hit.
		// Otherwise, read the page and return it but don't add it to the cache
		if (!cacheable) {
			debug_printf("DWALPager(%s) op=readUncached %s\n", filename.c_str(), toString(pageID).c_str());
			PageCacheEntry* pCacheEntry = pageCache.getIfExists(pageID);
			if (fromCache != nullptr) {
				*fromCache = pCacheEntry != nullptr;
			}

			if (pCacheEntry != nullptr) {
				debug_printf("DWALPager(%s) op=readUncachedHit %s\n", filename.c_str(), toString(pageID).c_str());
				return pCacheEntry->readFuture;
			}

			debug_printf("DWALPager(%s) op=readUncachedMiss %s\n", filename.c_str(), toString(pageID).c_str());
			return forwardError(readPhysicalPage(this, (PhysicalPageID)pageID), errorPromise);
		}

		PageCacheEntry& cacheEntry = pageCache.get(pageID, noHit);
		debug_printf("DWALPager(%s) op=read %s cached=%d reading=%d writing=%d noHit=%d\n",
		             filename.c_str(),
		             toString(pageID).c_str(),
		             cacheEntry.initialized(),
		             cacheEntry.initialized() && cacheEntry.reading(),
		             cacheEntry.initialized() && cacheEntry.writing(),
		             noHit);

		if (!cacheEntry.initialized()) {
			debug_printf("DWALPager(%s) issuing actual read of %s\n", filename.c_str(), toString(pageID).c_str());
			cacheEntry.readFuture = forwardError(readPhysicalPage(this, (PhysicalPageID)pageID), errorPromise);
			cacheEntry.writeFuture = Void();
		}

		return cacheEntry.readFuture;
	}

	PhysicalPageID getPhysicalPageID(LogicalPageID pageID, Version v) {
		auto i = remappedPages.find(pageID);

		if (i != remappedPages.end()) {
			auto j = i->second.upper_bound(v);
			if (j != i->second.begin()) {
				--j;
				debug_printf("DWALPager(%s) op=lookupRemapped %s @%" PRId64 " -> %s\n",
				             filename.c_str(),
				             toString(pageID).c_str(),
				             v,
				             toString(j->second).c_str());
				pageID = j->second;
				if (pageID == invalidLogicalPageID)
					debug_printf(
					    "DWALPager(%s) remappedPagesMap: %s\n", filename.c_str(), toString(remappedPages).c_str());

				ASSERT(pageID != invalidLogicalPageID);
			}
		} else {
			debug_printf("DWALPager(%s) op=lookupNotRemapped %s @%" PRId64 " (not remapped)\n",
			             filename.c_str(),
			             toString(pageID).c_str(),
			             v);
		}

		return (PhysicalPageID)pageID;
	}

	Future<Reference<IPage>> readPageAtVersion(LogicalPageID logicalID,
	                                           Version v,
	                                           bool cacheable,
	                                           bool noHit,
	                                           bool* fromCache) {
		PhysicalPageID physicalID = getPhysicalPageID(logicalID, v);
		return readPage(physicalID, cacheable, noHit, fromCache);
	}

	// Read the physical extent at given pageID
	// NOTE that we use the same interface (<IPage>) for the extent as the page
	ACTOR static Future<Reference<IPage>> readPhysicalExtent(DWALPager* self, PhysicalPageID pageID, int readSize = 0) {
		ASSERT(!self->memoryOnly);
		++g_redwoodMetrics.pagerDiskRead;

		if (g_network->getCurrentTask() > TaskPriority::DiskRead) {
			wait(delay(0, TaskPriority::DiskRead));
		}

		if (!readSize)
			readSize = self->physicalExtentSize;

		debug_printf("DWALPager(%s) op=readPhysicalExtentStart %s length:%d offset %d physicalExtentSize %d\n",
		             self->filename.c_str(),
		             toString(pageID).c_str(),
		             readSize,
		             (int64_t)pageID * (self->physicalPageSize),
		             self->physicalExtentSize);
		state Reference<IPage> extent = Reference<IPage>(new FastAllocatedPage(self->logicalPageSize, readSize));

		int readBytes =
		    wait(self->pageFile->read(extent->mutate(), readSize, (int64_t)pageID * (self->physicalPageSize)));
		debug_printf("DWALPager(%s) op=readPhysicalExtentComplete %s ptr=%p bytes=%d file offset=%d\n",
		             self->filename.c_str(),
		             toString(pageID).c_str(),
		             extent->begin(),
		             readBytes,
		             (pageID * self->physicalPageSize));

		return extent;
	}

	Future<Reference<IPage>> readExtent(LogicalPageID pageID) override {
		debug_printf("DWALPager(%s) op=readExtent %s\n", filename.c_str(), toString(pageID).c_str());
		PageCacheEntry* pCacheEntry = extentCache.getIfExists(pageID);
		if (pCacheEntry != nullptr) {
			debug_printf("DWALPager(%s) Cache Entry exists for %s\n", filename.c_str(), toString(pageID).c_str());
			return pCacheEntry->readFuture;
		}
		LogicalPageID headPageID = pHeader->remapQueue.headPageID;
		LogicalPageID tailPageID = pHeader->remapQueue.tailPageID;
		int readSize = physicalExtentSize;
		bool headExt = false;
		bool tailExt = false;
		debug_printf("DWALPager(%s) #extentPages: %d, headPageID: %s, tailPageID: %s\n",
		             filename.c_str(),
		             pagesPerExtent,
		             toString(headPageID).c_str(),
		             toString(tailPageID).c_str());
		if (headPageID >= pageID && ((headPageID - pageID) < pagesPerExtent))
			headExt = true;
		if ((tailPageID - pageID) < pagesPerExtent)
			tailExt = true;
		if (headExt && tailExt) {
			readSize = (tailPageID - headPageID + 1) * physicalPageSize;
		} else if (headExt)
			readSize = (pagesPerExtent - (headPageID - pageID)) * physicalPageSize;
		else if (tailExt)
			readSize = (tailPageID - pageID + 1) * physicalPageSize;

		PageCacheEntry& cacheEntry = extentCache.get(pageID);
		if (!cacheEntry.initialized()) {
			cacheEntry.writeFuture = Void();
			cacheEntry.readFuture =
			    forwardError(readPhysicalExtent(this, (PhysicalPageID)pageID, readSize), errorPromise);
			debug_printf("DWALPager(%s) Set the cacheEntry readFuture for page: %s\n",
			             filename.c_str(),
			             toString(pageID).c_str());
		}
		return cacheEntry.readFuture;
	}

	// Get snapshot as of the most recent committed version of the pager
	Reference<IPagerSnapshot> getReadSnapshot(Version v) override;
	void addLatestSnapshot();

	// Set the pending oldest versiont to keep as of the next commit
	void setOldestVersion(Version v) override {
		ASSERT(v >= pHeader->oldestVersion);
		ASSERT(v <= pHeader->committedVersion);
		pHeader->oldestVersion = v;
		expireSnapshots(v);
	};

	// Get the oldest *readable* version, which is not the same as the oldest retained version as the version
	// returned could have been set as the oldest version in the pending commit
	Version getOldestVersion() const override { return pHeader->oldestVersion; };

	// Calculate the *effective* oldest version, which can be older than the one set in the last commit since we
	// are allowing active snapshots to temporarily delay page reuse.
	Version effectiveOldestVersion() {
		if (snapshots.empty()) {
			debug_printf("DWALPager(%s) snapshots list empty\n", filename.c_str());
			return pLastCommittedHeader->oldestVersion;
		}
		return std::min(pLastCommittedHeader->oldestVersion, snapshots.front().version);
	}

	ACTOR static Future<Void> removeRemapEntry(DWALPager* self, RemappedPage p, Version oldestRetainedVersion) {
		// Get iterator to the versioned page map entry for the original page
		state PageToVersionedMapT::iterator iPageMapPair = self->remappedPages.find(p.originalPageID);
		// The iterator must be valid and not empty and its first page map entry must match p's version
		ASSERT(iPageMapPair != self->remappedPages.end());
		ASSERT(!iPageMapPair->second.empty());
		state VersionToPageMapT::iterator iVersionPagePair = iPageMapPair->second.find(p.version);
		ASSERT(iVersionPagePair != iPageMapPair->second.end());

		RemappedPage::Type firstType = p.getType();
		state RemappedPage::Type secondType;
		bool secondAfterOldestRetainedVersion = false;
		state bool deleteAtSameVersion = false;
		if (p.newPageID == iVersionPagePair->second) {
			auto nextEntry = iVersionPagePair;
			++nextEntry;
			if (nextEntry == iPageMapPair->second.end()) {
				secondType = RemappedPage::NONE;
			} else {
				secondType = RemappedPage::getTypeOf(nextEntry->second);
				secondAfterOldestRetainedVersion = nextEntry->first > oldestRetainedVersion;
			}
		} else {
			ASSERT(iVersionPagePair->second == invalidLogicalPageID);
			secondType = RemappedPage::FREE;
			deleteAtSameVersion = true;
		}
		ASSERT(firstType == RemappedPage::REMAP || secondType == RemappedPage::NONE);

		// Scenarios and actions to take:
		//
		// The first letter (firstType) is the type of the entry just popped from the remap queue.
		// The second letter (secondType) is the type of the next item in the queue for the same
		// original page ID, if present.  If not present, secondType will be NONE.
		//
		// Since the next item can be arbitrarily ahead in the queue, secondType is determined by
		// looking at the remappedPages structure.
		//
		// R == Remap    F == Free   D == Detach   | == oldestRetaineedVersion
		//
		//   R R |  free new ID
		//   R F |  free new ID if R and D are at different versions
		//   R D |  do nothing
		//   R | R  copy new to original ID, free new ID
		//   R | F  copy new to original ID, free new ID
		//   R | D  copy new to original ID
		//   R |    copy new to original ID, free new ID
		//   F |    free original ID
		//   D |    free original ID
		//
		// Note that
		//
		// Special case:  Page is detached while it is being read in remapCopyAndFree()
		//   Initial state:  R |
		//   Start remapCopyAndFree(), intending to copy new, ID to originalID and free newID
		//   New state:  R | D
		//   Read of newID completes.
		//   Copy new contents over original, do NOT free new ID
		//   Later popped state:  D |
		//   free original ID
		//
		state bool freeNewID =
		    (firstType == RemappedPage::REMAP && secondType != RemappedPage::DETACH && !deleteAtSameVersion);
		state bool copyNewToOriginal = (firstType == RemappedPage::REMAP &&
		                                (secondAfterOldestRetainedVersion || secondType == RemappedPage::NONE));
		state bool freeOriginalID = (firstType == RemappedPage::FREE || firstType == RemappedPage::DETACH);

		debug_printf("DWALPager(%s) remapCleanup %s secondType=%c mapEntry=%s oldestRetainedVersion=%" PRId64 " \n",
		             self->filename.c_str(),
		             p.toString().c_str(),
		             secondType,
		             ::toString(*iVersionPagePair).c_str(),
		             oldestRetainedVersion);

		if (copyNewToOriginal) {
			if (g_network->isSimulated()) {
				ASSERT(self->remapDestinationsSimOnly.count(p.originalPageID) == 0);
				self->remapDestinationsSimOnly.insert(p.originalPageID);
			}
			debug_printf("DWALPager(%s) remapCleanup copy %s\n", self->filename.c_str(), p.toString().c_str());

			// Read the data from the page that the original was mapped to
			Reference<IPage> data = wait(self->readPage(p.newPageID, false, true));

			// Write the data to the original page so it can be read using its original pageID
			self->updatePage(p.originalPageID, data);
			++g_redwoodMetrics.pagerRemapCopy;
		} else if (firstType == RemappedPage::REMAP) {
			++g_redwoodMetrics.pagerRemapSkip;
		}

		// Now that the page contents have been copied to the original page, if the corresponding map entry
		// represented the remap and there wasn't a delete later in the queue at p for the same version then
		// erase the entry.
		if (!deleteAtSameVersion) {
			debug_printf(
			    "DWALPager(%s) remapCleanup deleting map entry %s\n", self->filename.c_str(), p.toString().c_str());
			// Erase the entry and set iVersionPagePair to the next entry or end
			iVersionPagePair = iPageMapPair->second.erase(iVersionPagePair);

			// If the map is now empty, delete it
			if (iPageMapPair->second.empty()) {
				debug_printf(
				    "DWALPager(%s) remapCleanup deleting empty map %s\n", self->filename.c_str(), p.toString().c_str());
				self->remappedPages.erase(iPageMapPair);
			} else if (freeNewID && secondType == RemappedPage::NONE &&
			           iVersionPagePair != iPageMapPair->second.end() &&
			           RemappedPage::getTypeOf(iVersionPagePair->second) == RemappedPage::DETACH) {
				// If we intend to free the new ID and there was no map entry, one could have been added during the wait
				// above. If so, and if it was a detach operation, then we can't free the new page ID as its lifetime
				// will be managed by the client starting at some later version.
				freeNewID = false;
			}
		}

		if (freeNewID) {
			debug_printf("DWALPager(%s) remapCleanup freeNew %s\n", self->filename.c_str(), p.toString().c_str());
			self->freeUnmappedPage(p.newPageID, 0);
			++g_redwoodMetrics.pagerRemapFree;
		}

		if (freeOriginalID) {
			debug_printf("DWALPager(%s) remapCleanup freeOriginal %s\n", self->filename.c_str(), p.toString().c_str());
			self->freeUnmappedPage(p.originalPageID, 0);
			++g_redwoodMetrics.pagerRemapFree;
		}

		return Void();
	}

	ACTOR static Future<Void> remapCleanup(DWALPager* self) {
		state ActorCollection tasks(true);
		state Promise<Void> signal;
		tasks.add(signal.getFuture());

		self->remapCleanupStop = false;

		// The oldest retained version cannot change during the cleanup run as this would allow multiple read/copy
		// operations with the same original page ID destination to be started and they could complete out of order.
		state Version oldestRetainedVersion = self->effectiveOldestVersion();

		// Cutoff is the version we can pop to
		state RemappedPage cutoff(oldestRetainedVersion - self->remapCleanupWindow);
		debug_printf("DWALPager(%s) remapCleanup cutoff %s oldestRetailedVersion=%" PRId64 " \n",
		             self->filename.c_str(),
		             ::toString(cutoff).c_str(),
		             oldestRetainedVersion);

		// Minimum version we must pop to before obeying stop command.
		state Version minStopVersion =
		    cutoff.version - (BUGGIFY ? deterministicRandom()->randomInt(0, 10)
		                              : (self->remapCleanupWindow * SERVER_KNOBS->REDWOOD_REMAP_CLEANUP_LAG));
		self->remapDestinationsSimOnly.clear();

		state int sinceYield = 0;
		loop {
			state Optional<RemappedPage> p = wait(self->remapQueue.pop(cutoff));
			debug_printf("DWALPager(%s) remapCleanup popped %s\n", self->filename.c_str(), ::toString(p).c_str());

			// Stop if we have reached the cutoff version, which is the start of the cleanup coalescing window
			if (!p.present()) {
				break;
			}

			Future<Void> task = removeRemapEntry(self, p.get(), oldestRetainedVersion);
			if (!task.isReady()) {
				tasks.add(task);
			}

			// If the stop flag is set and we've reached the minimum stop version according the the allowed lag then
			// stop.
			if (self->remapCleanupStop && p.get().version >= minStopVersion) {
				break;
			}

			if (++sinceYield >= 100) {
				sinceYield = 0;
				wait(yield());
			}
		}

		debug_printf("DWALPager(%s) remapCleanup stopped (stop=%d)\n", self->filename.c_str(), self->remapCleanupStop);
		signal.send(Void());
		wait(tasks.getResult());
		return Void();
	}

	// Flush all queues so they have no operations pending.
	ACTOR static Future<Void> flushQueues(DWALPager* self) {
		ASSERT(self->remapCleanupFuture.isReady());

		// Flush remap queue separately, it's not involved in free page management
		wait(self->remapQueue.flush());
		// TODO: Double check these two
		wait(self->extentFreeList.flush());
		wait(self->extentUsedList.flush());

		// Flush the free list and delayed free list queues together as they are used by freePage() and newPageID()
		loop {
			state bool freeBusy = wait(self->freeList.preFlush());
			state bool delayedFreeBusy = wait(self->delayedFreeList.preFlush());

			// Once preFlush() returns false for both queues then there are no more operations pending
			// on either queue.  If preFlush() returns true for either queue in one loop execution then
			// it could have generated new work for itself or the other queue.
			if (!freeBusy && !delayedFreeBusy) {
				break;
			}
		}
		self->freeList.finishFlush();
		self->delayedFreeList.finishFlush();

		return Void();
	}

	ACTOR static Future<Void> commit_impl(DWALPager* self) {
		debug_printf("DWALPager(%s) commit begin\n", self->filename.c_str());

		// Write old committed header to Page 1
		self->writeHeaderPage(1, self->lastCommittedHeaderPage);

		// Trigger the remap eraser to stop and then wait for it.
		self->remapCleanupStop = true;
		wait(self->remapCleanupFuture);

		wait(flushQueues(self));

		self->pHeader->remapQueue = self->remapQueue.getState();
		self->pHeader->extentFreeList = self->extentFreeList.getState();
		self->pHeader->extentUsedList = self->extentUsedList.getState();
		self->pHeader->freeList = self->freeList.getState();
		self->pHeader->delayedFreeList = self->delayedFreeList.getState();

		// Wait for all outstanding writes to complete
		debug_printf("DWALPager(%s) waiting for outstanding writes\n", self->filename.c_str());
		wait(self->operations.signalAndCollapse());
		debug_printf("DWALPager(%s) Syncing\n", self->filename.c_str());

		// Sync everything except the header
		if (g_network->getCurrentTask() > TaskPriority::DiskWrite) {
			wait(delay(0, TaskPriority::DiskWrite));
		}

		if (!self->memoryOnly) {
			wait(self->pageFile->sync());
			debug_printf("DWALPager(%s) commit version %" PRId64 " sync 1\n",
			             self->filename.c_str(),
			             self->pHeader->committedVersion);
		}

		// Update header on disk and sync again.
		wait(self->writeHeaderPage(0, self->headerPage));
		if (g_network->getCurrentTask() > TaskPriority::DiskWrite) {
			wait(delay(0, TaskPriority::DiskWrite));
		}

		if (!self->memoryOnly) {
			wait(self->pageFile->sync());
			debug_printf("DWALPager(%s) commit version %" PRId64 " sync 2\n",
			             self->filename.c_str(),
			             self->pHeader->committedVersion);
		}

		// Update the last committed header for use in the next commit.
		self->updateCommittedHeader();
		self->addLatestSnapshot();

		// Try to expire snapshots up to the oldest version, in case some were being kept around due to being in use,
		// because maybe some are no longer in use.
		self->expireSnapshots(self->pHeader->oldestVersion);

		// Start unmapping pages for expired versions
		self->remapCleanupFuture = remapCleanup(self);

		return Void();
	}

	Future<Void> commit() override {
		// Can't have more than one commit outstanding.
		ASSERT(commitFuture.isReady());
		commitFuture = forwardError(commit_impl(this), errorPromise);
		return commitFuture;
	}

	Key getMetaKey() const override { return pHeader->getMetaKey(); }

	void setCommitVersion(Version v) override { pHeader->committedVersion = v; }

	void setMetaKey(KeyRef metaKey) override { pHeader->setMetaKey(metaKey); }

	ACTOR void shutdown(DWALPager* self, bool dispose) {
		debug_printf("DWALPager(%s) shutdown cancel recovery\n", self->filename.c_str());
		self->recoverFuture.cancel();
		debug_printf("DWALPager(%s) shutdown cancel commit\n", self->filename.c_str());
		self->commitFuture.cancel();
		debug_printf("DWALPager(%s) shutdown cancel remap\n", self->filename.c_str());
		self->remapCleanupFuture.cancel();

		if (self->errorPromise.canBeSet()) {
			debug_printf("DWALPager(%s) shutdown sending error\n", self->filename.c_str());
			self->errorPromise.sendError(actor_cancelled()); // Ideally this should be shutdown_in_progress
		}

		// Must wait for pending operations to complete, canceling them can cause a crash because the underlying
		// operations may be uncancellable and depend on memory from calling scope's page reference
		debug_printf("DWALPager(%s) shutdown wait for operations\n", self->filename.c_str());
		wait(self->operations.signal());

		debug_printf("DWALPager(%s) shutdown destroy page cache\n", self->filename.c_str());
		wait(self->pageCache.clear());

		debug_printf("DWALPager(%s) shutdown remappedPagesMap: %s\n",
		             self->filename.c_str(),
		             toString(self->remappedPages).c_str());

		// Unreference the file and clear
		self->pageFile.clear();
		if (dispose) {
			if (!self->memoryOnly) {
				debug_printf("DWALPager(%s) shutdown deleting file\n", self->filename.c_str());
				wait(IAsyncFileSystem::filesystem()->incrementalDeleteFile(self->filename, true));
			}
		}

		self->closedPromise.send(Void());
		delete self;
	}

	void dispose() override { shutdown(this, true); }

	void close() override { shutdown(this, false); }

	Future<Void> getError() override { return errorPromise.getFuture(); }

	Future<Void> onClosed() override { return closedPromise.getFuture(); }

	StorageBytes getStorageBytes() const override {
		ASSERT(recoverFuture.isReady());
		int64_t free;
		int64_t total;
		if (memoryOnly) {
			total = pageCacheBytes;
			free = pageCacheBytes - ((int64_t)pageCache.count() * physicalPageSize);
		} else {
			g_network->getDiskBytes(parentDirectory(filename), free, total);
		}
		int64_t pagerSize = pHeader->pageCount * physicalPageSize;

		// It is not exactly known how many pages on the delayed free list are usable as of right now.  It could be
		// known, if each commit delayed entries that were freeable were shuffled from the delayed free queue to the
		// free queue, but this doesn't seem necessary.
		int64_t reusable = (freeList.numEntries + delayedFreeList.numEntries) * physicalPageSize;
		int64_t temp = remapQueue.numEntries * physicalPageSize;

		return StorageBytes(free, total, pagerSize - reusable, free + reusable, temp);
	}

	int64_t getPageCount() override { return pHeader->pageCount; }

	ACTOR static Future<Void> getUserPageCount_cleanup(DWALPager* self) {
		// Wait for the remap eraser to finish all of its work (not triggering stop)
		wait(self->remapCleanupFuture);

		// Flush queues so there are no pending freelist operations
		wait(flushQueues(self));

		debug_printf("DWALPager getUserPageCount_cleanup\n");
		self->freeList.getState();
		self->delayedFreeList.getState();
		self->extentFreeList.getState();
		self->extentUsedList.getState();
		self->remapQueue.getState();
		return Void();
	}

	// Get the number of pages in use by the pager's user
	Future<int64_t> getUserPageCount() override {
		return map(getUserPageCount_cleanup(this), [=](Void) {
			int64_t userPages =
			    pHeader->pageCount - 2 - freeList.numPages - freeList.numEntries - delayedFreeList.numPages -
			    delayedFreeList.numEntries - ((((remapQueue.numPages - 1) / pagesPerExtent) + 1) * pagesPerExtent) -
			    extentFreeList.numPages - (pagesPerExtent * extentFreeList.numEntries) - extentUsedList.numPages;

			debug_printf("DWALPager(%s) userPages=%" PRId64 " totalPageCount=%" PRId64 " freeQueuePages=%" PRId64
			             " freeQueueCount=%" PRId64 " delayedFreeQueuePages=%" PRId64 " delayedFreeQueueCount=%" PRId64
			             " remapQueuePages=%" PRId64 " remapQueueCount=%" PRId64 "\n",
			             filename.c_str(),
			             userPages,
			             pHeader->pageCount,
			             freeList.numPages,
			             freeList.numEntries,
			             delayedFreeList.numPages,
			             delayedFreeList.numEntries,
			             remapQueue.numPages,
			             remapQueue.numEntries);
			return userPages;
		});
	}

	Future<Void> init() override { return recoverFuture; }

	Version getLatestVersion() const override { return pLastCommittedHeader->committedVersion; }

private:
	~DWALPager() {}

	// Try to expire snapshots up to but not including v, but do not expire any snapshots that are in use.
	void expireSnapshots(Version v);

#pragma pack(push, 1)
	// Header is the format of page 0 of the database
	struct Header {
		static constexpr int FORMAT_VERSION = 2;
		uint16_t formatVersion;
		uint32_t queueCount;
		uint32_t pageSize;
		int64_t pageCount;
		uint32_t pagesPerExtent;
		FIFOQueue<LogicalPageID>::QueueState freeList;
		FIFOQueue<LogicalPageID>::QueueState extentFreeList; // free list for extents
		FIFOQueue<ExtentUsedListEntry>::QueueState extentUsedList; // in-use list for extents
		FIFOQueue<DelayedFreePage>::QueueState delayedFreeList;
		FIFOQueue<RemappedPage>::QueueState remapQueue;
		Version committedVersion;
		Version oldestVersion;
		int32_t metaKeySize;

		KeyRef getMetaKey() const { return KeyRef((const uint8_t*)(this + 1), metaKeySize); }

		void setMetaKey(StringRef key) {
			ASSERT(key.size() < (smallestPhysicalBlock - sizeof(Header)));
			metaKeySize = key.size();
			if (key.size() > 0) {
				memcpy(this + 1, key.begin(), key.size());
			}
		}

		int size() const { return sizeof(Header) + metaKeySize; }

	private:
		Header();
	};
#pragma pack(pop)

	struct PageCacheEntry {
		Future<Reference<IPage>> readFuture;
		Future<Void> writeFuture;

		bool initialized() const { return readFuture.isValid(); }

		bool reading() const { return !readFuture.isReady(); }

		bool writing() const { return !writeFuture.isReady(); }

		bool evictable() const {
			// Don't evict if a page is still being read or written
			return !reading() && !writing();
		}

		Future<Void> onEvictable() const { return ready(readFuture) && writeFuture; }
	};

	// Physical page sizes will always be a multiple of 4k because AsyncFileNonDurable requires
	// this in simulation, and it also makes sense for current SSDs.
	// Allowing a smaller 'logical' page size is very useful for testing.
	static constexpr int smallestPhysicalBlock = 4096;
	int physicalPageSize;
	int logicalPageSize; // In simulation testing it can be useful to use a small logical page size

	// Extents are multi-page blocks used by the FIFO queues
	int physicalExtentSize;
	int pagesPerExtent;

	int64_t pageCacheBytes;

	// The header will be written to / read from disk as a smallestPhysicalBlock sized chunk.
	Reference<IPage> headerPage;
	Header* pHeader;

	int desiredPageSize;

	Reference<IPage> lastCommittedHeaderPage;
	Header* pLastCommittedHeader;

	std::string filename;
	bool memoryOnly;

	typedef ObjectCache<LogicalPageID, PageCacheEntry> PageCacheT;
	PageCacheT pageCache;

	typedef ObjectCache<LogicalPageID, PageCacheEntry> ExtentCacheT;
	ExtentCacheT extentCache;

	Promise<Void> closedPromise;
	Promise<Void> errorPromise;
	Future<Void> commitFuture;
	SignalableActorCollection operations;
	Future<Void> recoverFuture;
	Future<Void> remapCleanupFuture;
	bool remapCleanupStop;

	Reference<IAsyncFile> pageFile;

	LogicalPageQueueT freeList;

	// The delayed free list will be approximately in Version order.
	// TODO: Make this an ordered container some day.
	DelayedFreePageQueueT delayedFreeList;

	RemapQueueT remapQueue;
	LogicalPageQueueT extentFreeList;
	ExtentUsedListQueueT extentUsedList;
	// LogicalPageQueueT extentUsedList;
	Version remapCleanupWindow;
	std::unordered_set<PhysicalPageID> remapDestinationsSimOnly;

	struct SnapshotEntry {
		Version version;
		Promise<Void> expired;
		Reference<DWALPagerSnapshot> snapshot;
	};

	struct SnapshotEntryLessThanVersion {
		bool operator()(Version v, const SnapshotEntry& snapshot) { return v < snapshot.version; }

		bool operator()(const SnapshotEntry& snapshot, Version v) { return snapshot.version < v; }
	};

	// TODO: Better data structure
	PageToVersionedMapT remappedPages;

	std::deque<SnapshotEntry> snapshots;
};

// Prevents pager from reusing freed pages from version until the snapshot is destroyed
class DWALPagerSnapshot : public IPagerSnapshot, public ReferenceCounted<DWALPagerSnapshot> {
public:
	DWALPagerSnapshot(DWALPager* pager, Key meta, Version version, Future<Void> expiredFuture)
	  : pager(pager), metaKey(meta), version(version), expired(expiredFuture) {}
	~DWALPagerSnapshot() override {}

	Future<Reference<const IPage>> getPhysicalPage(LogicalPageID pageID,
	                                               bool cacheable,
	                                               bool noHit,
	                                               bool* fromCache) override {
		if (expired.isError()) {
			throw expired.getError();
		}
		return map(pager->readPageAtVersion(pageID, version, cacheable, noHit, fromCache),
		           [=](Reference<IPage> p) { return Reference<const IPage>(std::move(p)); });
	}

	bool tryEvictPage(LogicalPageID id) override { return pager->tryEvictPage(id, version); }

	Key getMetaKey() const override { return metaKey; }

	Version getVersion() const override { return version; }

	void addref() override { ReferenceCounted<DWALPagerSnapshot>::addref(); }

	void delref() override { ReferenceCounted<DWALPagerSnapshot>::delref(); }

	DWALPager* pager;
	Future<Void> expired;
	Version version;
	Key metaKey;
};

void DWALPager::expireSnapshots(Version v) {
	debug_printf("DWALPager(%s) expiring snapshots through %" PRId64 " snapshot count %d\n",
	             filename.c_str(),
	             v,
	             (int)snapshots.size());
	while (snapshots.size() > 1 && snapshots.front().version < v && snapshots.front().snapshot->isSoleOwner()) {
		debug_printf("DWALPager(%s) expiring snapshot for %" PRId64 " soleOwner=%d\n",
		             filename.c_str(),
		             snapshots.front().version,
		             snapshots.front().snapshot->isSoleOwner());
		// The snapshot contract could be made such that the expired promise isn't need anymore.  In practice it
		// probably is already not needed but it will gracefully handle the case where a user begins a page read
		// with a snapshot reference, keeps the page read future, and drops the snapshot reference.
		snapshots.front().expired.sendError(transaction_too_old());
		snapshots.pop_front();
	}
}

Reference<IPagerSnapshot> DWALPager::getReadSnapshot(Version v) {
	ASSERT(!snapshots.empty());

	auto i = std::upper_bound(snapshots.begin(), snapshots.end(), v, SnapshotEntryLessThanVersion());
	if (i == snapshots.begin()) {
		throw version_invalid();
	}
	--i;
	return i->snapshot;
}

void DWALPager::addLatestSnapshot() {
	Promise<Void> expired;
	snapshots.push_back(
	    { pLastCommittedHeader->committedVersion,
	      expired,
	      makeReference<DWALPagerSnapshot>(
	          this, pLastCommittedHeader->getMetaKey(), pLastCommittedHeader->committedVersion, expired.getFuture()) });
}

// TODO: Move this to a flow header once it is mature.
struct SplitStringRef {
	StringRef a;
	StringRef b;

	SplitStringRef(StringRef a = StringRef(), StringRef b = StringRef()) : a(a), b(b) {}

	SplitStringRef(Arena& arena, const SplitStringRef& toCopy) : a(toStringRef(arena)), b() {}

	SplitStringRef prefix(int len) const {
		if (len <= a.size()) {
			return SplitStringRef(a.substr(0, len));
		}
		len -= a.size();
		return SplitStringRef(a, b.substr(0, len));
	}

	StringRef toStringRef(Arena& arena) const {
		StringRef c = makeString(size(), arena);
		memcpy(mutateString(c), a.begin(), a.size());
		memcpy(mutateString(c) + a.size(), b.begin(), b.size());
		return c;
	}

	Standalone<StringRef> toStringRef() const {
		Arena a;
		return Standalone<StringRef>(toStringRef(a), a);
	}

	int size() const { return a.size() + b.size(); }

	int expectedSize() const { return size(); }

	std::string toString() const { return format("%s%s", a.toString().c_str(), b.toString().c_str()); }

	std::string toHexString() const { return format("%s%s", a.toHexString().c_str(), b.toHexString().c_str()); }

	struct const_iterator {
		const uint8_t* ptr;
		const uint8_t* end;
		const uint8_t* next;

		inline bool operator==(const const_iterator& rhs) const { return ptr == rhs.ptr; }
		inline bool operator!=(const const_iterator& rhs) const { return !(*this == rhs); }

		inline const_iterator& operator++() {
			++ptr;
			if (ptr == end) {
				ptr = next;
			}
			return *this;
		}

		inline const_iterator& operator+(int n) {
			ptr += n;
			if (ptr >= end) {
				ptr = next + (ptr - end);
			}
			return *this;
		}

		inline uint8_t operator*() const { return *ptr; }
	};

	inline const_iterator begin() const { return { a.begin(), a.end(), b.begin() }; }

	inline const_iterator end() const { return { b.end() }; }

	template <typename StringT>
	int compare(const StringT& rhs) const {
		auto j = begin();
		auto k = rhs.begin();
		auto jEnd = end();
		auto kEnd = rhs.end();

		while (j != jEnd && k != kEnd) {
			int cmp = *j - *k;
			if (cmp != 0) {
				return cmp;
			}
		}

		// If we've reached the end of *this, then values are equal if rhs is also exhausted, otherwise *this is less
		// than rhs
		if (j == jEnd) {
			return k == kEnd ? 0 : -1;
		}

		return 1;
	}
};

// A BTree "page id" is actually a list of LogicalPageID's whose contents should be concatenated together.
// NOTE: Uses host byte order
typedef VectorRef<LogicalPageID> BTreePageIDRef;
constexpr LogicalPageID maxPageID = (LogicalPageID)-1;

std::string toString(BTreePageIDRef id) {
	return std::string("BTreePageID") + toString(id.begin(), id.end());
}

#define STR(x) LiteralStringRef(x)
struct RedwoodRecordRef {
	typedef uint8_t byte;

	RedwoodRecordRef(KeyRef key = KeyRef(), Version ver = 0, Optional<ValueRef> value = {})
	  : key(key), version(ver), value(value) {}

	RedwoodRecordRef(Arena& arena, const RedwoodRecordRef& toCopy) : key(arena, toCopy.key), version(toCopy.version) {
		if (toCopy.value.present()) {
			value = ValueRef(arena, toCopy.value.get());
		}
	}

	KeyValueRef toKeyValueRef() const { return KeyValueRef(key, value.get()); }

	// RedwoodRecordRefs are used for both internal and leaf pages of the BTree.
	// Boundary records in internal pages are made from leaf records.
	// These functions make creating and working with internal page records more convenient.
	inline BTreePageIDRef getChildPage() const {
		ASSERT(value.present());
		return BTreePageIDRef((LogicalPageID*)value.get().begin(), value.get().size() / sizeof(LogicalPageID));
	}

	inline void setChildPage(BTreePageIDRef id) {
		value = ValueRef((const uint8_t*)id.begin(), id.size() * sizeof(LogicalPageID));
	}

	inline void setChildPage(Arena& arena, BTreePageIDRef id) {
		value = ValueRef(arena, (const uint8_t*)id.begin(), id.size() * sizeof(LogicalPageID));
	}

	inline RedwoodRecordRef withPageID(BTreePageIDRef id) const {
		return RedwoodRecordRef(key, version, ValueRef((const uint8_t*)id.begin(), id.size() * sizeof(LogicalPageID)));
	}

	inline RedwoodRecordRef withoutValue() const { return RedwoodRecordRef(key, version); }

	inline RedwoodRecordRef withMaxPageID() const {
		return RedwoodRecordRef(key, version, StringRef((uint8_t*)&maxPageID, sizeof(maxPageID)));
	}

	// Truncate (key, version, part) tuple to len bytes.
	void truncate(int len) {
		ASSERT(len <= key.size());
		key = key.substr(0, len);
		version = 0;
	}

	// Find the common key prefix between two records, assuming that the first skipLen bytes are the same
	inline int getCommonPrefixLen(const RedwoodRecordRef& other, int skipLen = 0) const {
		return skipLen + commonPrefixLength(key, other.key, skipLen);
	}

	// Compares and orders by key, version, chunk.total, chunk.start, value
	// This is the same order that delta compression uses for prefix borrowing
	int compare(const RedwoodRecordRef& rhs, int skip = 0) const {
		int keySkip = std::min(skip, key.size());
		int cmp = key.compareSuffix(rhs.key, keySkip);

		if (cmp == 0) {
			cmp = version - rhs.version;
			if (cmp == 0) {
				cmp = value.compare(rhs.value);
			}
		}
		return cmp;
	}

	bool sameUserKey(const StringRef& k, int skipLen) const {
		// Keys are the same if the sizes are the same and either the skipLen is longer or the non-skipped suffixes are
		// the same.
		return (key.size() == k.size()) && (key.substr(skipLen) == k.substr(skipLen));
	}

	bool sameExceptValue(const RedwoodRecordRef& rhs, int skipLen = 0) const {
		return sameUserKey(rhs.key, skipLen) && version == rhs.version;
	}

	// TODO: Use SplitStringRef (unless it ends up being slower)
	KeyRef key;
	Optional<ValueRef> value;
	Version version;

	int expectedSize() const { return key.expectedSize() + value.expectedSize(); }
	int kvBytes() const { return expectedSize(); }

	class Reader {
	public:
		Reader(const void* ptr) : rptr((const byte*)ptr) {}

		const byte* rptr;

		StringRef readString(int len) {
			StringRef s(rptr, len);
			rptr += len;
			return s;
		}
	};

#pragma pack(push, 1)
	struct Delta {

		uint8_t flags;

		// Four field sizing schemes ranging from 3 to 8 bytes, with 3 being the most common.
		union {
			struct {
				uint8_t prefixLength;
				uint8_t suffixLength;
				uint8_t valueLength;
			} LengthFormat0;

			struct {
				uint8_t prefixLength;
				uint8_t suffixLength;
				uint16_t valueLength;
			} LengthFormat1;

			struct {
				uint8_t prefixLength;
				uint8_t suffixLength;
				uint32_t valueLength;
			} LengthFormat2;

			struct {
				uint16_t prefixLength;
				uint16_t suffixLength;
				uint32_t valueLength;
			} LengthFormat3;
		};

		struct int48_t {
			static constexpr int64_t MASK = 0xFFFFFFFFFFFFLL;
			int32_t high;
			int16_t low;
		};

		static constexpr int LengthFormatSizes[] = { sizeof(LengthFormat0),
			                                         sizeof(LengthFormat1),
			                                         sizeof(LengthFormat2),
			                                         sizeof(LengthFormat3) };
		static constexpr int VersionDeltaSizes[] = { 0, sizeof(int32_t), sizeof(int48_t), sizeof(int64_t) };

		// Serialized Format
		//
		// Flags - 1 byte
		//    1 bit - borrow source is prev ancestor (otherwise next ancestor)
		//    1 bit - item is deleted
		//    1 bit - has value (different from zero-length value, if 0 value len will be 0)
		//    1 bits - has nonzero version
		//    2 bits - version delta integer size code, maps to 0, 4, 6, 8
		//    2 bits - length fields format
		//
		// Length fields using 3 to 8 bytes total depending on length fields format
		//
		// Byte strings
		//    Key suffix bytes
		//    Value bytes
		//    Version delta bytes
		//

		enum EFlags {
			PREFIX_SOURCE_PREV = 0x80,
			IS_DELETED = 0x40,
			HAS_VALUE = 0x20,
			HAS_VERSION = 0x10,
			VERSION_DELTA_SIZE = 0xC,
			LENGTHS_FORMAT = 0x03
		};

		static inline int determineLengthFormat(int prefixLength, int suffixLength, int valueLength) {
			// Large prefix or suffix length, which should be rare, is format 3
			if (prefixLength > 0xFF || suffixLength > 0xFF) {
				return 3;
			} else if (valueLength < 0x100) {
				return 0;
			} else if (valueLength < 0x10000) {
				return 1;
			} else {
				return 2;
			}
		}

		// Large prefix or suffix length, which should be rare, is format 3
		byte* data() const {
			switch (flags & LENGTHS_FORMAT) {
			case 0:
				return (byte*)(&LengthFormat0 + 1);
			case 1:
				return (byte*)(&LengthFormat1 + 1);
			case 2:
				return (byte*)(&LengthFormat2 + 1);
			case 3:
			default:
				return (byte*)(&LengthFormat3 + 1);
			}
		}

		int getKeyPrefixLength() const {
			switch (flags & LENGTHS_FORMAT) {
			case 0:
				return LengthFormat0.prefixLength;
			case 1:
				return LengthFormat1.prefixLength;
			case 2:
				return LengthFormat2.prefixLength;
			case 3:
			default:
				return LengthFormat3.prefixLength;
			}
		}

		int getKeySuffixLength() const {
			switch (flags & LENGTHS_FORMAT) {
			case 0:
				return LengthFormat0.suffixLength;
			case 1:
				return LengthFormat1.suffixLength;
			case 2:
				return LengthFormat2.suffixLength;
			case 3:
			default:
				return LengthFormat3.suffixLength;
			}
		}

		int getValueLength() const {
			switch (flags & LENGTHS_FORMAT) {
			case 0:
				return LengthFormat0.valueLength;
			case 1:
				return LengthFormat1.valueLength;
			case 2:
				return LengthFormat2.valueLength;
			case 3:
			default:
				return LengthFormat3.valueLength;
			}
		}

		StringRef getKeySuffix() const { return StringRef(data(), getKeySuffixLength()); }

		StringRef getValue() const { return StringRef(data() + getKeySuffixLength(), getValueLength()); }

		bool hasVersion() const { return flags & HAS_VERSION; }

		int getVersionDeltaSizeBytes() const {
			int code = (flags & VERSION_DELTA_SIZE) >> 2;
			return VersionDeltaSizes[code];
		}

		static int getVersionDeltaSizeBytes(Version d) {
			if (d == 0) {
				return 0;
			} else if (d == (int32_t)d) {
				return sizeof(int32_t);
			} else if (d == (d & int48_t::MASK)) {
				return sizeof(int48_t);
			}
			return sizeof(int64_t);
		}

		int getVersionDelta(const uint8_t* r) const {
			int code = (flags & VERSION_DELTA_SIZE) >> 2;
			switch (code) {
			case 0:
				return 0;
			case 1:
				return *(int32_t*)r;
			case 2:
				return (((int64_t)((int48_t*)r)->high) << 16) | (((int48_t*)r)->low & 0xFFFF);
			case 3:
			default:
				return *(int64_t*)r;
			}
		}

		// Version delta size should be 0 before calling
		int setVersionDelta(Version d, uint8_t* w) {
			flags |= HAS_VERSION;
			if (d == 0) {
				return 0;
			} else if (d == (int32_t)d) {
				flags |= 1 << 2;
				*(uint32_t*)w = d;
				return sizeof(uint32_t);
			} else if (d == (d & int48_t::MASK)) {
				flags |= 2 << 2;
				((int48_t*)w)->high = d >> 16;
				((int48_t*)w)->low = d;
				return sizeof(int48_t);
			} else {
				flags |= 3 << 2;
				*(int64_t*)w = d;
				return sizeof(int64_t);
			}
		}

		bool hasValue() const { return flags & HAS_VALUE; }

		void setPrefixSource(bool val) {
			if (val) {
				flags |= PREFIX_SOURCE_PREV;
			} else {
				flags &= ~PREFIX_SOURCE_PREV;
			}
		}

		bool getPrefixSource() const { return flags & PREFIX_SOURCE_PREV; }

		void setDeleted(bool val) {
			if (val) {
				flags |= IS_DELETED;
			} else {
				flags &= ~IS_DELETED;
			}
		}

		bool getDeleted() const { return flags & IS_DELETED; }

		RedwoodRecordRef apply(const RedwoodRecordRef& base, Arena& arena) const {
			int keyPrefixLen = getKeyPrefixLength();
			int keySuffixLen = getKeySuffixLength();
			int valueLen = hasValue() ? getValueLength() : 0;

			StringRef k;

			Reader r(data());
			// If there is a key suffix, reconstitute the complete key into a contiguous string
			if (keySuffixLen > 0) {
				StringRef keySuffix = r.readString(keySuffixLen);
				k = makeString(keyPrefixLen + keySuffixLen, arena);
				memcpy(mutateString(k), base.key.begin(), keyPrefixLen);
				memcpy(mutateString(k) + keyPrefixLen, keySuffix.begin(), keySuffixLen);
			} else {
				// Otherwise just reference the base key's memory
				k = base.key.substr(0, keyPrefixLen);
			}

			Optional<ValueRef> value;
			if (hasValue()) {
				value = r.readString(valueLen);
			}

			Version v = 0;
			if (hasVersion()) {
				v = base.version + getVersionDelta(r.rptr);
			}

			return RedwoodRecordRef(k, v, value);
		}

		int size() const {
			int size = 1 + getVersionDeltaSizeBytes();
			switch (flags & LENGTHS_FORMAT) {
			case 0:
				return size + sizeof(LengthFormat0) + LengthFormat0.suffixLength + LengthFormat0.valueLength;
			case 1:
				return size + sizeof(LengthFormat1) + LengthFormat1.suffixLength + LengthFormat1.valueLength;
			case 2:
				return size + sizeof(LengthFormat2) + LengthFormat2.suffixLength + LengthFormat2.valueLength;
			case 3:
			default:
				return size + sizeof(LengthFormat3) + LengthFormat3.suffixLength + LengthFormat3.valueLength;
			}
		}

		std::string toString() const {
			std::string flagString = " ";
			if (flags & PREFIX_SOURCE_PREV) {
				flagString += "PrefixSource|";
			}
			if (flags & IS_DELETED) {
				flagString += "IsDeleted|";
			}
			if (hasValue()) {
				flagString += "HasValue|";
			}
			if (hasVersion()) {
				flagString += "HasVersion|";
			}
			int lengthFormat = flags & LENGTHS_FORMAT;

			Reader r(data());
			int prefixLen = getKeyPrefixLength();
			int keySuffixLen = getKeySuffixLength();
			int valueLen = getValueLength();

			return format("lengthFormat: %d  totalDeltaSize: %d  flags: %s  prefixLen: %d  keySuffixLen: %d  "
			              "versionDeltaSizeBytes: %d  valueLen %d  raw: %s",
			              lengthFormat,
			              size(),
			              flagString.c_str(),
			              prefixLen,
			              keySuffixLen,
			              getVersionDeltaSizeBytes(),
			              valueLen,
			              StringRef((const uint8_t*)this, size()).toHexString().c_str());
		}
	};

	// Using this class as an alternative for Delta enables reading a DeltaTree<RecordRef> while only decoding
	// its values, so the Reader does not require the original prev/next ancestors.
	struct DeltaValueOnly : Delta {
		RedwoodRecordRef apply(const RedwoodRecordRef& base, Arena& arena) const {
			Optional<ValueRef> value;

			if (hasValue()) {
				value = getValue();
			}

			return RedwoodRecordRef(StringRef(), 0, value);
		}
	};
#pragma pack(pop)

	bool operator==(const RedwoodRecordRef& rhs) const { return compare(rhs) == 0; }

	bool operator!=(const RedwoodRecordRef& rhs) const { return compare(rhs) != 0; }

	bool operator<(const RedwoodRecordRef& rhs) const { return compare(rhs) < 0; }

	bool operator>(const RedwoodRecordRef& rhs) const { return compare(rhs) > 0; }

	bool operator<=(const RedwoodRecordRef& rhs) const { return compare(rhs) <= 0; }

	bool operator>=(const RedwoodRecordRef& rhs) const { return compare(rhs) >= 0; }

	// Worst case overhead means to assume that either the prefix length or the suffix length
	// could contain the full key size
	int deltaSize(const RedwoodRecordRef& base, int skipLen, bool worstCaseOverhead) const {
		int prefixLen = getCommonPrefixLen(base, skipLen);
		int keySuffixLen = key.size() - prefixLen;
		int valueLen = value.present() ? value.get().size() : 0;

		int formatType;
		int versionBytes;
		if (worstCaseOverhead) {
			formatType = Delta::determineLengthFormat(key.size(), key.size(), valueLen);
			versionBytes = version == 0 ? 0 : Delta::getVersionDeltaSizeBytes(version << 1);
		} else {
			formatType = Delta::determineLengthFormat(prefixLen, keySuffixLen, valueLen);
			versionBytes = version == 0 ? 0 : Delta::getVersionDeltaSizeBytes(version - base.version);
		}

		return 1 + Delta::LengthFormatSizes[formatType] + keySuffixLen + valueLen + versionBytes;
	}

	// commonPrefix between *this and base can be passed if known
	int writeDelta(Delta& d, const RedwoodRecordRef& base, int keyPrefixLen = -1) const {
		d.flags = value.present() ? Delta::HAS_VALUE : 0;

		if (keyPrefixLen < 0) {
			keyPrefixLen = getCommonPrefixLen(base, 0);
		}

		StringRef keySuffix = key.substr(keyPrefixLen);
		int valueLen = value.present() ? value.get().size() : 0;

		int formatType = Delta::determineLengthFormat(keyPrefixLen, keySuffix.size(), valueLen);
		d.flags |= formatType;

		switch (formatType) {
		case 0:
			d.LengthFormat0.prefixLength = keyPrefixLen;
			d.LengthFormat0.suffixLength = keySuffix.size();
			d.LengthFormat0.valueLength = valueLen;
			break;
		case 1:
			d.LengthFormat1.prefixLength = keyPrefixLen;
			d.LengthFormat1.suffixLength = keySuffix.size();
			d.LengthFormat1.valueLength = valueLen;
			break;
		case 2:
			d.LengthFormat2.prefixLength = keyPrefixLen;
			d.LengthFormat2.suffixLength = keySuffix.size();
			d.LengthFormat2.valueLength = valueLen;
			break;
		case 3:
		default:
			d.LengthFormat3.prefixLength = keyPrefixLen;
			d.LengthFormat3.suffixLength = keySuffix.size();
			d.LengthFormat3.valueLength = valueLen;
			break;
		}

		uint8_t* wptr = d.data();
		// Write key suffix string
		wptr = keySuffix.copyTo(wptr);

		// Write value bytes
		if (value.present()) {
			wptr = value.get().copyTo(wptr);
		}

		if (version != 0) {
			wptr += d.setVersionDelta(version - base.version, wptr);
		}

		return wptr - (uint8_t*)&d;
	}

	static std::string kvformat(StringRef s, int hexLimit = -1) {
		bool hex = false;

		for (auto c : s) {
			if (!isprint(c)) {
				hex = true;
				break;
			}
		}

		return hex ? s.toHexString(hexLimit) : s.toString();
	}

	std::string toString(bool leaf = true) const {
		std::string r;
		r += format("'%s'@%" PRId64 " => ", key.printable().c_str(), version);
		if (value.present()) {
			if (leaf) {
				r += format("'%s'", kvformat(value.get()).c_str());
			} else {
				r += format("[%s]", ::toString(getChildPage()).c_str());
			}
		} else {
			r += "(absent)";
		}
		return r;
	}
};

struct BTreePage {
	typedef DeltaTree<RedwoodRecordRef> BinaryTree;
	typedef DeltaTree<RedwoodRecordRef, RedwoodRecordRef::DeltaValueOnly> ValueTree;

#pragma pack(push, 1)
	struct {
		uint8_t height;
		uint32_t kvBytes;
	};
#pragma pack(pop)

	int size() const {
		auto& t = tree();
		return (uint8_t*)&t - (uint8_t*)this + t.size();
	}

	bool isLeaf() const { return height == 1; }

	BinaryTree& tree() { return *(BinaryTree*)(this + 1); }

	const BinaryTree& tree() const { return *(const BinaryTree*)(this + 1); }

	const ValueTree& valueTree() const { return *(const ValueTree*)(this + 1); }

	// TODO:  boundaries are for decoding, but upper
	std::string toString(bool write,
	                     BTreePageIDRef id,
	                     Version ver,
	                     const RedwoodRecordRef* lowerBound,
	                     const RedwoodRecordRef* upperBound) const {
		std::string r;
		r += format("BTreePage op=%s %s @%" PRId64
		            " ptr=%p height=%d count=%d kvBytes=%d\n  lowerBound: %s\n  upperBound: %s\n",
		            write ? "write" : "read",
		            ::toString(id).c_str(),
		            ver,
		            this,
		            height,
		            (int)tree().numItems,
		            (int)kvBytes,
		            lowerBound->toString(false).c_str(),
		            upperBound->toString(false).c_str());
		try {
			if (tree().numItems > 0) {
				// This doesn't use the cached reader for the page because it is only for debugging purposes,
				// a cached reader may not exist
				BinaryTree::Mirror reader(&tree(), lowerBound, upperBound);
				BinaryTree::Cursor c = reader.getCursor();

				c.moveFirst();
				ASSERT(c.valid());

				bool anyOutOfRange = false;
				do {
					r += "  ";
					r += c.get().toString(height == 1);

					bool tooLow = c.get().withoutValue() < lowerBound->withoutValue();
					bool tooHigh = c.get().withoutValue() >= upperBound->withoutValue();
					if (tooLow || tooHigh) {
						anyOutOfRange = true;
						if (tooLow) {
							r += " (below decode lower bound)";
						}
						if (tooHigh) {
							r += " (at or above decode upper bound)";
						}
					}
					r += "\n";

				} while (c.moveNext());

				// Out of range entries are actually okay now and the result of subtree deletion followed by
				// incremental insertions of records in the deleted range being added to an adjacent subtree
				// which is logically expanded encompass the deleted range but still is using the original
				// subtree boundaries as DeltaTree boundaries.
				// ASSERT(!anyOutOfRange);
			}
		} catch (Error& e) {
			debug_printf("BTreePage::toString ERROR: %s\n", e.what());
			debug_printf("BTreePage::toString partial result: %s\n", r.c_str());
			throw;
		}

		// All appends to r end in a linefeed, remove the final one.
		r.resize(r.size() - 1);
		return r;
	}
};

static void makeEmptyRoot(Reference<IPage> page) {
	BTreePage* btpage = (BTreePage*)page->begin();
	btpage->height = 1;
	btpage->kvBytes = 0;
	btpage->tree().build(page->size(), nullptr, nullptr, nullptr, nullptr);
}

BTreePage::BinaryTree::Cursor getCursor(const Reference<const IPage>& page) {
	return ((BTreePage::BinaryTree::Mirror*)page->userData)->getCursor();
}

struct BoundaryRefAndPage {
	Standalone<RedwoodRecordRef> lowerBound;
	Reference<IPage> firstPage;
	std::vector<Reference<IPage>> extPages;

	std::string toString() const {
		return format("[%s, %d pages]", lowerBound.toString().c_str(), extPages.size() + (firstPage ? 1 : 0));
	}
};

#define NOT_IMPLEMENTED UNSTOPPABLE_ASSERT(false)

#pragma pack(push, 1)
template <typename T, typename SizeT = int8_t>
struct InPlaceArray {
	SizeT count;

	const T* begin() const { return (T*)(this + 1); }

	T* begin() { return (T*)(this + 1); }

	const T* end() const { return begin() + count; }

	T* end() { return begin() + count; }

	VectorRef<T> get() { return VectorRef<T>(begin(), count); }

	void set(VectorRef<T> v, int availableSpace) {
		ASSERT(sizeof(T) * v.size() <= availableSpace);
		count = v.size();
		memcpy(begin(), v.begin(), sizeof(T) * v.size());
	}

	int extraSize() const { return count * sizeof(T); }
};
#pragma pack(pop)

class VersionedBTree final : public IVersionedStore {
public:
	// The first possible internal record possible in the tree
	static RedwoodRecordRef dbBegin;
	// A record which is greater than the last possible record in the tree
	static RedwoodRecordRef dbEnd;

	struct LazyClearQueueEntry {
		Version version;
		Standalone<BTreePageIDRef> pageID;

		bool operator<(const LazyClearQueueEntry& rhs) const { return version < rhs.version; }

		int readFromBytes(const uint8_t* src) {
			version = *(Version*)src;
			src += sizeof(Version);
			int count = *src++;
			pageID = BTreePageIDRef((LogicalPageID*)src, count);
			return bytesNeeded();
		}

		int bytesNeeded() const { return sizeof(Version) + 1 + (pageID.size() * sizeof(LogicalPageID)); }

		int writeToBytes(uint8_t* dst) const {
			*(Version*)dst = version;
			dst += sizeof(Version);
			*dst++ = pageID.size();
			memcpy(dst, pageID.begin(), pageID.size() * sizeof(LogicalPageID));
			return bytesNeeded();
		}

		std::string toString() const { return format("{%s @%" PRId64 "}", ::toString(pageID).c_str(), version); }
	};

	typedef FIFOQueue<LazyClearQueueEntry> LazyClearQueueT;

	struct ParentInfo {
		ParentInfo() {
			count = 0;
			bits = 0;
		}
		void clear() {
			count = 0;
			bits = 0;
		}

		static uint32_t mask(LogicalPageID id) { return 1 << (id & 31); }

		void pageUpdated(LogicalPageID child) {
			auto m = mask(child);
			if ((bits & m) == 0) {
				bits |= m;
				++count;
			}
		}

		bool maybeUpdated(LogicalPageID child) { return (mask(child) & bits) != 0; }

		uint32_t bits;
		int count;
	};

	typedef std::unordered_map<LogicalPageID, ParentInfo> ParentInfoMapT;

#pragma pack(push, 1)
	struct MetaKey {
		static constexpr int FORMAT_VERSION = 8;
		// This serves as the format version for the entire tree, individual pages will not be versioned
		uint16_t formatVersion;
		uint8_t height;
		LazyClearQueueT::QueueState lazyDeleteQueue;
		InPlaceArray<LogicalPageID> root;

		KeyRef asKeyRef() const { return KeyRef((uint8_t*)this, sizeof(MetaKey) + root.extraSize()); }

		void fromKeyRef(KeyRef k) {
			memcpy(this, k.begin(), k.size());
			ASSERT(formatVersion == FORMAT_VERSION);
		}

		std::string toString() {
			return format("{height=%d  formatVersion=%d  root=%s  lazyDeleteQueue=%s}",
			              (int)height,
			              (int)formatVersion,
			              ::toString(root.get()).c_str(),
			              lazyDeleteQueue.toString().c_str());
		}
	};
#pragma pack(pop)

	// All async opts on the btree are based on pager reads, writes, and commits, so
	// we can mostly forward these next few functions to the pager
	Future<Void> getError() override { return m_pager->getError(); }

	Future<Void> onClosed() override { return m_pager->onClosed(); }

	void close_impl(bool dispose) {
		auto* pager = m_pager;
		delete this;
		if (dispose)
			pager->dispose();
		else
			pager->close();
	}

	void dispose() override { return close_impl(true); }

	void close() override { return close_impl(false); }

	KeyValueStoreType getType() const override { NOT_IMPLEMENTED; }
	bool supportsMutation(int op) const override { NOT_IMPLEMENTED; }
	StorageBytes getStorageBytes() const override { return m_pager->getStorageBytes(); }

	// Writes are provided in an ordered stream.
	// A write is considered part of (a change leading to) the version determined by the previous call to
	// setWriteVersion() A write shall not become durable until the following call to commit() begins, and shall be
	// durable once the following call to commit() returns
	void set(KeyValueRef keyValue) override {
		++g_redwoodMetrics.opSet;
		g_redwoodMetrics.opSetKeyBytes += keyValue.key.size();
		g_redwoodMetrics.opSetValueBytes += keyValue.value.size();
		m_pBuffer->insert(keyValue.key).mutation().setBoundaryValue(m_pBuffer->copyToArena(keyValue.value));
	}

	void clear(KeyRangeRef clearedRange) override {
		// Optimization for single key clears to create just one mutation boundary instead of two
		if (clearedRange.begin.size() == clearedRange.end.size() - 1 &&
		    clearedRange.end[clearedRange.end.size() - 1] == 0 && clearedRange.end.startsWith(clearedRange.begin)) {
			++g_redwoodMetrics.opClear;
			++g_redwoodMetrics.opClearKey;
			m_pBuffer->insert(clearedRange.begin).mutation().clearBoundary();
			return;
		}

		++g_redwoodMetrics.opClear;
		MutationBuffer::iterator iBegin = m_pBuffer->insert(clearedRange.begin);
		MutationBuffer::iterator iEnd = m_pBuffer->insert(clearedRange.end);

		iBegin.mutation().clearAll();
		++iBegin;
		m_pBuffer->erase(iBegin, iEnd);
	}

	void mutate(int op, StringRef param1, StringRef param2) override { NOT_IMPLEMENTED; }

	void setOldestVersion(Version v) override { m_newOldestVersion = v; }

	Version getOldestVersion() const override { return m_pager->getOldestVersion(); }

	Version getLatestVersion() const override {
		if (m_writeVersion != invalidVersion)
			return m_writeVersion;
		return m_pager->getLatestVersion();
	}

	Version getWriteVersion() const { return m_writeVersion; }

	Version getLastCommittedVersion() const { return m_lastCommittedVersion; }

	VersionedBTree(IPager2* pager, std::string name)
	  : m_pager(pager), m_writeVersion(invalidVersion), m_lastCommittedVersion(invalidVersion), m_pBuffer(nullptr),
	    m_commitReadLock(new FlowLock(SERVER_KNOBS->REDWOOD_COMMIT_CONCURRENT_READS)), m_name(name) {

		m_lazyClearActor = 0;
		m_init = init_impl(this);
		m_latestCommit = m_init;
	}

	ACTOR static Future<int> incrementalLazyClear(VersionedBTree* self) {
		ASSERT(self->m_lazyClearActor.isReady());
		self->m_lazyClearStop = false;

		// TODO: Is it contractually okay to always to read at the latest version?
		state Reference<IPagerSnapshot> snapshot = self->m_pager->getReadSnapshot(self->m_pager->getLatestVersion());
		state int freedPages = 0;

		loop {
			state int toPop = SERVER_KNOBS->REDWOOD_LAZY_CLEAR_BATCH_SIZE_PAGES;
			state std::vector<std::pair<LazyClearQueueEntry, Future<Reference<const IPage>>>> entries;
			entries.reserve(toPop);

			// Take up to batchSize pages from front of queue
			while (toPop > 0) {
				Optional<LazyClearQueueEntry> q = wait(self->m_lazyClearQueue.pop());
				debug_printf("LazyClear: popped %s\n", toString(q).c_str());
				if (!q.present()) {
					break;
				}
				// Start reading the page, without caching
				entries.push_back(
				    std::make_pair(q.get(), self->readPage(snapshot, q.get().pageID, nullptr, nullptr, true, false)));

				--toPop;
			}

			state int i;
			for (i = 0; i < entries.size(); ++i) {
				Reference<const IPage> p = wait(entries[i].second);
				const LazyClearQueueEntry& entry = entries[i].first;
				const BTreePage& btPage = *(BTreePage*)p->begin();
				auto& metrics = g_redwoodMetrics.level(btPage.height);

				debug_printf("LazyClear: processing %s\n", toString(entry).c_str());

				// Level 1 (leaf) nodes should never be in the lazy delete queue
				ASSERT(btPage.height > 1);

				// Iterate over page entries, skipping key decoding using BTreePage::ValueTree which uses
				// RedwoodRecordRef::DeltaValueOnly as the delta type type to skip key decoding
				BTreePage::ValueTree::Mirror reader(&btPage.valueTree(), &dbBegin, &dbEnd);
				auto c = reader.getCursor();
				ASSERT(c.moveFirst());
				Version v = entry.version;
				while (1) {
					if (c.get().value.present()) {
						BTreePageIDRef btChildPageID = c.get().getChildPage();
						// If this page is height 2, then the children are leaves so free them directly
						if (btPage.height == 2) {
							debug_printf("LazyClear: freeing child %s\n", toString(btChildPageID).c_str());
							self->freeBTreePage(btChildPageID, v);
							freedPages += btChildPageID.size();
							metrics.lazyClearFree += 1;
							metrics.lazyClearFreeExt += (btChildPageID.size() - 1);
						} else {
							// Otherwise, queue them for lazy delete.
							debug_printf("LazyClear: queuing child %s\n", toString(btChildPageID).c_str());
							self->m_lazyClearQueue.pushFront(LazyClearQueueEntry{ v, btChildPageID });
							metrics.lazyClearRequeue += 1;
							metrics.lazyClearRequeueExt += (btChildPageID.size() - 1);
						}
					}
					if (!c.moveNext()) {
						break;
					}
				}

				// Free the page, now that its children have either been freed or queued
				debug_printf("LazyClear: freeing queue entry %s\n", toString(entry.pageID).c_str());
				self->freeBTreePage(entry.pageID, v);
				freedPages += entry.pageID.size();
				metrics.lazyClearFree += 1;
				metrics.lazyClearFreeExt += entry.pageID.size() - 1;
			}

			// Stop if
			//   - the poppable items in the queue have already been exhausted
			//   - stop flag is set and we've freed the minimum number of pages required
			//   - maximum number of pages to free met or exceeded
			if (toPop > 0 || (freedPages >= SERVER_KNOBS->REDWOOD_LAZY_CLEAR_MIN_PAGES && self->m_lazyClearStop) ||
			    (freedPages >= SERVER_KNOBS->REDWOOD_LAZY_CLEAR_MAX_PAGES)) {
				break;
			}
		}

		debug_printf("LazyClear: freed %d pages, %s has %" PRId64 " entries\n",
		             freedPages,
		             self->m_lazyClearQueue.name.c_str(),
		             self->m_lazyClearQueue.numEntries);
		return freedPages;
	}

	ACTOR static Future<Void> init_impl(VersionedBTree* self) {
		wait(self->m_pager->init());

		self->m_blockSize = self->m_pager->getUsablePageSize();
		state Version latest = self->m_pager->getLatestVersion();
		self->m_newOldestVersion = self->m_pager->getOldestVersion();

		debug_printf("Recovered pager to version %" PRId64 ", oldest version is %" PRId64 "\n",
		             self->m_newOldestVersion);

		state Key meta = self->m_pager->getMetaKey();
		if (meta.size() == 0) {
			self->m_header.formatVersion = MetaKey::FORMAT_VERSION;
			LogicalPageID id = wait(self->m_pager->newPageID());
			BTreePageIDRef newRoot((LogicalPageID*)&id, 1);
			debug_printf("new root %s\n", toString(newRoot).c_str());
			self->m_header.root.set(newRoot, sizeof(headerSpace) - sizeof(m_header));
			self->m_header.height = 1;
			++latest;
			Reference<IPage> page = self->m_pager->newPageBuffer();
			makeEmptyRoot(page);
			self->m_pager->updatePage(id, page);
			self->m_pager->setCommitVersion(latest);

			LogicalPageID newQueuePage = wait(self->m_pager->newPageID());
			self->m_lazyClearQueue.create(
			    self->m_pager, newQueuePage, "LazyClearQueue", self->m_pager->newLastQueueID(), false);
			self->m_header.lazyDeleteQueue = self->m_lazyClearQueue.getState();
			self->m_pager->setMetaKey(self->m_header.asKeyRef());
			wait(self->m_pager->commit());
			debug_printf("Committed initial commit.\n");
		} else {
			self->m_header.fromKeyRef(meta);
			self->m_lazyClearQueue.recover(self->m_pager, self->m_header.lazyDeleteQueue, "LazyClearQueueRecovered");
		}

		debug_printf("Recovered btree at version %" PRId64 ": %s\n", latest, self->m_header.toString().c_str());

		self->m_lastCommittedVersion = latest;
		self->m_lazyClearActor = incrementalLazyClear(self);
		return Void();
	}

	Future<Void> init() override { return m_init; }

	virtual ~VersionedBTree() {
		// This probably shouldn't be called directly (meaning deleting an instance directly) but it should be safe,
		// it will cancel init and commit and leave the pager alive but with potentially an incomplete set of
		// uncommitted writes so it should not be committed.
		m_init.cancel();
		m_latestCommit.cancel();
	}

	Reference<IStoreCursor> readAtVersion(Version v) override {
		// Only committed versions can be read.
		ASSERT(v <= m_lastCommittedVersion);
		Reference<IPagerSnapshot> snapshot = m_pager->getReadSnapshot(v);

		// This is a ref because snapshot will continue to hold the metakey value memory
		KeyRef m = snapshot->getMetaKey();

		// Currently all internal records generated in the write path are at version 0
		return Reference<IStoreCursor>(new Cursor(snapshot, ((MetaKey*)m.begin())->root.get(), (Version)0));
	}

	// Must be nondecreasing
	void setWriteVersion(Version v) override {
		ASSERT(v > m_lastCommittedVersion);
		// If there was no current mutation buffer, create one in the buffer map and update m_pBuffer
		if (m_pBuffer == nullptr) {
			// When starting a new mutation buffer its start version must be greater than the last write version
			ASSERT(v > m_writeVersion);
			m_pBuffer = &m_mutationBuffers[v];
		} else {
			// It's OK to set the write version to the same version repeatedly so long as m_pBuffer is not null
			ASSERT(v >= m_writeVersion);
		}
		m_writeVersion = v;
	}

	Future<Void> commit() override {
		if (m_pBuffer == nullptr)
			return m_latestCommit;
		return commit_impl(this);
	}

	ACTOR static Future<Void> clearAllAndCheckSanity_impl(VersionedBTree* self) {
		ASSERT(g_network->isSimulated());

		debug_printf("Clearing tree.\n");
		self->setWriteVersion(self->getLatestVersion() + 1);
		self->clear(KeyRangeRef(dbBegin.key, dbEnd.key));
		wait(self->commit());

		// Loop commits until the the lazy delete queue is completely processed.
		loop {
			wait(self->commit());

			// If the lazy delete queue is completely processed then the last time the lazy delete actor
			// was started it, after the last commit, it would exist immediately and do no work, so its
			// future would be ready and its value would be 0.
			if (self->m_lazyClearActor.isReady() && self->m_lazyClearActor.get() == 0) {
				break;
			}
			self->setWriteVersion(self->getLatestVersion() + 1);
		}

		// Forget all but the latest version of the tree.
		debug_printf("Discarding all old versions.\n");
		self->setOldestVersion(self->getLastCommittedVersion());
		self->setWriteVersion(self->getLatestVersion() + 1);
		wait(self->commit());

		// The lazy delete queue should now be empty and contain only the new page to start writing to
		// on the next commit.
		LazyClearQueueT::QueueState s = self->m_lazyClearQueue.getState();
		ASSERT(s.numEntries == 0);
		ASSERT(s.numPages == 1);

		// The btree should now be a single non-oversized root page.
		ASSERT(self->m_header.height == 1);
		ASSERT(self->m_header.root.count == 1);

		// From the pager's perspective the only pages that should be in use are the btree root and
		// the previously mentioned lazy delete queue page.
		int64_t userPageCount = wait(self->m_pager->getUserPageCount());
		debug_printf("clearAllAndCheckSanity: userPageCount: %d\n", userPageCount);
		ASSERT(userPageCount == 2);

		return Void();
	}

	Future<Void> clearAllAndCheckSanity() { return clearAllAndCheckSanity_impl(this); }

private:
	// Represents a change to a single key - set, clear, or atomic op
	struct SingleKeyMutation {
		// Clear
		SingleKeyMutation() : op(MutationRef::ClearRange) {}
		// Set
		SingleKeyMutation(Value val) : op(MutationRef::SetValue), value(val) {}
		// Atomic Op
		SingleKeyMutation(MutationRef::Type op, Value val) : op(op), value(val) {}

		MutationRef::Type op;
		Value value;

		inline bool isClear() const { return op == MutationRef::ClearRange; }
		inline bool isSet() const { return op == MutationRef::SetValue; }
		inline bool isAtomicOp() const { return !isSet() && !isClear(); }

		inline bool equalToSet(ValueRef val) { return isSet() && value == val; }

		inline RedwoodRecordRef toRecord(KeyRef userKey, Version version) const {
			// No point in serializing an atomic op, it needs to be coalesced to a real value.
			ASSERT(!isAtomicOp());

			if (isClear())
				return RedwoodRecordRef(userKey, version);

			return RedwoodRecordRef(userKey, version, value);
		}

		std::string toString() const { return format("op=%d val='%s'", op, printable(value).c_str()); }
	};

	struct RangeMutation {
		RangeMutation() : boundaryChanged(false), clearAfterBoundary(false) {}

		bool boundaryChanged;
		Optional<ValueRef> boundaryValue; // Not present means cleared
		bool clearAfterBoundary;

		bool boundaryCleared() const { return boundaryChanged && !boundaryValue.present(); }

		// Returns true if this RangeMutation doesn't actually mutate anything
		bool noChanges() const { return !boundaryChanged && !clearAfterBoundary; }

		void clearBoundary() {
			boundaryChanged = true;
			boundaryValue.reset();
		}

		void clearAll() {
			clearBoundary();
			clearAfterBoundary = true;
		}

		void setBoundaryValue(ValueRef v) {
			boundaryChanged = true;
			boundaryValue = v;
		}

		bool boundarySet() const { return boundaryChanged && boundaryValue.present(); }

		std::string toString() const {
			return format("boundaryChanged=%d clearAfterBoundary=%d boundaryValue=%s",
			              boundaryChanged,
			              clearAfterBoundary,
			              ::toString(boundaryValue).c_str());
		}
	};

public:
#include "fdbserver/ArtMutationBuffer.h"
	struct MutationBufferStdMap {
		MutationBufferStdMap() {
			// Create range representing the entire keyspace.  This reduces edge cases to applying mutations
			// because now all existing keys are within some range in the mutation map.
			mutations[dbBegin.key];
			// Setting the dbEnd key to be cleared prevents having to treat a range clear to dbEnd as a special
			// case in order to avoid traversing down the rightmost edge of the tree.
			mutations[dbEnd.key].clearBoundary();
		}

	private:
		typedef std::map<KeyRef, RangeMutation> MutationsT;
		Arena arena;
		MutationsT mutations;

	public:
		struct iterator : public MutationsT::iterator {
			typedef MutationsT::iterator Base;
			iterator() = default;
			iterator(const MutationsT::iterator& i) : Base(i) {}

			const KeyRef& key() { return (*this)->first; }

			RangeMutation& mutation() { return (*this)->second; }
		};

		struct const_iterator : public MutationsT::const_iterator {
			typedef MutationsT::const_iterator Base;
			const_iterator() = default;
			const_iterator(const MutationsT::const_iterator& i) : Base(i) {}
			const_iterator(const MutationsT::iterator& i) : Base(i) {}

			const KeyRef& key() { return (*this)->first; }

			const RangeMutation& mutation() { return (*this)->second; }
		};

		// Return a T constructed in arena
		template <typename T>
		T copyToArena(const T& object) {
			return T(arena, object);
		}

		const_iterator upper_bound(const KeyRef& k) const { return mutations.upper_bound(k); }

		const_iterator lower_bound(const KeyRef& k) const { return mutations.lower_bound(k); }

		// erase [begin, end) from the mutation map
		void erase(const const_iterator& begin, const const_iterator& end) { mutations.erase(begin, end); }

		// Find or create a mutation buffer boundary for bound and return an iterator to it
		iterator insert(KeyRef boundary) {
			// Find the first split point in buffer that is >= key
			// Since the initial state of the mutation buffer contains the range '' through
			// the maximum possible key, our search had to have found something so we
			// can assume the iterator is valid.
			iterator ib = mutations.lower_bound(boundary);

			// If we found the boundary we are looking for, return its iterator
			if (ib.key() == boundary) {
				return ib;
			}

			// ib is our insert hint.  Copy boundary into arena and insert boundary into buffer
			boundary = KeyRef(arena, boundary);
			ib = mutations.insert(ib, { boundary, RangeMutation() });

			// ib is certainly > begin() because it is guaranteed that the empty string
			// boundary exists and the only way to have found that is to look explicitly
			// for it in which case we would have returned above.
			iterator iPrevious = ib;
			--iPrevious;
			// If the range we just divided was being cleared, then the dividing boundary key and range after it must
			// also be cleared
			if (iPrevious.mutation().clearAfterBoundary) {
				ib.mutation().clearAll();
			}

			return ib;
		}
	};
#define USE_ART_MUTATION_BUFFER 1

#ifdef USE_ART_MUTATION_BUFFER
	typedef struct MutationBufferART MutationBuffer;
#else
	typedef struct MutationBufferStdMap MutationBuffer;
#endif

private:
	/* Mutation Buffer Overview
	 *
	 * This structure's organization is meant to put pending updates for the btree in an order
	 * that makes it efficient to query all pending mutations across all pending versions which are
	 * relevant to a particular subtree of the btree.
	 *
	 * At the top level, it is a map of the start of a range being modified to a RangeMutation.
	 * The end of the range is map key (which is the next range start in the map).
	 *
	 * - The buffer starts out with keys '' and endKVV.key already populated.
	 *
	 * - When a new key is inserted into the buffer map, it is by definition
	 *   splitting an existing range so it should take on the rangeClearVersion of
	 *   the immediately preceding key which is the start of that range
	 *
	 * - Keys are inserted into the buffer map for every individual operation (set/clear/atomic)
	 *   key and for both the start and end of a range clear.
	 *
	 * - To apply a single clear, add it to the individual ops only if the last entry is not also a clear.
	 *
	 * - To apply a range clear, after inserting the new range boundaries do the following to the start
	 *   boundary and all successive boundaries < end
	 *      - set the range clear version if not already set
	 *      - add a clear to the startKeyMutations if the final entry is not a clear.
	 *
	 * - Note that there are actually TWO valid ways to represent
	 *       set c = val1 at version 1
	 *       clear c\x00 to z at version 2
	 *   with this model.  Either
	 *      c =     { rangeClearVersion = 2, startKeyMutations = { 1 => val1 }
	 *      z =     { rangeClearVersion = <not present>, startKeyMutations = {}
	 *   OR
	 *      c =     { rangeClearVersion = <not present>, startKeyMutations = { 1 => val1 }
	 *      c\x00 = { rangeClearVersion = 2, startKeyMutations = { 2 => <not present> }
	 *      z =     { rangeClearVersion = <not present>, startKeyMutations = {}
	 *
	 *   This is because the rangeClearVersion applies to a range begining with the first
	 *   key AFTER the start key, so that the logic for reading the start key is more simple
	 *   as it only involves consulting startKeyMutations.  When adding a clear range, the
	 *   boundary key insert/split described above is valid, and is what is currently done,
	 *   but it would also be valid to see if the last key before startKey is equal to
	 *   keyBefore(startKey), and if so that mutation buffer boundary key can be used instead
	 *   without adding an additional key to the buffer.

	 * TODO: A possible optimization here could be to only use existing btree leaf page boundaries as keys,
	 * with mutation point keys being stored in an unsorted strucutre under those boundary map keys,
	 * to be sorted later just before being merged into the existing leaf page.
	 */

	IPager2* m_pager;
	MutationBuffer* m_pBuffer;
	std::map<Version, MutationBuffer> m_mutationBuffers;

	Version m_writeVersion;
	Version m_lastCommittedVersion;
	Version m_newOldestVersion;
	Reference<FlowLock> m_commitReadLock;
	Future<Void> m_latestCommit;
	Future<Void> m_init;
	std::string m_name;
	int m_blockSize;
	std::unordered_map<LogicalPageID, ParentInfo> parents;
	ParentInfoMapT childUpdateTracker;

	// MetaKey changes size so allocate space for it to expand into
	union {
		uint8_t headerSpace[sizeof(MetaKey) + sizeof(LogicalPageID) * 30];
		MetaKey m_header;
	};

	LazyClearQueueT m_lazyClearQueue;
	Future<int> m_lazyClearActor;
	bool m_lazyClearStop;

	// Describes a range of a vector of records that should be built into a BTreePage
	struct PageToBuild {
		PageToBuild(int index, int blockSize)
		  : startIndex(index), count(0), pageSize(blockSize),
		    bytesLeft(blockSize - sizeof(BTreePage) - sizeof(BTreePage::BinaryTree)),
		    largeDeltaTree(pageSize > BTreePage::BinaryTree::SmallSizeLimit), blockSize(blockSize), blockCount(1),
		    kvBytes(0) {}

		int startIndex; // Index of the first record
		int count; // Number of records added to the page
		int pageSize; // Page size required to hold a BTreePage of the added records, which is a multiple of blockSize
		int bytesLeft; // Bytes in pageSize that are unused by the BTreePage so far
		bool largeDeltaTree; // Whether or not the DeltaTree in the generated page is in the 'large' size range
		int blockSize; // Base block size by which pageSize can be incremented
		int blockCount; // The number of blocks in pageSize
		int kvBytes; // The amount of user key/value bytes added to the page

		// Number of bytes used by the generated/serialized BTreePage
		int size() const { return pageSize - bytesLeft; }

		// Used fraction of pageSize bytes
		double usedFraction() const { return (double)size() / pageSize; }

		// Unused fraction of pageSize bytes
		double slackFraction() const { return (double)bytesLeft / pageSize; }

		// Fraction of PageSize in use by key or value string bytes, disregarding all overhead including string sizes
		double kvFraction() const { return (double)kvBytes / pageSize; }

		// Index of the last record to be included in this page
		int lastIndex() const { return endIndex() - 1; }

		// Index of the first record NOT included in this page
		int endIndex() const { return startIndex + count; }

		std::string toString() const {
			return format(
			    "{start=%d count=%d used %d/%d bytes (%.2f%% slack) kvBytes=%d blocks=%d blockSize=%d large=%d}",
			    startIndex,
			    count,
			    size(),
			    pageSize,
			    slackFraction() * 100,
			    kvBytes,
			    blockCount,
			    blockSize,
			    largeDeltaTree);
		}

		// Move an item from a to b if a has 2 or more items and the item fits in b
		// a and b must be consecutive pages from the same array of records
		static bool shiftItem(PageToBuild& a, PageToBuild& b, int deltaSize, int kvBytes) {
			if (a.count < 2) {
				return false;
			}

			// Size of the nodes in A and B, respectively
			int aNodeSize = deltaSize + BTreePage::BinaryTree::Node::headerSize(a.largeDeltaTree);
			int bNodeSize = deltaSize + BTreePage::BinaryTree::Node::headerSize(b.largeDeltaTree);

			if (b.bytesLeft < bNodeSize) {
				return false;
			}

			--a.count;
			++b.count;
			--b.startIndex;
			a.bytesLeft += aNodeSize;
			b.bytesLeft -= bNodeSize;
			a.kvBytes -= kvBytes;
			b.kvBytes += kvBytes;

			return true;
		}

		// Try to add a record of the given delta size to the page.
		// If force is true, the page will be expanded to make the record fit if needed.
		// Return value is whether or not the record was added to the page.
		bool addRecord(const RedwoodRecordRef& rec, int deltaSize, bool force) {
			int nodeSize = deltaSize + BTreePage::BinaryTree::Node::headerSize(largeDeltaTree);

			// If the record doesn't fit and the page can't be expanded then return false
			if (nodeSize > bytesLeft && !force) {
				return false;
			}

			++count;
			bytesLeft -= nodeSize;
			kvBytes += rec.kvBytes();

			// If needed, expand page so that record fits.
			// This is a loop because the first expansion may increase per-node overhead which could
			// then require a second expansion.
			while (bytesLeft < 0) {
				int newBlocks = (-bytesLeft + blockSize - 1) / blockSize;
				int extraSpace = newBlocks * blockSize;
				blockCount += newBlocks;
				bytesLeft += extraSpace;
				pageSize += extraSpace;

				// If size has moved into the "large" range then every node has gotten bigger so adjust bytesLeft
				if (!largeDeltaTree && pageSize > BTreePage::BinaryTree::SmallSizeLimit) {
					largeDeltaTree = true;
					bytesLeft -= (count * BTreePage::BinaryTree::LargeTreePerNodeExtraOverhead);
				}
			}
			return true;
		}
	};

	// Scans a vector of records and decides on page split points, returning a vector of 1+ pages to build
	static std::vector<PageToBuild> splitPages(const RedwoodRecordRef* lowerBound,
	                                           const RedwoodRecordRef* upperBound,
	                                           int prefixLen,
	                                           VectorRef<RedwoodRecordRef> records,
	                                           int height,
	                                           int blockSize) {
		debug_printf("splitPages height=%d records=%d lowerBound=%s upperBound=%s\n",
		             height,
		             records.size(),
		             lowerBound->toString(false).c_str(),
		             upperBound->toString(false).c_str());
		ASSERT(!records.empty());

		// Leaves can have just one record if it's large, but internal pages should have at least 4
		int minRecords = height == 1 ? 1 : 4;
		double maxSlack = SERVER_KNOBS->REDWOOD_PAGE_REBUILD_MAX_SLACK;
		std::vector<PageToBuild> pages;

		// deltaSizes contains pair-wise delta sizes for [lowerBound, records..., upperBound]
		std::vector<int> deltaSizes(records.size() + 1);
		deltaSizes.front() = records.front().deltaSize(*lowerBound, prefixLen, true);
		deltaSizes.back() = records.back().deltaSize(*upperBound, prefixLen, true);
		for (int i = 1; i < records.size(); ++i) {
			deltaSizes[i] = records[i].deltaSize(records[i - 1], prefixLen, true);
		}

		PageToBuild p(0, blockSize);

		for (int i = 0; i < records.size(); ++i) {
			bool force = p.count < minRecords || p.slackFraction() > maxSlack;
			debug_printf(
			    "  before addRecord  i=%d  records=%d  deltaSize=%d  kvSize=%d  force=%d  pageToBuild=%s  record=%s",
			    i,
			    records.size(),
			    deltaSizes[i],
			    records[i].kvBytes(),
			    force,
			    p.toString().c_str(),
			    records[i].toString(height == 1).c_str());

			if (!p.addRecord(records[i], deltaSizes[i], force)) {
				pages.push_back(p);
				p = PageToBuild(p.endIndex(), blockSize);
				p.addRecord(records[i], deltaSizes[i], true);
			}
		}

		if (p.count > 0) {
			pages.push_back(p);
		}

		debug_printf("  Before shift: %s\n", ::toString(pages).c_str());

		// If page count is > 1, try to balance slack between last two pages
		// The buggify disables this balancing as this will result in more edge
		// cases of pages with very few records.
		if (pages.size() > 1 && !BUGGIFY) {
			PageToBuild& a = pages[pages.size() - 2];
			PageToBuild& b = pages.back();

			// While the last page page has too much slack and the second to last page
			// has more than the minimum record count, shift a record from the second
			// to last page to the last page.
			while (b.slackFraction() > maxSlack && a.count > minRecords) {
				int i = a.lastIndex();
				if (!PageToBuild::shiftItem(a, b, deltaSizes[i], records[i].kvBytes())) {
					break;
				}
				debug_printf("  After shifting i=%d: a=%s b=%s\n", i, a.toString().c_str(), b.toString().c_str());
			}
		}

		return pages;
	}

	// Writes entries to 1 or more pages and return a vector of boundary keys with their IPage(s)
	ACTOR static Future<Standalone<VectorRef<RedwoodRecordRef>>> writePages(VersionedBTree* self,
	                                                                        const RedwoodRecordRef* lowerBound,
	                                                                        const RedwoodRecordRef* upperBound,
	                                                                        VectorRef<RedwoodRecordRef> entries,
	                                                                        int height,
	                                                                        Version v,
	                                                                        BTreePageIDRef previousID) {
		ASSERT(entries.size() > 0);

		state Standalone<VectorRef<RedwoodRecordRef>> records;

		// All records share the prefix shared by the lower and upper boundaries
		state int prefixLen = lowerBound->getCommonPrefixLen(*upperBound);

		state std::vector<PageToBuild> pagesToBuild =
		    splitPages(lowerBound, upperBound, prefixLen, entries, height, self->m_blockSize);
		debug_printf("splitPages returning %s\n", toString(pagesToBuild).c_str());

		// Lower bound of the page being added to
		state RedwoodRecordRef pageLowerBound = lowerBound->withoutValue();
		state RedwoodRecordRef pageUpperBound;

		state int pageIndex;

		for (pageIndex = 0; pageIndex < pagesToBuild.size(); ++pageIndex) {
			auto& p = pagesToBuild[pageIndex];
			debug_printf("building page %d of %d %s\n", pageIndex + 1, pagesToBuild.size(), p.toString().c_str());
			ASSERT(p.count != 0);

			// For internal pages, skip first entry if child link is null.  Such links only exist
			// to maintain a borrow-able prefix for the previous subtree after a subtree deletion.
			// If the null link falls on a new page post-split, then the pageLowerBound of the page
			// being built now will serve as the previous subtree's upper boundary as it is the same
			// key as entries[p.startIndex] and there is no need to actually store the null link in
			// the new page.
			if (height != 1 && !entries[p.startIndex].value.present()) {
				p.kvBytes -= entries[p.startIndex].key.size();
				++p.startIndex;
				--p.count;
				debug_printf("Skipping first null record, new count=%d\n", p.count);

				// If the page is now empty then it must be the last page in pagesToBuild, otherwise there would
				// be more than 1 item since internal pages need to have multiple children. While there is no page
				// to be built here, a record must be added to the output set because the upper boundary of the last
				// page built does not match the upper boundary of the original page that this call to writePages() is
				// replacing.  Put another way, the upper boundary of the rightmost page of the page set that was just
				// built does not match the upper boundary of the original page that the page set is replacing, so
				// adding the extra null link fixes this.
				if (p.count == 0) {
					ASSERT(pageIndex == pagesToBuild.size() - 1);
					records.push_back_deep(records.arena(), pageUpperBound);
					break;
				}
			}

			// Use the next entry as the upper bound, or upperBound if there are no more entries beyond this page
			int endIndex = p.endIndex();
			bool lastPage = endIndex == entries.size();
			pageUpperBound = lastPage ? upperBound->withoutValue() : entries[endIndex].withoutValue();

			// If this is a leaf page, and not the last one to be written, shorten the upper boundary
			if (!lastPage && height == 1) {
				int commonPrefix = pageUpperBound.getCommonPrefixLen(entries[endIndex - 1], prefixLen);
				pageUpperBound.truncate(commonPrefix + 1);
			}

			state std::vector<Reference<IPage>> pages;
			BTreePage* btPage;

			if (p.blockCount == 1) {
				Reference<IPage> page = self->m_pager->newPageBuffer();
				btPage = (BTreePage*)page->mutate();
				pages.push_back(std::move(page));
			} else {
				ASSERT(p.blockCount > 1);
				btPage = (BTreePage*)new uint8_t[p.pageSize];
			}

			btPage->height = height;
			btPage->kvBytes = p.kvBytes;

			debug_printf("Building tree for %s\nlower: %s\nupper: %s\n",
			             p.toString().c_str(),
			             pageLowerBound.toString(false).c_str(),
			             pageUpperBound.toString(false).c_str());

			int deltaTreeSpace = p.pageSize - sizeof(BTreePage);
			state int written = btPage->tree().build(
			    deltaTreeSpace, &entries[p.startIndex], &entries[endIndex], &pageLowerBound, &pageUpperBound);

			if (written > deltaTreeSpace) {
				debug_printf("ERROR:  Wrote %d bytes to page %s deltaTreeSpace=%d\n",
				             written,
				             p.toString().c_str(),
				             deltaTreeSpace);
				TraceEvent(SevError, "RedwoodDeltaTreeOverflow")
				    .detail("PageSize", p.pageSize)
				    .detail("BytesWritten", written);
				ASSERT(false);
			}

			auto& metrics = g_redwoodMetrics.level(btPage->height);
			metrics.pageBuild += 1;
			metrics.pageBuildExt += p.blockCount - 1;
			metrics.buildFillPct += p.usedFraction();
			metrics.buildStoredPct += p.kvFraction();
			metrics.buildItemCount += p.count;

			// Create chunked pages
			// TODO: Avoid copying page bytes, but this is not trivial due to how pager checksums are currently handled.
			if (p.blockCount != 1) {
				// Mark the slack in the page buffer as defined
				VALGRIND_MAKE_MEM_DEFINED(((uint8_t*)btPage) + written, (p.blockCount * p.blockSize) - written);
				const uint8_t* rptr = (const uint8_t*)btPage;
				for (int b = 0; b < p.blockCount; ++b) {
					Reference<IPage> page = self->m_pager->newPageBuffer();
					memcpy(page->mutate(), rptr, p.blockSize);
					rptr += p.blockSize;
					pages.push_back(std::move(page));
				}
				delete[](uint8_t*) btPage;
			}

			// Write this btree page, which is made of 1 or more pager pages.
			state BTreePageIDRef childPageID;
			state int k;

			// If we are only writing 1 page and it has the same BTreePageID size as the original then try to reuse the
			// LogicalPageIDs in previousID and try to update them atomically.
			if (pagesToBuild.size() == 1 && previousID.size() == pages.size()) {
				for (k = 0; k < pages.size(); ++k) {
					LogicalPageID id = wait(self->m_pager->atomicUpdatePage(previousID[k], pages[k], v));
					childPageID.push_back(records.arena(), id);
				}
			} else {
				// Either the original page is being split, or it's not but it has changed BTreePageID size.
				// Either way, there is no point in reusing any of the original page IDs because the parent
				// must be rewritten anyway to count for the change in child count or child links.
				// Free the old IDs, but only once (before the first output record is added).
				if (records.empty()) {
					self->freeBTreePage(previousID, v);
				}
				for (k = 0; k < pages.size(); ++k) {
					LogicalPageID id = wait(self->m_pager->newPageID());
					self->m_pager->updatePage(id, pages[k]);
					childPageID.push_back(records.arena(), id);
				}
			}

			wait(yield());

			if (REDWOOD_DEBUG) {
				auto& p = pagesToBuild[pageIndex];
				debug_printf("Wrote %s original=%s deltaTreeSize=%d for %s\nlower: %s\nupper: %s\n",
				             toString(childPageID).c_str(),
				             toString(previousID).c_str(),
				             written,
				             p.toString().c_str(),
				             pageLowerBound.toString(false).c_str(),
				             pageUpperBound.toString(false).c_str());
				for (int j = p.startIndex; j < p.endIndex(); ++j) {
					debug_printf(" %3d: %s\n", j, entries[j].toString(height == 1).c_str());
				}
				ASSERT(pageLowerBound.key <= pageUpperBound.key);
			}

			// Push a new record onto the results set, without the child page, copying it into the records arena
			records.push_back_deep(records.arena(), pageLowerBound.withoutValue());
			// Set the child page value of the inserted record to childPageID, which has already been allocated in
			// records.arena() above
			records.back().setChildPage(childPageID);

			pageLowerBound = pageUpperBound;
		}

		return records;
	}

	ACTOR static Future<Standalone<VectorRef<RedwoodRecordRef>>>
	buildNewRoot(VersionedBTree* self, Version version, Standalone<VectorRef<RedwoodRecordRef>> records, int height) {
		debug_printf("buildNewRoot start version %" PRId64 ", %lu records\n", version, records.size());

		// While there are multiple child pages for this version we must write new tree levels.
		while (records.size() > 1) {
			self->m_header.height = ++height;
			Standalone<VectorRef<RedwoodRecordRef>> newRecords =
			    wait(writePages(self, &dbBegin, &dbEnd, records, height, version, BTreePageIDRef()));
			debug_printf("Wrote a new root level at version %" PRId64 " height %d size %lu pages\n",
			             version,
			             height,
			             newRecords.size());
			records = newRecords;
		}

		return records;
	}

	class SuperPage : public IPage, ReferenceCounted<SuperPage>, public FastAllocated<SuperPage> {
	public:
		SuperPage(std::vector<Reference<const IPage>> pages) {
			int blockSize = pages.front()->size();
			m_size = blockSize * pages.size();
			m_data = new uint8_t[m_size];
			uint8_t* wptr = m_data;
			for (auto& p : pages) {
				ASSERT(p->size() == blockSize);
				memcpy(wptr, p->begin(), blockSize);
				wptr += blockSize;
			}
		}

		~SuperPage() override { delete[] m_data; }

		Reference<IPage> clone() const override {
			return Reference<IPage>(new SuperPage({ Reference<const IPage>::addRef(this) }));
		}

		void addref() const override { ReferenceCounted<SuperPage>::addref(); }

		void delref() const override { ReferenceCounted<SuperPage>::delref(); }

		int size() const override { return m_size; }

		uint8_t const* begin() const override { return m_data; }

		uint8_t* mutate() override { return m_data; }

	private:
		uint8_t* m_data;
		int m_size;
	};

	// Try to evict a BTree page from the pager cache.
	// Returns true if, at the end of the call, the page is no longer in cache,
	// so the caller can assume its IPage reference is the only one.
	bool tryEvictPage(IPagerSnapshot* pager, BTreePageIDRef id) {
		// If it's an oversized page, currently it cannot be in the cache
		if (id.size() > 0) {
			return true;
		}
		return pager->tryEvictPage(id.front());
	}

	ACTOR static Future<Reference<const IPage>> readPage(Reference<IPagerSnapshot> snapshot,
	                                                     BTreePageIDRef id,
	                                                     const RedwoodRecordRef* lowerBound,
	                                                     const RedwoodRecordRef* upperBound,
	                                                     bool forLazyClear = false,
	                                                     bool cacheable = true,
	                                                     bool* fromCache = nullptr)

	{
		if (!forLazyClear) {
			debug_printf("readPage() op=read %s @%" PRId64 " lower=%s upper=%s\n",
			             toString(id).c_str(),
			             snapshot->getVersion(),
			             lowerBound->toString(false).c_str(),
			             upperBound->toString(false).c_str());
		} else {
			debug_printf(
			    "readPage() op=readForDeferredClear %s @%" PRId64 " \n", toString(id).c_str(), snapshot->getVersion());
		}

		wait(yield());

		state Reference<const IPage> page;

		if (id.size() == 1) {
			Reference<const IPage> p = wait(snapshot->getPhysicalPage(id.front(), cacheable, false, fromCache));
			page = std::move(p);
		} else {
			ASSERT(!id.empty());
			std::vector<Future<Reference<const IPage>>> reads;
			for (auto& pageID : id) {
				reads.push_back(snapshot->getPhysicalPage(pageID, cacheable, false));
			}
			std::vector<Reference<const IPage>> pages = wait(getAll(reads));
			// TODO:  Cache reconstituted super pages somehow, perhaps with help from the Pager.
			page = Reference<const IPage>(new SuperPage(pages));

			// In the current implementation, SuperPages are never present in the cache
			if (fromCache != nullptr) {
				*fromCache = false;
			}
		}

		debug_printf("readPage() op=readComplete %s @%" PRId64 " \n", toString(id).c_str(), snapshot->getVersion());
		const BTreePage* pTreePage = (const BTreePage*)page->begin();
		auto& metrics = g_redwoodMetrics.level(pTreePage->height);
		metrics.pageRead += 1;
		metrics.pageReadExt += (id.size() - 1);

		if (!forLazyClear && page->userData == nullptr) {
			debug_printf("readPage() Creating Mirror for %s @%" PRId64 " lower=%s upper=%s\n",
			             toString(id).c_str(),
			             snapshot->getVersion(),
			             lowerBound->toString(false).c_str(),
			             upperBound->toString(false).c_str());
			page->userData = new BTreePage::BinaryTree::Mirror(&pTreePage->tree(), lowerBound, upperBound);
			page->userDataDestructor = [](void* ptr) { delete (BTreePage::BinaryTree::Mirror*)ptr; };
		}

		if (!forLazyClear) {
			debug_printf("readPage() %s\n",
			             pTreePage->toString(false, id, snapshot->getVersion(), lowerBound, upperBound).c_str());
		}

		return std::move(page);
	}

	static void preLoadPage(IPagerSnapshot* snapshot, BTreePageIDRef id) {
		g_redwoodMetrics.btreeLeafPreload += 1;
		g_redwoodMetrics.btreeLeafPreloadExt += (id.size() - 1);

		for (auto pageID : id) {
			snapshot->getPhysicalPage(pageID, true, true);
		}
	}

	void freeBTreePage(BTreePageIDRef btPageID, Version v) {
		// Free individual pages at v
		for (LogicalPageID id : btPageID) {
			m_pager->freePage(id, v);
		}
	}

	// Write new version of pageID at version v using page as its data.
	// Attempts to reuse original id(s) in btPageID, returns BTreePageID.
	ACTOR static Future<BTreePageIDRef> updateBTreePage(VersionedBTree* self,
	                                                    BTreePageIDRef oldID,
	                                                    Arena* arena,
	                                                    Reference<IPage> page,
	                                                    Version writeVersion) {
		state BTreePageIDRef newID;
		newID.resize(*arena, oldID.size());

		if (oldID.size() == 1) {
			LogicalPageID id = wait(self->m_pager->atomicUpdatePage(oldID.front(), page, writeVersion));
			newID.front() = id;
		} else {
			state std::vector<Reference<IPage>> pages;
			const uint8_t* rptr = page->begin();
			int bytesLeft = page->size();
			while (bytesLeft > 0) {
				Reference<IPage> p = self->m_pager->newPageBuffer();
				int blockSize = p->size();
				memcpy(p->mutate(), rptr, blockSize);
				rptr += blockSize;
				bytesLeft -= blockSize;
				pages.push_back(p);
			}
			ASSERT(pages.size() == oldID.size());

			// Write pages, trying to reuse original page IDs
			state int i = 0;
			for (; i < pages.size(); ++i) {
				LogicalPageID id = wait(self->m_pager->atomicUpdatePage(oldID[i], pages[i], writeVersion));
				newID[i] = id;
			}
		}

		return newID;
	}

	// Copy page and initialize a Mirror for reading it.
	Reference<IPage> cloneForUpdate(Reference<const IPage> page) {
		Reference<IPage> newPage = page->clone();

		auto oldMirror = (const BTreePage::BinaryTree::Mirror*)page->userData;
		auto newBTPage = (BTreePage*)newPage->mutate();

		newPage->userData =
		    new BTreePage::BinaryTree::Mirror(&newBTPage->tree(), oldMirror->lowerBound(), oldMirror->upperBound());
		newPage->userDataDestructor = [](void* ptr) { delete (BTreePage::BinaryTree::Mirror*)ptr; };
		return newPage;
	}

	// Each call to commitSubtree() will pass most of its arguments via a this structure because the caller
	// will need access to these parameters after commitSubtree() is done.
	struct InternalPageSliceUpdate {
		// The logical range for the subtree's contents.  Due to subtree clears, these boundaries may not match
		// the lower/upper bounds needed to decode the page.
		// Subtree clears can cause the boundaries for decoding the page to be more restrictive than the subtree's
		// logical boundaries.  When a subtree is fully cleared, the link to it is replaced with a null link, but
		// the key boundary remains in tact to support decoding of the previous subtree.
		const RedwoodRecordRef* subtreeLowerBound;
		const RedwoodRecordRef* subtreeUpperBound;

		// The lower/upper bound for decoding the root of the subtree
		const RedwoodRecordRef* decodeLowerBound;
		const RedwoodRecordRef* decodeUpperBound;

		bool boundariesNormal() const {
			// If the decode upper boundary is the subtree upper boundary the pointers will be the same
			// For the lower boundary, if the pointers are not the same there is still a possibility
			// that the keys are the same.  This happens for the first remaining subtree of an internal page
			// after the prior subtree(s) were cleared.
			return (decodeUpperBound == subtreeUpperBound) &&
			       (decodeLowerBound == subtreeLowerBound || decodeLowerBound->sameExceptValue(*subtreeLowerBound));
		}

		// The record range of the subtree slice is cBegin to cEnd
		// cBegin.get().getChildPage() is guaranteed to be valid
		// cEnd can be
		//   - the next record which also has a child page
		//   - the next-next record which has a child page because the next record does not and
		//     only existed to provide the correct upper bound for decoding cBegin's child page
		//   - a later record with a valid child page, because this slice represents a range of
		//     multiple subtrees that are either all unchanged or all cleared.
		//   - invalid, because cBegin is the last child entry in the page or because the range
		//     being cleared or unchanged extends to the end of the page's entries
		BTreePage::BinaryTree::Cursor cBegin;
		BTreePage::BinaryTree::Cursor cEnd;

		// The prefix length common to the entire logical subtree.  Might be shorter than the length common to all
		// actual items in the page.
		int skipLen;

		// Members below this point are "output" members, set by function calls from commitSubtree() once it decides
		// what is happening with this slice of the tree.

		// If true, present, the contents of newLinks should replace [cBegin, cEnd)
		bool childrenChanged;
		Standalone<VectorRef<RedwoodRecordRef>> newLinks;

		// The upper boundary expected, if any, by the last child in either [cBegin, cEnd) or newLinks
		// If the last record in the range has a null link then this will be null.
		const RedwoodRecordRef* expectedUpperBound;

		bool inPlaceUpdate;

		// CommitSubtree will call one of the following three functions based on its exit path

		// Subtree was cleared.
		void cleared() {
			inPlaceUpdate = false;
			childrenChanged = true;
			expectedUpperBound = nullptr;
		}

		// Page was updated in-place through edits and written to maybeNewID
		void updatedInPlace(BTreePageIDRef maybeNewID, BTreePage* btPage, int capacity) {
			inPlaceUpdate = true;
			auto& metrics = g_redwoodMetrics.level(btPage->height);
			metrics.pageModify += 1;
			metrics.pageModifyExt += (maybeNewID.size() - 1);
			metrics.modifyFillPct += (double)btPage->size() / capacity;
			metrics.modifyStoredPct += (double)btPage->kvBytes / capacity;
			metrics.modifyItemCount += btPage->tree().numItems;

			// The boundaries can't have changed, but the child page link may have.
			if (maybeNewID != decodeLowerBound->getChildPage()) {
				// Add page's decode lower bound to newLinks set without its child page, intially
				newLinks.push_back_deep(newLinks.arena(), decodeLowerBound->withoutValue());

				// Set the child page ID, which has already been allocated in result.arena()
				newLinks.back().setChildPage(maybeNewID);
				childrenChanged = true;
			} else {
				childrenChanged = false;
			}

			// Expected upper bound remains unchanged.
		}

		// writePages() was used to build 1 or more replacement pages.
		void rebuilt(Standalone<VectorRef<RedwoodRecordRef>> newRecords) {
			inPlaceUpdate = false;
			newLinks = newRecords;
			childrenChanged = true;

			// If the replacement records ended on a non-null child page, then the expect upper bound is
			// the subtree upper bound since that is what would have been used for the page(s) rebuild,
			// otherwise it is null.
			expectedUpperBound = newLinks.back().value.present() ? subtreeUpperBound : nullptr;
		}

		// Get the first record for this range AFTER applying whatever changes were made
		const RedwoodRecordRef* getFirstBoundary() const {
			if (childrenChanged) {
				if (newLinks.empty()) {
					return nullptr;
				}
				return &newLinks.front();
			}
			return decodeLowerBound;
		}

		std::string toString() const {
			std::string s;
			s += format("SubtreeSlice: addr=%p skipLen=%d subtreeCleared=%d childrenChanged=%d inPlaceUpdate=%d\n",
			            this,
			            skipLen,
			            childrenChanged && newLinks.empty(),
			            childrenChanged,
			            inPlaceUpdate);
			s += format("SubtreeLower: %s\n", subtreeLowerBound->toString(false).c_str());
			s += format(" DecodeLower: %s\n", decodeLowerBound->toString(false).c_str());
			s += format(" DecodeUpper: %s\n", decodeUpperBound->toString(false).c_str());
			s += format("SubtreeUpper: %s\n", subtreeUpperBound->toString(false).c_str());
			s += format("expectedUpperBound: %s\n",
			            expectedUpperBound ? expectedUpperBound->toString(false).c_str() : "(null)");
			for (int i = 0; i < newLinks.size(); ++i) {
				s += format("  %i: %s\n", i, newLinks[i].toString(false).c_str());
			}
			s.resize(s.size() - 1);
			return s;
		}
	};

	struct InternalPageModifier {
		InternalPageModifier() {}
		InternalPageModifier(BTreePage* p, BTreePage::BinaryTree::Mirror* m, bool updating, ParentInfo* parentInfo)
		  : btPage(p), m(m), updating(updating), changesMade(false), parentInfo(parentInfo) {}

		bool updating;
		BTreePage* btPage;
		BTreePage::BinaryTree::Mirror* m;
		Standalone<VectorRef<RedwoodRecordRef>> rebuild;
		bool changesMade;
		ParentInfo* parentInfo;

		bool empty() const {
			if (updating) {
				return m->tree->numItems == 0;
			} else {
				return rebuild.empty();
			}
		}

		// end is the cursor position of the first record of the unvisited child link range, which
		// is needed if the insert requires switching from update to rebuild mode.
		void insert(BTreePage::BinaryTree::Cursor end, const VectorRef<RedwoodRecordRef>& recs) {
			int i = 0;
			if (updating) {
				// TODO: insert recs in a random order to avoid new subtree being entirely right child links
				while (i != recs.size()) {
					const RedwoodRecordRef& rec = recs[i];
					debug_printf("internal page (updating) insert: %s\n", rec.toString(false).c_str());

					if (!m->insert(rec)) {
						debug_printf("internal page: failed to insert %s, switching to rebuild\n",
						             rec.toString(false).c_str());
						// Update failed, so populate rebuild vector with everything up to but not including end, which
						// may include items from recs that were already added.
						auto c = end;
						if (c.moveFirst()) {
							rebuild.reserve(rebuild.arena(), c.mirror->tree->numItems);
							while (c != end) {
								debug_printf("  internal page rebuild: add %s\n", c.get().toString(false).c_str());
								rebuild.push_back(rebuild.arena(), c.get());
								c.moveNext();
							}
						}
						updating = false;
						break;
					}
					btPage->kvBytes += rec.kvBytes();
					++i;
				}
			}

			// Not updating existing page so just add recs to rebuild vector
			if (!updating) {
				rebuild.reserve(rebuild.arena(), rebuild.size() + recs.size());
				while (i != recs.size()) {
					const RedwoodRecordRef& rec = recs[i];
					debug_printf("internal page (rebuilding) insert: %s\n", rec.toString(false).c_str());
					rebuild.push_back(rebuild.arena(), rec);
					++i;
				}
			}
		}

		void keep(BTreePage::BinaryTree::Cursor begin, BTreePage::BinaryTree::Cursor end) {
			if (!updating) {
				while (begin != end) {
					debug_printf("internal page (rebuilding) keeping: %s\n", begin.get().toString(false).c_str());
					rebuild.push_back(rebuild.arena(), begin.get());
					begin.moveNext();
				}
			} else if (REDWOOD_DEBUG) {
				while (begin != end) {
					debug_printf("internal page (updating) keeping: %s\n", begin.get().toString(false).c_str());
					begin.moveNext();
				}
			}
		}

		// This must be called for each of the InternalPageSliceUpdates in sorted order.
		void applyUpdate(InternalPageSliceUpdate& u, const RedwoodRecordRef* nextBoundary) {
			debug_printf("applyUpdate nextBoundary=(%p) %s  %s\n",
			             nextBoundary,
			             (nextBoundary != nullptr) ? nextBoundary->toString(false).c_str() : "",
			             u.toString().c_str());

			// If the children changed, replace [cBegin, cEnd) with newLinks
			if (u.childrenChanged) {
				if (updating) {
					auto c = u.cBegin;
					while (c != u.cEnd) {
						debug_printf("internal page (updating) erasing: %s\n", c.get().toString(false).c_str());
						btPage->kvBytes -= c.get().kvBytes();
						c.erase();
					}
					// [cBegin, cEnd) is now erased, and cBegin is invalid, so cEnd represents the end
					// of the range that comes before any part of newLinks that can't be added if there
					// is not enough space.
					insert(u.cEnd, u.newLinks);
				} else {
					// Already in rebuild mode so the cursor parameter is meaningless
					insert({}, u.newLinks);
				}

				// cBegin has been erased so interating from the first entry forward will never see cBegin to use as an
				// endpoint.
				changesMade = true;
			} else {

				if (u.inPlaceUpdate) {
					for (auto id : u.decodeLowerBound->getChildPage()) {
						parentInfo->pageUpdated(id);
					}
				}

				keep(u.cBegin, u.cEnd);
			}

			// If there is an expected upper boundary for the next range after u
			if (u.expectedUpperBound != nullptr) {
				// Then if it does not match the next boundary then insert a dummy record
				if (nextBoundary == nullptr ||
				    (nextBoundary != u.expectedUpperBound && !nextBoundary->sameExceptValue(*u.expectedUpperBound))) {
					RedwoodRecordRef rec = u.expectedUpperBound->withoutValue();
					debug_printf("applyUpdate adding dummy record %s\n", rec.toString(false).c_str());
					insert(u.cEnd, { &rec, 1 });
					changesMade = true;
				}
			}
		}
	};

	ACTOR static Future<Void> commitSubtree(
	    VersionedBTree* self,
	    Reference<IPagerSnapshot> snapshot,
	    MutationBuffer* mutationBuffer,
	    BTreePageIDRef rootID,
	    bool isLeaf,
	    MutationBuffer::const_iterator mBegin, // greatest mutation boundary <= subtreeLowerBound->key
	    MutationBuffer::const_iterator mEnd, // least boundary >= subtreeUpperBound->key
	    InternalPageSliceUpdate* update) {

		state std::string context;
		if (REDWOOD_DEBUG) {
			context = format("CommitSubtree(root=%s): ", toString(rootID).c_str());
		}
		debug_printf("%s %s\n", context.c_str(), update->toString().c_str());
		if (REDWOOD_DEBUG) {
			debug_printf("%s ---------MUTATION BUFFER SLICE ---------------------\n", context.c_str());
			auto begin = mBegin;
			while (1) {
				debug_printf("%s Mutation: '%s':  %s\n",
				             context.c_str(),
				             printable(begin.key()).c_str(),
				             begin.mutation().toString().c_str());
				if (begin == mEnd) {
					break;
				}
				++begin;
			}
			debug_printf("%s -------------------------------------\n", context.c_str());
		}

		state Version writeVersion = self->getLastCommittedVersion() + 1;

		state Reference<FlowLock> commitReadLock = self->m_commitReadLock;
		wait(commitReadLock->take());
		state FlowLock::Releaser readLock(*commitReadLock);
		state bool fromCache = false;
		state Reference<const IPage> page = wait(
		    readPage(snapshot, rootID, update->decodeLowerBound, update->decodeUpperBound, false, false, &fromCache));
		readLock.release();

		state BTreePage* btPage = (BTreePage*)page->begin();
		ASSERT(isLeaf == btPage->isLeaf());
		g_redwoodMetrics.level(btPage->height).pageCommitStart += 1;

		// TODO:  Decide if it is okay to update if the subtree boundaries are expanded.  It can result in
		// records in a DeltaTree being outside its decode boundary range, which isn't actually invalid
		// though it is awkward to reason about.
		state bool tryToUpdate = btPage->tree().numItems > 0 && update->boundariesNormal();

		// If trying to update the page and the page reference points into the cache,
		// we need to clone it so we don't modify the original version of the page.
		// TODO: Refactor DeltaTree::Mirror so it can be shared between different versions of pages
		if (tryToUpdate && fromCache) {
			page = self->cloneForUpdate(page);
			btPage = (BTreePage*)page->begin();
			fromCache = false;
		}

		debug_printf(
		    "%s commitSubtree(): %s\n",
		    context.c_str(),
		    btPage->toString(false, rootID, snapshot->getVersion(), update->decodeLowerBound, update->decodeUpperBound)
		        .c_str());

		state BTreePage::BinaryTree::Cursor cursor = getCursor(page);

		if (REDWOOD_DEBUG) {
			debug_printf("%s ---------MUTATION BUFFER SLICE ---------------------\n", context.c_str());
			auto begin = mBegin;
			while (1) {
				debug_printf("%s Mutation: '%s':  %s\n",
				             context.c_str(),
				             printable(begin.key()).c_str(),
				             begin.mutation().toString().c_str());
				if (begin == mEnd) {
					break;
				}
				++begin;
			}
			debug_printf("%s -------------------------------------\n", context.c_str());
		}

		// Leaf Page
		if (isLeaf) {
			bool updating = tryToUpdate;
			bool changesMade = false;

			// Couldn't make changes in place, so now do a linear merge and build new pages.
			state Standalone<VectorRef<RedwoodRecordRef>> merged;

			auto switchToLinearMerge = [&]() {
				updating = false;
				auto c = cursor;
				c.moveFirst();
				while (c != cursor) {
					debug_printf("%s catch-up adding %s\n", context.c_str(), c.get().toString().c_str());
					merged.push_back(merged.arena(), c.get());
					c.moveNext();
				}
			};

			// The first mutation buffer boundary has a key <= the first key in the page.

			cursor.moveFirst();
			debug_printf("%s Leaf page, applying changes.\n", context.c_str());

			// Now, process each mutation range and merge changes with existing data.
			bool firstMutationBoundary = true;
			while (mBegin != mEnd) {
				debug_printf("%s New mutation boundary: '%s': %s\n",
				             context.c_str(),
				             printable(mBegin.key()).c_str(),
				             mBegin.mutation().toString().c_str());

				// Apply the change to the mutation buffer start boundary key only if
				//   - there actually is a change (whether a set or a clear, old records are to be removed)
				//   - either this is not the first boundary or it is but its key matches our lower bound key
				bool applyBoundaryChange = mBegin.mutation().boundaryChanged &&
				                           (!firstMutationBoundary || mBegin.key() == update->subtreeLowerBound->key);
				firstMutationBoundary = false;

				// Iterate over records for the mutation boundary key, keep them unless the boundary key was changed or
				// we are not applying it
				while (cursor.valid() && cursor.get().key == mBegin.key()) {
					// If there were no changes to the key or we're not applying it
					if (!applyBoundaryChange) {
						// If not updating, add to the output set, otherwise skip ahead past the records for the
						// mutation boundary
						if (!updating) {
							merged.push_back(merged.arena(), cursor.get());
							debug_printf("%s Added %s [existing, boundary start]\n",
							             context.c_str(),
							             cursor.get().toString().c_str());
						}
						cursor.moveNext();
					} else {
						changesMade = true;
						// If updating, erase from the page, otherwise do not add to the output set
						if (updating) {
							debug_printf("%s Erasing %s [existing, boundary start]\n",
							             context.c_str(),
							             cursor.get().toString().c_str());
							btPage->kvBytes -= cursor.get().kvBytes();
							cursor.erase();
						} else {
							debug_printf("%s Skipped %s [existing, boundary start]\n",
							             context.c_str(),
							             cursor.get().toString().c_str());
							cursor.moveNext();
						}
					}
				}

				constexpr int maxHeightAllowed = 8;

				// Write the new record(s) for the mutation boundary start key if its value has been set
				// Clears of this key will have been processed above by not being erased from the updated page or
				// excluded from the merge output
				if (applyBoundaryChange && mBegin.mutation().boundarySet()) {
					RedwoodRecordRef rec(mBegin.key(), 0, mBegin.mutation().boundaryValue.get());
					changesMade = true;

					// If updating, add to the page, else add to the output set
					if (updating) {
						if (cursor.mirror->insert(rec, update->skipLen, maxHeightAllowed)) {
							btPage->kvBytes += rec.kvBytes();
							debug_printf(
							    "%s Inserted %s [mutation, boundary start]\n", context.c_str(), rec.toString().c_str());
						} else {
							debug_printf("%s Insert failed for %s [mutation, boundary start]\n",
							             context.c_str(),
							             rec.toString().c_str());
							switchToLinearMerge();
						}
					}

					if (!updating) {
						merged.push_back(merged.arena(), rec);
						debug_printf(
						    "%s Added %s [mutation, boundary start]\n", context.c_str(), rec.toString().c_str());
					}
				}

				// Before advancing the iterator, get whether or not the records in the following range must be removed
				bool remove = mBegin.mutation().clearAfterBoundary;
				// Advance to the next boundary because we need to know the end key for the current range.
				++mBegin;
				if (mBegin == mEnd) {
					update->skipLen = 0;
				}

				debug_printf("%s Mutation range end: '%s'\n", context.c_str(), printable(mBegin.key()).c_str());

				// Now handle the records up through but not including the next mutation boundary key
				RedwoodRecordRef end(mBegin.key());

				// If the records are being removed and we're not doing an in-place update
				// OR if we ARE doing an update but the records are NOT being removed, then just skip them.
				if (remove != updating) {
					// If not updating, then the records, if any exist, are being removed.  We don't know if there
					// actually are any but we must assume there are.
					if (!updating) {
						changesMade = true;
					}

					debug_printf("%s Seeking forward to next boundary (remove=%d updating=%d) %s\n",
					             context.c_str(),
					             remove,
					             updating,
					             mBegin.key().toString().c_str());
					cursor.seekGreaterThanOrEqual(end, update->skipLen);
				} else {
					// Otherwise we must visit the records.  If updating, the visit is to erase them, and if doing a
					// linear merge than the visit is to add them to the output set.
					while (cursor.valid() && cursor.get().compare(end, update->skipLen) < 0) {
						if (updating) {
							debug_printf("%s Erasing %s [existing, boundary start]\n",
							             context.c_str(),
							             cursor.get().toString().c_str());
							btPage->kvBytes -= cursor.get().kvBytes();
							cursor.erase();
							changesMade = true;
						} else {
							merged.push_back(merged.arena(), cursor.get());
							debug_printf(
							    "%s Added %s [existing, middle]\n", context.c_str(), merged.back().toString().c_str());
							cursor.moveNext();
						}
					}
				}
			}

			// If there are still more records, they have the same key as the end boundary
			if (cursor.valid()) {
				// If the end boundary is changing, we must remove the remaining records in this page
				bool remove = mEnd.mutation().boundaryChanged;
				if (remove) {
					changesMade = true;
				}

				// If we don't have to remove the records and we are updating, do nothing.
				// If we do have to remove the records and we are not updating, do nothing.
				if (remove != updating) {
					debug_printf(
					    "%s Ignoring remaining records, remove=%d updating=%d\n", context.c_str(), remove, updating);
				} else {
					// If updating and the key is changing, we must visit the records to erase them.
					// If not updating and the key is not changing, we must visit the records to add them to the output
					// set.
					while (cursor.valid()) {
						if (updating) {
							debug_printf(
							    "%s Erasing %s and beyond [existing, matches changed upper mutation boundary]\n",
							    context.c_str(),
							    cursor.get().toString().c_str());
							btPage->kvBytes -= cursor.get().kvBytes();
							cursor.erase();
						} else {
							merged.push_back(merged.arena(), cursor.get());
							debug_printf(
							    "%s Added %s [existing, tail]\n", context.c_str(), merged.back().toString().c_str());
							cursor.moveNext();
						}
					}
				}
			} else {
				debug_printf("%s No records matching mutation buffer end boundary key\n", context.c_str());
			}

			// No changes were actually made.  This could happen if the only mutations are clear ranges which do not
			// match any records.
			if (!changesMade) {
				debug_printf("%s No changes were made during mutation merge, returning %s\n",
				             context.c_str(),
				             toString(*update).c_str());
				return Void();
			} else {
				debug_printf(
				    "%s Changes were made, writing, but subtree may still be unchanged from parent's perspective.\n",
				    context.c_str());
			}

			writeVersion = self->getLastCommittedVersion() + 1;

			if (updating) {
				const BTreePage::BinaryTree& deltaTree = btPage->tree();
				// If the tree is now empty, delete the page
				if (deltaTree.numItems == 0) {
					update->cleared();
					self->freeBTreePage(rootID, writeVersion);
					debug_printf("%s Page updates cleared all entries, returning %s\n",
					             context.c_str(),
					             toString(*update).c_str());
				} else {
					// Otherwise update it.
					BTreePageIDRef newID = wait(self->updateBTreePage(
					    self, rootID, &update->newLinks.arena(), page.castTo<IPage>(), writeVersion));

					update->updatedInPlace(newID, btPage, newID.size() * self->m_blockSize);
					debug_printf(
					    "%s Page updated in-place, returning %s\n", context.c_str(), toString(*update).c_str());
				}
				return Void();
			}

			// If everything in the page was deleted then this page should be deleted as of the new version
			if (merged.empty()) {
				update->cleared();
				self->freeBTreePage(rootID, writeVersion);

				debug_printf("%s All leaf page contents were cleared, returning %s\n",
				             context.c_str(),
				             toString(*update).c_str());
				return Void();
			}

			// Rebuild new page(s).
			state Standalone<VectorRef<RedwoodRecordRef>> entries = wait(writePages(self,
			                                                                        update->subtreeLowerBound,
			                                                                        update->subtreeUpperBound,
			                                                                        merged,
			                                                                        btPage->height,
			                                                                        writeVersion,
			                                                                        rootID));

			// Put new links into update and tell update that pages were rebuilt
			update->rebuilt(entries);

			debug_printf("%s Merge complete, returning %s\n", context.c_str(), toString(*update).c_str());
			return Void();
		} else {
			// Internal Page
			std::vector<Future<Void>> recursions;
			state std::vector<InternalPageSliceUpdate*> slices;
			state Arena arena;

			cursor.moveFirst();

			bool first = true;

			while (cursor.valid()) {
				InternalPageSliceUpdate& u = *new (arena) InternalPageSliceUpdate();
				slices.push_back(&u);

				// At this point we should never be at a null child page entry because the first entry of a page
				// can't be null and this loop will skip over null entries that come after non-null entries.
				ASSERT(cursor.get().value.present());

				// Subtree lower boundary is this page's subtree lower bound or cursor
				u.cBegin = cursor;
				u.decodeLowerBound = &cursor.get();
				if (first) {
					u.subtreeLowerBound = update->subtreeLowerBound;
					first = false;
					// mbegin is already the first mutation that could affect this subtree described by update
				} else {
					u.subtreeLowerBound = u.decodeLowerBound;
					mBegin = mEnd;
					// mBegin is either at or greater than subtreeLowerBound->key, which was the subtreeUpperBound->key
					// for the previous subtree slice.  But we need it to be at or *before* subtreeLowerBound->key
					// so if mBegin.key() is not exactly the subtree lower bound key then decrement it.
					if (mBegin.key() != u.subtreeLowerBound->key) {
						--mBegin;
					}
				}

				BTreePageIDRef pageID = cursor.get().getChildPage();
				ASSERT(!pageID.empty());

				// The decode upper bound is always the next key after the child link, or the decode upper bound for
				// this page
				if (cursor.moveNext()) {
					u.decodeUpperBound = &cursor.get();
					// If cursor record has a null child page then it exists only to preserve a previous
					// subtree boundary that is now needed for reading the subtree at cBegin.
					if (!cursor.get().value.present()) {
						// If the upper bound is provided by a dummy record in [cBegin, cEnd) then there is no
						// requirement on the next subtree range or the parent page to have a specific upper boundary
						// for decoding the subtree.
						u.expectedUpperBound = nullptr;
						cursor.moveNext();
						// If there is another record after the null child record, it must have a child page value
						ASSERT(!cursor.valid() || cursor.get().value.present());
					} else {
						u.expectedUpperBound = u.decodeUpperBound;
					}
				} else {
					u.decodeUpperBound = update->decodeUpperBound;
					u.expectedUpperBound = update->decodeUpperBound;
				}
				u.subtreeUpperBound = cursor.valid() ? &cursor.get() : update->subtreeUpperBound;
				u.cEnd = cursor;
				u.skipLen = 0; // TODO: set this

				// Find the mutation buffer range that includes all changes to the range described by u
				mEnd = mutationBuffer->lower_bound(u.subtreeUpperBound->key);

				// If the mutation range described by mBegin extends to mEnd, then see if the part of that range
				// that overlaps with u's subtree range is being fully cleared or fully unchanged.
				auto next = mBegin;
				++next;
				if (next == mEnd) {
					// Check for uniform clearedness or unchangedness for the range mutation where it overlaps u's
					// subtree
					const KeyRef& mutationBoundaryKey = mBegin.key();
					const RangeMutation& range = mBegin.mutation();
					bool uniform;
					if (range.clearAfterBoundary) {
						// If the mutation range after the boundary key is cleared, then the mutation boundary key must
						// be cleared or must be different than the subtree lower bound key so that it doesn't matter
						uniform = range.boundaryCleared() || mutationBoundaryKey != u.subtreeLowerBound->key;
					} else {
						// If the mutation range after the boundary key is unchanged, then the mutation boundary key
						// must be also unchanged or must be different than the subtree lower bound key so that it
						// doesn't matter
						uniform = !range.boundaryChanged || mutationBoundaryKey != u.subtreeLowerBound->key;
					}

					// If u's subtree is either all cleared or all unchanged
					if (uniform) {
						// We do not need to recurse to this subtree.  Next, let's see if we can embiggen u's range to
						// include sibling subtrees also covered by (mBegin, mEnd) so we can not recurse to those, too.
						// If the cursor is valid, u.subtreeUpperBound is the cursor's position, which is >= mEnd.key().
						// If equal, no range expansion is possible.
						if (cursor.valid() && mEnd.key() != u.subtreeUpperBound->key) {
							cursor.seekLessThanOrEqual(mEnd.key(), update->skipLen, &cursor, 1);

							// If this seek moved us ahead, to something other than cEnd, then update subtree range
							// boundaries
							if (cursor != u.cEnd) {
								// If the cursor is at a record with a null child, back up one step because it is in the
								// middle of the next logical subtree, as null child records are not subtree boundaries.
								ASSERT(cursor.valid());
								if (!cursor.get().value.present()) {
									cursor.movePrev();
								}

								u.cEnd = cursor;
								u.subtreeUpperBound = &cursor.get();
								u.skipLen = 0; // TODO: set this

								// The new decode upper bound is either cEnd or the record before it if it has no child
								// link
								auto c = u.cEnd;
								c.movePrev();
								ASSERT(c.valid());
								if (!c.get().value.present()) {
									u.decodeUpperBound = &c.get();
									u.expectedUpperBound = nullptr;
								} else {
									u.decodeUpperBound = u.subtreeUpperBound;
									u.expectedUpperBound = u.subtreeUpperBound;
								}
							}
						}

						// The subtree range is either fully cleared or unchanged.
						if (range.clearAfterBoundary) {
							// Cleared
							u.cleared();
							auto c = u.cBegin;
							while (c != u.cEnd) {
								const RedwoodRecordRef& rec = c.get();
								if (rec.value.present()) {
									if (btPage->height == 2) {
										debug_printf("%s: freeing child page in cleared subtree range: %s\n",
										             context.c_str(),
										             ::toString(rec.getChildPage()).c_str());
										self->freeBTreePage(rec.getChildPage(), writeVersion);
									} else {
										debug_printf("%s: queuing subtree deletion cleared subtree range: %s\n",
										             context.c_str(),
										             ::toString(rec.getChildPage()).c_str());
										self->m_lazyClearQueue.pushFront(
										    LazyClearQueueEntry{ writeVersion, rec.getChildPage() });
									}
								}
								c.moveNext();
							}
						} else {
							// Subtree range unchanged
						}

						debug_printf("%s: MutationBuffer covers this range in a single mutation, not recursing: %s\n",
						             context.c_str(),
						             u.toString().c_str());

						// u has already been initialized with the correct result, no recursion needed, so restart the
						// loop.
						continue;
					}
				}

				// If this page has height of 2 then its children are leaf nodes
				recursions.push_back(
				    self->commitSubtree(self, snapshot, mutationBuffer, pageID, btPage->height == 2, mBegin, mEnd, &u));
			}

			debug_printf(
			    "%s Recursions from internal page started. pageSize=%d level=%d children=%d slices=%d recursions=%d\n",
			    context.c_str(),
			    btPage->size(),
			    btPage->height,
			    btPage->tree().numItems,
			    slices.size(),
			    recursions.size());

			wait(waitForAll(recursions));
			debug_printf("%s Recursions done, processing slice updates.\n", context.c_str());

			// Note:  parentInfo could be invalid after a wait and must be re-initialized.
			// All uses below occur before waits so no reinitialization is done.
			state ParentInfo* parentInfo = &self->childUpdateTracker[rootID.front()];
			state InternalPageModifier m(btPage, cursor.mirror, tryToUpdate, parentInfo);

			// Apply the possible changes for each subtree range recursed to, except the last one.
			// For each range, the expected next record, if any, is checked against the first boundary
			// of the next range, if any.
			for (int i = 0, iEnd = slices.size() - 1; i < iEnd; ++i) {
				m.applyUpdate(*slices[i], slices[i + 1]->getFirstBoundary());
			}

			// The expected next record for the final range is checked against one of the upper boundaries passed to
			// this commitSubtree() instance.  If changes have already been made, then the subtree upper boundary is
			// passed, so in the event a different upper boundary is needed it will be added to the already-modified
			// page.  Otherwise, the decode boundary is used which will prevent this page from being modified for the
			// sole purpose of adding a dummy upper bound record.
			debug_printf("%s Applying final child range update. changesMade=%d  Parent update is: %s\n",
			             context.c_str(),
			             m.changesMade,
			             update->toString().c_str());
			m.applyUpdate(*slices.back(), m.changesMade ? update->subtreeUpperBound : update->decodeUpperBound);

			state bool detachChildren = (parentInfo->count > 2);
			state bool forceUpdate = false;

			// If no changes were made, but we should rewrite it to point directly to remapped child pages
			if (!m.changesMade && detachChildren) {
				debug_printf(
				    "%s Internal page forced rewrite because at least %d children have been updated in-place.\n",
				    context.c_str(),
				    parentInfo->count);
				forceUpdate = true;
				if (!m.updating) {
					m.updating = true;

					// Copy the page before modification if the page references the cache
					if (fromCache) {
						page = self->cloneForUpdate(page);
						cursor = getCursor(page);
						btPage = (BTreePage*)page->begin();
						m.btPage = btPage;
						m.m = cursor.mirror;
						fromCache = false;
					}
				}
				++g_redwoodMetrics.level(btPage->height).forceUpdate;
			}

			// If page contents have changed
			if (m.changesMade || forceUpdate) {
				if (m.empty()) {
					update->cleared();
					debug_printf("%s All internal page children were deleted so deleting this page too, returning %s\n",
					             context.c_str(),
					             toString(*update).c_str());
					self->freeBTreePage(rootID, writeVersion);
					self->childUpdateTracker.erase(rootID.front());
				} else {
					if (m.updating) {
						// Page was updated in place (or being forced to be updated in place to update child page ids)
						debug_printf(
						    "%s Internal page modified in-place tryToUpdate=%d forceUpdate=%d detachChildren=%d\n",
						    context.c_str(),
						    tryToUpdate,
						    forceUpdate,
						    detachChildren);

						if (detachChildren) {
							int detached = 0;
							cursor.moveFirst();
							auto& stats = g_redwoodMetrics.level(btPage->height);
							while (cursor.valid()) {
								if (cursor.get().value.present()) {
									for (auto& p : cursor.get().getChildPage()) {
										if (parentInfo->maybeUpdated(p)) {
											LogicalPageID newID = self->m_pager->detachRemappedPage(p, writeVersion);
											if (newID != invalidLogicalPageID) {
												debug_printf("%s Detach updated %u -> %u\n", context.c_str(), p, newID);
												p = newID;
												++stats.detachChild;
												++detached;
											}
										}
									}
								}
								cursor.moveNext();
							}
							parentInfo->clear();
							if (forceUpdate && detached == 0) {
								debug_printf("%s No children detached during forced update, returning %s\n",
								             context.c_str(),
								             toString(*update).c_str());
								return Void();
							}
						}

						BTreePageIDRef newID = wait(self->updateBTreePage(
						    self, rootID, &update->newLinks.arena(), page.castTo<IPage>(), writeVersion));
						debug_printf(
						    "%s commitSubtree(): Internal page updated in-place at version %s, new contents: %s\n",
						    context.c_str(),
						    toString(writeVersion).c_str(),
						    btPage
						        ->toString(false,
						                   newID,
						                   snapshot->getVersion(),
						                   update->decodeLowerBound,
						                   update->decodeUpperBound)
						        .c_str());

						update->updatedInPlace(newID, btPage, newID.size() * self->m_blockSize);
						debug_printf("%s Internal page updated in-place, returning %s\n",
						             context.c_str(),
						             toString(*update).c_str());
					} else {
						// Page was rebuilt, possibly split.
						debug_printf("%s Internal page could not be modified, rebuilding replacement(s).\n",
						             context.c_str());

						if (detachChildren) {
							auto& stats = g_redwoodMetrics.level(btPage->height);
							for (auto& rec : m.rebuild) {
								if (rec.value.present()) {
									BTreePageIDRef oldPages = rec.getChildPage();
									BTreePageIDRef newPages;
									for (int i = 0; i < oldPages.size(); ++i) {
										LogicalPageID p = oldPages[i];
										if (parentInfo->maybeUpdated(p)) {
											LogicalPageID newID = self->m_pager->detachRemappedPage(p, writeVersion);
											if (newID != invalidLogicalPageID) {
												// Rebuild record values reference original page memory so make a copy
												if (newPages.empty()) {
													newPages = BTreePageIDRef(m.rebuild.arena(), oldPages);
													rec.setChildPage(newPages);
												}
												debug_printf("%s Detach updated %u -> %u\n", context.c_str(), p, newID);
												newPages[i] = newID;
												++stats.detachChild;
											}
										}
									}
								}
							}
							parentInfo->clear();
						}

						Standalone<VectorRef<RedwoodRecordRef>> newChildEntries =
						    wait(writePages(self,
						                    update->subtreeLowerBound,
						                    update->subtreeUpperBound,
						                    m.rebuild,
						                    btPage->height,
						                    writeVersion,
						                    rootID));
						update->rebuilt(newChildEntries);

						debug_printf(
						    "%s Internal page rebuilt, returning %s\n", context.c_str(), toString(*update).c_str());
					}
				}
			} else {
				debug_printf("%s Page has no changes, returning %s\n", context.c_str(), toString(*update).c_str());
			}
			return Void();
		}
	}

	ACTOR static Future<Void> commit_impl(VersionedBTree* self) {
		state MutationBuffer* mutations = self->m_pBuffer;

		// No more mutations are allowed to be written to this mutation buffer we will commit
		// at m_writeVersion, which we must save locally because it could change during commit.
		self->m_pBuffer = nullptr;
		state Version writeVersion = self->m_writeVersion;

		// The latest mutation buffer start version is the one we will now (or eventually) commit.
		state Version mutationBufferStartVersion = self->m_mutationBuffers.rbegin()->first;

		// Replace the lastCommit future with a new one and then wait on the old one
		state Promise<Void> committed;
		Future<Void> previousCommit = self->m_latestCommit;
		self->m_latestCommit = committed.getFuture();

		// Wait for the latest commit to be finished.
		wait(previousCommit);

		self->m_pager->setOldestVersion(self->m_newOldestVersion);
		debug_printf("%s: Beginning commit of version %" PRId64 ", new oldest version set to %" PRId64 "\n",
		             self->m_name.c_str(),
		             writeVersion,
		             self->m_newOldestVersion);

		// Get the latest version from the pager, which is what we will read at
		state Version latestVersion = self->m_pager->getLatestVersion();
		debug_printf("%s: pager latestVersion %" PRId64 "\n", self->m_name.c_str(), latestVersion);

		state Standalone<BTreePageIDRef> rootPageID = self->m_header.root.get();
		state InternalPageSliceUpdate all;
		state RedwoodRecordRef rootLink = dbBegin.withPageID(rootPageID);
		all.subtreeLowerBound = &rootLink;
		all.decodeLowerBound = &rootLink;
		all.subtreeUpperBound = &dbEnd;
		all.decodeUpperBound = &dbEnd;
		all.skipLen = 0;

		MutationBuffer::const_iterator mBegin = mutations->upper_bound(all.subtreeLowerBound->key);
		--mBegin;
		MutationBuffer::const_iterator mEnd = mutations->lower_bound(all.subtreeUpperBound->key);

		wait(commitSubtree(self,
		                   self->m_pager->getReadSnapshot(latestVersion),
		                   mutations,
		                   rootPageID,
		                   self->m_header.height == 1,
		                   mBegin,
		                   mEnd,
		                   &all));

		// If the old root was deleted, write a new empty tree root node and free the old roots
		if (all.childrenChanged) {
			if (all.newLinks.empty()) {
				debug_printf("Writing new empty root.\n");
				LogicalPageID newRootID = wait(self->m_pager->newPageID());
				Reference<IPage> page = self->m_pager->newPageBuffer();
				makeEmptyRoot(page);
				self->m_header.height = 1;
				self->m_pager->updatePage(newRootID, page);
				rootPageID = BTreePageIDRef((LogicalPageID*)&newRootID, 1);
			} else {
				Standalone<VectorRef<RedwoodRecordRef>> newRootLevel(all.newLinks, all.newLinks.arena());
				if (newRootLevel.size() == 1) {
					rootPageID = newRootLevel.front().getChildPage();
				} else {
					// If the new root level's size is not 1 then build new root level(s)
					Standalone<VectorRef<RedwoodRecordRef>> newRootPage =
					    wait(buildNewRoot(self, latestVersion, newRootLevel, self->m_header.height));
					rootPageID = newRootPage.front().getChildPage();
				}
			}
		}

		self->m_header.root.set(rootPageID, sizeof(headerSpace) - sizeof(m_header));

		self->m_lazyClearStop = true;
		wait(success(self->m_lazyClearActor));
		debug_printf("Lazy delete freed %u pages\n", self->m_lazyClearActor.get());

		self->m_pager->setCommitVersion(writeVersion);

		wait(self->m_lazyClearQueue.flush());
		self->m_header.lazyDeleteQueue = self->m_lazyClearQueue.getState();

		debug_printf("Setting metakey\n");
		self->m_pager->setMetaKey(self->m_header.asKeyRef());

		debug_printf("%s: Committing pager %" PRId64 "\n", self->m_name.c_str(), writeVersion);
		wait(self->m_pager->commit());
		debug_printf("%s: Committed version %" PRId64 "\n", self->m_name.c_str(), writeVersion);

		// Now that everything is committed we must delete the mutation buffer.
		// Our buffer's start version should be the oldest mutation buffer version in the map.
		ASSERT(mutationBufferStartVersion == self->m_mutationBuffers.begin()->first);
		self->m_mutationBuffers.erase(self->m_mutationBuffers.begin());

		self->m_lastCommittedVersion = writeVersion;
		++g_redwoodMetrics.opCommit;
		self->m_lazyClearActor = incrementalLazyClear(self);

		committed.send(Void());
		return Void();
	}

public:
	// InternalCursor is for seeking to and iterating over the leaf-level RedwoodRecordRef records in the tree.
	// The records could represent multiple values for the same key at different versions, including a non-present value
	// representing a clear. Currently, however, all records are at version 0 and no clears are present in the tree.
	struct InternalCursor {
	private:
		// Each InternalCursor's position is represented by a reference counted PageCursor, which links
		// to its parent PageCursor, up to a PageCursor representing a cursor on the root page.
		// PageCursors can be shared by many InternalCursors, making InternalCursor copying low overhead
		struct PageCursor : ReferenceCounted<PageCursor>, FastAllocated<PageCursor> {
			Reference<PageCursor> parent;
			BTreePageIDRef pageID; // Only needed for debugging purposes
			Reference<const IPage> page;
			BTreePage::BinaryTree::Cursor cursor;

			// id will normally reference memory owned by the parent, which is okay because a reference to the parent
			// will be held in the cursor
			PageCursor(BTreePageIDRef id, Reference<const IPage> page, Reference<PageCursor> parent = {})
			  : pageID(id), page(page), parent(parent), cursor(getCursor(page)) {}

			PageCursor(const PageCursor& toCopy)
			  : parent(toCopy.parent), pageID(toCopy.pageID), page(toCopy.page), cursor(toCopy.cursor) {}

			// Convenience method for copying a PageCursor
			Reference<PageCursor> copy() const { return makeReference<PageCursor>(*this); }

			const BTreePage* btPage() const { return (const BTreePage*)page->begin(); }

			bool isLeaf() const { return btPage()->isLeaf(); }

			Future<Reference<PageCursor>> getChild(Reference<IPagerSnapshot> pager, int readAheadBytes = 0) {
				ASSERT(!isLeaf());
				BTreePage::BinaryTree::Cursor next = cursor;
				next.moveNext();
				const RedwoodRecordRef& rec = cursor.get();
				BTreePageIDRef id = rec.getChildPage();
				Future<Reference<const IPage>> child = readPage(pager, id, &rec, &next.getOrUpperBound());

				// Read ahead siblings at level 2
				// TODO:  Application of readAheadBytes is not taking into account the size of the current page or any
				// of the adjacent pages it is preloading.
				if (readAheadBytes > 0 && btPage()->height == 2 && next.valid()) {
					do {
						debug_printf("preloading %s %d bytes left\n",
						             ::toString(next.get().getChildPage()).c_str(),
						             readAheadBytes);
						// If any part of the page was already loaded then stop
						if (next.get().value.present()) {
							preLoadPage(pager.getPtr(), next.get().getChildPage());
							readAheadBytes -= page->size();
						}
					} while (readAheadBytes > 0 && next.moveNext());
				}

				return map(child, [=](Reference<const IPage> page) {
					return makeReference<PageCursor>(id, page, Reference<PageCursor>::addRef(this));
				});
			}

			std::string toString() const {
				return format("%s, %s",
				              ::toString(pageID).c_str(),
				              cursor.valid() ? cursor.get().toString(isLeaf()).c_str() : "<invalid>");
			}
		};

		Standalone<BTreePageIDRef> rootPageID;
		Reference<IPagerSnapshot> pager;
		Reference<PageCursor> pageCursor;

	public:
		InternalCursor() {}

		InternalCursor(Reference<IPagerSnapshot> pager, BTreePageIDRef root) : pager(pager), rootPageID(root) {}

		std::string toString() const {
			std::string r;

			Reference<PageCursor> c = pageCursor;
			int maxDepth = 0;
			while (c) {
				c = c->parent;
				++maxDepth;
			}

			c = pageCursor;
			int depth = maxDepth;
			while (c) {
				r = format("[%d/%d: %s] ", depth--, maxDepth, c->toString().c_str()) + r;
				c = c->parent;
			}
			return r;
		}

		// Returns true if cursor position is a valid leaf page record
		bool valid() const { return pageCursor && pageCursor->isLeaf() && pageCursor->cursor.valid(); }

		// Returns true if cursor position is valid() and has a present record value
		bool present() const { return valid() && pageCursor->cursor.get().value.present(); }

		// Returns true if cursor position is present() and has an effective version <= v
		bool presentAtVersion(Version v) { return present() && pageCursor->cursor.get().version <= v; }

		// This is to enable an optimization for the case where all internal records are at the
		// same version and there are no implicit clears
		// *this MUST be valid()
		bool presentAtExactVersion(Version v) const { return present() && pageCursor->cursor.get().version == v; }

		// Returns true if cursor position is present() and has an effective version <= v
		bool validAtVersion(Version v) { return valid() && pageCursor->cursor.get().version <= v; }

		const RedwoodRecordRef& get() const { return pageCursor->cursor.get(); }

		// Ensure that pageCursor is not shared with other cursors so we can modify it
		void ensureUnshared() {
			if (!pageCursor->isSoleOwner()) {
				pageCursor = pageCursor->copy();
			}
		}

		Future<Void> moveToRoot() {
			// If pageCursor exists follow parent links to the root
			if (pageCursor) {
				while (pageCursor->parent) {
					pageCursor = pageCursor->parent;
				}
				return Void();
			}

			// Otherwise read the root page
			Future<Reference<const IPage>> root = readPage(pager, rootPageID, &dbBegin, &dbEnd);
			return map(root, [=](Reference<const IPage> p) {
				pageCursor = makeReference<PageCursor>(rootPageID, p);
				return Void();
			});
		}

		ACTOR Future<bool> seekLessThan_impl(InternalCursor* self, RedwoodRecordRef query, int prefetchBytes) {
			Future<Void> f = self->moveToRoot();
			// f will almost always be ready
			if (!f.isReady()) {
				wait(f);
			}

			self->ensureUnshared();
			loop {
				bool isLeaf = self->pageCursor->isLeaf();
				bool success = self->pageCursor->cursor.seekLessThan(query);

				// Skip backwards over internal page entries that do not link to child pages
				if (!isLeaf) {
					// While record has no value, move again
					while (success && !self->pageCursor->cursor.get().value.present()) {
						success = self->pageCursor->cursor.movePrev();
					}
				}

				if (success) {
					// If we found a record < query at a leaf page then return success
					if (isLeaf) {
						return true;
					}

					Reference<PageCursor> child = wait(self->pageCursor->getChild(self->pager, prefetchBytes));
					self->pageCursor = child;
				} else {
					// No records < query on this page, so move to immediate previous record at leaf level
					bool success = wait(self->move(false));
					return success;
				}
			}
		}

		Future<bool> seekLessThan(RedwoodRecordRef query, int prefetchBytes) {
			return seekLessThan_impl(this, query, prefetchBytes);
		}

		ACTOR Future<bool> move_impl(InternalCursor* self, bool forward) {
			// Try to move pageCursor, if it fails to go parent, repeat until it works or root cursor can't be moved
			while (1) {
				self->ensureUnshared();
				bool success = self->pageCursor->cursor.valid() &&
				               (forward ? self->pageCursor->cursor.moveNext() : self->pageCursor->cursor.movePrev());

				// Skip over internal page entries that do not link to child pages
				if (!self->pageCursor->isLeaf()) {
					// While record has no value, move again
					while (success && !self->pageCursor->cursor.get().value.present()) {
						success = forward ? self->pageCursor->cursor.moveNext() : self->pageCursor->cursor.movePrev();
					}
				}

				// Stop if successful or there's no parent to move to
				if (success || !self->pageCursor->parent) {
					break;
				}

				// Move to parent
				self->pageCursor = self->pageCursor->parent;
			}

			// If pageCursor not valid we've reached an end of the tree
			if (!self->pageCursor->cursor.valid()) {
				return false;
			}

			// While not on a leaf page, move down to get to one.
			while (!self->pageCursor->isLeaf()) {
				// Skip over internal page entries that do not link to child pages
				while (!self->pageCursor->cursor.get().value.present()) {
					bool success = forward ? self->pageCursor->cursor.moveNext() : self->pageCursor->cursor.movePrev();
					if (!success) {
						return false;
					}
				}

				Reference<PageCursor> child = wait(self->pageCursor->getChild(self->pager));
				forward ? child->cursor.moveFirst() : child->cursor.moveLast();
				self->pageCursor = child;
			}

			return true;
		}

		Future<bool> move(bool forward) { return move_impl(this, forward); }

		// Move to the first or last record of the database.
		ACTOR Future<bool> move_end(InternalCursor* self, bool begin) {
			Future<Void> f = self->moveToRoot();

			// f will almost always be ready
			if (!f.isReady()) {
				wait(f);
			}

			self->ensureUnshared();

			loop {
				// Move to first or last record in the page
				bool success = begin ? self->pageCursor->cursor.moveFirst() : self->pageCursor->cursor.moveLast();

				// Skip over internal page entries that do not link to child pages
				if (!self->pageCursor->isLeaf()) {
					// While record has no value, move past it
					while (success && !self->pageCursor->cursor.get().value.present()) {
						success = begin ? self->pageCursor->cursor.moveNext() : self->pageCursor->cursor.movePrev();
					}
				}

				// If it worked, return true if we've reached a leaf page otherwise go to the next child
				if (success) {
					if (self->pageCursor->isLeaf()) {
						return true;
					}

					Reference<PageCursor> child = wait(self->pageCursor->getChild(self->pager));
					self->pageCursor = child;
				} else {
					return false;
				}
			}
		}

		Future<bool> moveFirst() { return move_end(this, true); }
		Future<bool> moveLast() { return move_end(this, false); }
	};

	// Cursor designed for short lifespans.
	// Holds references to all pages touched.
	// All record references returned from it are valid until the cursor is destroyed.
	class BTreeCursor {
		Arena arena;
		Reference<IPagerSnapshot> pager;
		std::unordered_map<LogicalPageID, Reference<const IPage>> pages;
		VersionedBTree* btree;
		bool valid;

		struct PathEntry {
			BTreePage* btPage;
			BTreePage::BinaryTree::Cursor cursor;
		};
		VectorRef<PathEntry> path;

	public:
		BTreeCursor() {}

		bool isValid() const { return valid; }

		std::string toString() const {
			std::string r = format("{ptr=%p %s ", this, ::toString(pager->getVersion()).c_str());
			for (int i = 0; i < path.size(); ++i) {
				r += format("[%d/%d: %s] ",
				            i + 1,
				            path.size(),
				            path[i].cursor.valid() ? path[i].cursor.get().toString(path[i].btPage->isLeaf()).c_str()
				                                   : "<invalid>");
			}
			if (!valid) {
				r += " (invalid) ";
			}
			r += "}";
			return r;
		}

		const RedwoodRecordRef& get() { return path.back().cursor.get(); }

		bool inRoot() const { return path.size() == 1; }

		// Pop and return the page cursor at the end of the path.
		// This is meant to enable range scans to consume the contents of a leaf page more efficiently.
		// Can only be used when inRoot() is true.
		BTreePage::BinaryTree::Cursor popPath() {
			BTreePage::BinaryTree::Cursor c = path.back().cursor;
			path.pop_back();
			return c;
		}

		Future<Void> pushPage(BTreePageIDRef id,
		                      const RedwoodRecordRef& lowerBound,
		                      const RedwoodRecordRef& upperBound) {
			Reference<const IPage>& page = pages[id.front()];
			if (page.isValid()) {
				// The pager won't see this access so count it as a cache hit
				++g_redwoodMetrics.pagerCacheHit;
				path.push_back(arena, { (BTreePage*)page->begin(), getCursor(page) });
				return Void();
			}

			return map(readPage(pager, id, &lowerBound, &upperBound), [this, &page, id](Reference<const IPage> p) {
				page = p;
				path.push_back(arena, { (BTreePage*)p->begin(), getCursor(p) });
				return Void();
			});
		}

		Future<Void> pushPage(BTreePage::BinaryTree::Cursor c) {
			const RedwoodRecordRef& rec = c.get();
			auto next = c;
			next.moveNext();
			BTreePageIDRef id = rec.getChildPage();
			return pushPage(id, rec, next.getOrUpperBound());
		}

		Future<Void> init(VersionedBTree* btree_in, Reference<IPagerSnapshot> pager_in, BTreePageIDRef root) {
			btree = btree_in;
			pager = pager_in;
			path.reserve(arena, 6);
			valid = false;
			return pushPage(root, dbBegin, dbEnd);
		}

		// Seeks cursor to query if it exists, the record before or after it, or an undefined and invalid
		// position between those records
		// If 0 is returned, then
		//   If the cursor is valid then it points to query
		//   If the cursor is not valid then the cursor points to some place in the btree such that
		//     If there is a record in the tree < query then movePrev() will move to it, and
		//     If there is a record in the tree > query then moveNext() will move to it.
		// If non-zero is returned then the cursor is valid and the return value is logically equivalent
		// to query.compare(cursor.get())
		ACTOR Future<int> seek_impl(BTreeCursor* self, RedwoodRecordRef query, int prefetchBytes) {
			state RedwoodRecordRef internalPageQuery = query.withMaxPageID();
			self->path = self->path.slice(0, 1);
			debug_printf(
			    "seek(%s, %d) start cursor = %s\n", query.toString().c_str(), prefetchBytes, self->toString().c_str());

			loop {
				auto& entry = self->path.back();
				if (entry.btPage->isLeaf()) {
					int cmp = entry.cursor.seek(query);
					self->valid = entry.cursor.valid() && !entry.cursor.node->isDeleted();
					debug_printf("seek(%s, %d) loop exit cmp=%d cursor=%s\n",
					             query.toString().c_str(),
					             prefetchBytes,
					             cmp,
					             self->toString().c_str());
					return self->valid ? cmp : 0;
				}

				// Internal page, so seek to the branch where query must be
				// Currently, after a subtree deletion internal page boundaries are still strictly adhered
				// to and will be updated if anything is inserted into the cleared range, so if the seek fails
				// or it finds an entry with a null child page then query does not exist in the BTree.
				if (entry.cursor.seekLessThan(internalPageQuery) && entry.cursor.get().value.present()) {
					debug_printf("seek(%s, %d) loop seek success cursor=%s\n",
					             query.toString().c_str(),
					             prefetchBytes,
					             self->toString().c_str());
					Future<Void> f = self->pushPage(entry.cursor);

					// Prefetch siblings, at least prefetchBytes, at level 2 but without jumping to another level 2
					// sibling
					if (prefetchBytes != 0 && entry.btPage->height == 2) {
						auto c = entry.cursor;
						bool fwd = prefetchBytes > 0;
						prefetchBytes = abs(prefetchBytes);
						// While we should still preload more bytes and a move in the target direction is successful
						while (prefetchBytes > 0 && (fwd ? c.moveNext() : c.movePrev())) {
							// If there is a page link, preload it.
							if (c.get().value.present()) {
								BTreePageIDRef childPage = c.get().getChildPage();
								preLoadPage(self->pager.getPtr(), childPage);
								prefetchBytes -= self->btree->m_blockSize * childPage.size();
							}
						}
					}

					wait(f);
				} else {
					self->valid = false;
					debug_printf("seek(%s, %d) loop exit cmp=0 cursor=%s\n",
					             query.toString().c_str(),
					             prefetchBytes,
					             self->toString().c_str());
					return 0;
				}
			}
		}

		Future<int> seek(RedwoodRecordRef query, int prefetchBytes) { return seek_impl(this, query, prefetchBytes); }

		ACTOR Future<Void> seekGTE_impl(BTreeCursor* self, RedwoodRecordRef query, int prefetchBytes) {
			debug_printf("seekGTE(%s, %d) start\n", query.toString().c_str(), prefetchBytes);
			int cmp = wait(self->seek(query, prefetchBytes));
			if (cmp > 0 || (cmp == 0 && !self->isValid())) {
				wait(self->moveNext());
			}
			return Void();
		}

		Future<Void> seekGTE(RedwoodRecordRef query, int prefetchBytes) {
			return seekGTE_impl(this, query, prefetchBytes);
		}

		ACTOR Future<Void> seekLT_impl(BTreeCursor* self, RedwoodRecordRef query, int prefetchBytes) {
			debug_printf("seekLT(%s, %d) start\n", query.toString().c_str(), prefetchBytes);
			int cmp = wait(self->seek(query, prefetchBytes));
			if (cmp <= 0) {
				wait(self->movePrev());
			}
			return Void();
		}

		Future<Void> seekLT(RedwoodRecordRef query, int prefetchBytes) {
			return seekLT_impl(this, query, -prefetchBytes);
		}

		ACTOR Future<Void> move_impl(BTreeCursor* self, bool forward) {
			// Try to the move cursor at the end of the path in the correct direction
			debug_printf("move%s() start cursor=%s\n", forward ? "Next" : "Prev", self->toString().c_str());
			while (1) {
				debug_printf("move%s() first loop cursor=%s\n", forward ? "Next" : "Prev", self->toString().c_str());
				auto& entry = self->path.back();
				bool success;
				if (entry.cursor.valid()) {
					success = forward ? entry.cursor.moveNext() : entry.cursor.movePrev();
				} else {
					success = forward ? entry.cursor.moveFirst() : false;
				}

				// Skip over internal page entries that do not link to child pages.  There should never be two in a row.
				if (success && !entry.btPage->isLeaf() && !entry.cursor.get().value.present()) {
					success = forward ? entry.cursor.moveNext() : entry.cursor.movePrev();
					ASSERT(!success || entry.cursor.get().value.present());
				}

				// Stop if successful
				if (success) {
					break;
				}

				if (self->path.size() == 1) {
					self->valid = false;
					return Void();
				}

				// Move to parent
				self->path = self->path.slice(0, self->path.size() - 1);
			}

			// While not on a leaf page, move down to get to one.
			while (1) {
				debug_printf("move%s() second loop cursor=%s\n", forward ? "Next" : "Prev", self->toString().c_str());
				auto& entry = self->path.back();
				if (entry.btPage->isLeaf()) {
					break;
				}

				// The last entry in an internal page could be a null link, if so move back
				if (!forward && !entry.cursor.get().value.present()) {
					ASSERT(entry.cursor.movePrev());
					ASSERT(entry.cursor.get().value.present());
				}

				wait(self->pushPage(entry.cursor));
				auto& newEntry = self->path.back();
				ASSERT(forward ? newEntry.cursor.moveFirst() : newEntry.cursor.moveLast());
			}

			self->valid = true;

			debug_printf("move%s() exit cursor=%s\n", forward ? "Next" : "Prev", self->toString().c_str());
			return Void();
		}

		Future<Void> moveNext() { return move_impl(this, true); }
		Future<Void> movePrev() { return move_impl(this, false); }
	};

	Future<Void> initBTreeCursor(BTreeCursor* cursor, Version snapshotVersion) {
		// Only committed versions can be read.
		ASSERT(snapshotVersion <= m_lastCommittedVersion);
		Reference<IPagerSnapshot> snapshot = m_pager->getReadSnapshot(snapshotVersion);

		// This is a ref because snapshot will continue to hold the metakey value memory
		KeyRef m = snapshot->getMetaKey();

		return cursor->init(this, snapshot, ((MetaKey*)m.begin())->root.get());
	}

	// Cursor is for reading and interating over user visible KV pairs at a specific version
	// KeyValueRefs returned become invalid once the cursor is moved
	class Cursor : public IStoreCursor, public ReferenceCounted<Cursor>, public FastAllocated<Cursor>, NonCopyable {
	public:
		Cursor(Reference<IPagerSnapshot> pageSource, BTreePageIDRef root, Version internalRecordVersion)
		  : m_version(internalRecordVersion), m_cur1(pageSource, root), m_cur2(m_cur1) {}

		void addref() override { ReferenceCounted<Cursor>::addref(); }
		void delref() override { ReferenceCounted<Cursor>::delref(); }

	private:
		Version m_version;
		// If kv is valid
		//   - kv.key references memory held by cur1
		//   - If cur1 points to a non split KV pair
		//       - kv.value references memory held by cur1
		//       - cur2 points to the next internal record after cur1
		//     Else
		//       - kv.value references memory in arena
		//       - cur2 points to the first internal record of the split KV pair
		InternalCursor m_cur1;
		InternalCursor m_cur2;
		Arena m_arena;
		Optional<KeyValueRef> m_kv;

	public:
		Future<Void> findEqual(KeyRef key) override { return find_impl(this, key, 0); }
		Future<Void> findFirstEqualOrGreater(KeyRef key, int prefetchBytes) override {
			return find_impl(this, key, 1, prefetchBytes);
		}
		Future<Void> findLastLessOrEqual(KeyRef key, int prefetchBytes) override {
			return find_impl(this, key, -1, prefetchBytes);
		}

		Future<Void> next() override { return move(this, true); }
		Future<Void> prev() override { return move(this, false); }

		bool isValid() override { return m_kv.present(); }

		KeyRef getKey() override { return m_kv.get().key; }

		ValueRef getValue() override { return m_kv.get().value; }

		std::string toString(bool includePaths = true) const {
			std::string r;
			r += format("Cursor(%p) ver: %" PRId64 " ", this, m_version);
			if (m_kv.present()) {
				r += format(
				    "  KV: '%s' -> '%s'", m_kv.get().key.printable().c_str(), m_kv.get().value.printable().c_str());
			} else {
				r += "  KV: <np>";
			}
			if (includePaths) {
				r += format("\n Cur1: %s", m_cur1.toString().c_str());
				r += format("\n Cur2: %s", m_cur2.toString().c_str());
			} else {
				if (m_cur1.valid()) {
					r += format("\n Cur1: %s", m_cur1.get().toString().c_str());
				}
				if (m_cur2.valid()) {
					r += format("\n Cur2: %s", m_cur2.get().toString().c_str());
				}
			}

			return r;
		}

	private:
		// find key in tree closest to or equal to key (at this cursor's version)
		// for less than or equal use cmp < 0
		// for greater than or equal use cmp > 0
		// for equal use cmp == 0
		ACTOR static Future<Void> find_impl(Cursor* self, KeyRef key, int cmp, int prefetchBytes = 0) {
			state RedwoodRecordRef query(key, self->m_version + 1);
			self->m_kv.reset();

			wait(success(self->m_cur1.seekLessThan(query, prefetchBytes)));
			debug_printf("find%sE(%s): %s\n",
			             cmp > 0 ? "GT" : (cmp == 0 ? "" : "LT"),
			             query.toString().c_str(),
			             self->toString().c_str());

			// If we found the target key with a present value then return it as it is valid for any cmp type
			if (self->m_cur1.present() && self->m_cur1.get().key == key) {
				debug_printf("Target key found.  Cursor: %s\n", self->toString().c_str());
				self->m_kv = self->m_cur1.get().toKeyValueRef();
				return Void();
			}

			// If cmp type is Equal and we reached here, we didn't find it
			if (cmp == 0) {
				return Void();
			}

			// cmp mode is GreaterThanOrEqual, so if we've reached here an equal key was not found and cur1 either
			// points to a lesser key or is invalid.
			if (cmp > 0) {
				// If cursor is invalid, query was less than the first key in database so go to the first record
				if (!self->m_cur1.valid()) {
					bool valid = wait(self->m_cur1.moveFirst());
					if (!valid) {
						self->m_kv.reset();
						return Void();
					}
				} else {
					// Otherwise, move forward until we find a key greater than the target key.
					// If multiversion data is present, the next record could have the same key as the initial
					// record found but be at a newer version.
					loop {
						bool valid = wait(self->m_cur1.move(true));
						if (!valid) {
							self->m_kv.reset();
							return Void();
						}

						if (self->m_cur1.get().key > key) {
							break;
						}
					}
				}

				// Get the next present key at the target version.  Handles invalid cursor too.
				wait(self->next());
			} else if (cmp < 0) {
				// cmp mode is LessThanOrEqual.  An equal key to the target key was already checked above, and the
				// search was for LessThan query, so cur1 is already in the right place.
				if (!self->m_cur1.valid()) {
					self->m_kv.reset();
					return Void();
				}

				// Move to previous present kv pair at the target version
				wait(self->prev());
			}

			return Void();
		}

		ACTOR static Future<Void> move(Cursor* self, bool fwd) {
			debug_printf("Cursor::move(%d): Start %s\n", fwd, self->toString().c_str());
			ASSERT(self->m_cur1.valid());

			// If kv is present then the key/version at cur1 was already returned so move to a new key
			// Move cur1 until failure or a new key is found, keeping prior record visited in cur2
			if (self->m_kv.present()) {
				ASSERT(self->m_cur1.valid());
				loop {
					self->m_cur2 = self->m_cur1;
					debug_printf("Cursor::move(%d): Advancing cur1 %s\n", fwd, self->toString().c_str());
					bool valid = wait(self->m_cur1.move(fwd));
					if (!valid || self->m_cur1.get().key != self->m_cur2.get().key) {
						break;
					}
				}
			}

			// Given two consecutive cursors c1 and c2, c1 represents a returnable record if
			//    c1 is present at exactly version v
			//  OR
			//    c1 is.presentAtVersion(v) && (!c2.validAtVersion() || c2.get().key != c1.get().key())
			// Note the distinction between 'present' and 'valid'.  Present means the value for the key
			// exists at the version (but could be the empty string) while valid just means the internal
			// record is in effect at that version but it could indicate that the key was cleared and
			// no longer exists from the user's perspective at that version
			if (self->m_cur1.valid()) {
				self->m_cur2 = self->m_cur1;
				debug_printf("Cursor::move(%d): Advancing cur2 %s\n", fwd, self->toString().c_str());
				wait(success(self->m_cur2.move(true)));
			}

			while (self->m_cur1.valid()) {

				if (self->m_cur1.get().version == self->m_version ||
				    (self->m_cur1.presentAtVersion(self->m_version) &&
				     (!self->m_cur2.validAtVersion(self->m_version) ||
				      self->m_cur2.get().key != self->m_cur1.get().key))) {
					self->m_kv = self->m_cur1.get().toKeyValueRef();
					return Void();
				}

				if (fwd) {
					// Moving forward, move cur2 forward and keep cur1 pointing to the prior (predecessor) record
					debug_printf("Cursor::move(%d): Moving forward %s\n", fwd, self->toString().c_str());
					self->m_cur1 = self->m_cur2;
					wait(success(self->m_cur2.move(true)));
				} else {
					// Moving backward, move cur1 backward and keep cur2 pointing to the prior (successor) record
					debug_printf("Cursor::move(%d): Moving backward %s\n", fwd, self->toString().c_str());
					self->m_cur2 = self->m_cur1;
					wait(success(self->m_cur1.move(false)));
				}
			}

			debug_printf("Cursor::move(%d): Exit, end of db reached.  Cursor = %s\n", fwd, self->toString().c_str());
			self->m_kv.reset();

			return Void();
		}
	};
};

#include "fdbserver/art_impl.h"

RedwoodRecordRef VersionedBTree::dbBegin(LiteralStringRef(""));
RedwoodRecordRef VersionedBTree::dbEnd(LiteralStringRef("\xff\xff\xff\xff\xff"));

class KeyValueStoreRedwoodUnversioned : public IKeyValueStore {
public:
	KeyValueStoreRedwoodUnversioned(std::string filePrefix, UID logID)
	  : m_filePrefix(filePrefix), m_concurrentReads(new FlowLock(SERVER_KNOBS->REDWOOD_KVSTORE_CONCURRENT_READS)) {
		// TODO: This constructor should really just take an IVersionedStore

		int pageSize =
		    BUGGIFY ? deterministicRandom()->randomInt(1000, 4096 * 4) : SERVER_KNOBS->REDWOOD_DEFAULT_PAGE_SIZE;
		int pagesPerExtent = SERVER_KNOBS->REDWOOD_DEFAULT_EXTENT_PAGES;
		int64_t pageCacheBytes =
		    g_network->isSimulated()
		        ? (BUGGIFY ? deterministicRandom()->randomInt(pageSize, FLOW_KNOBS->BUGGIFY_SIM_PAGE_CACHE_4K)
		                   : FLOW_KNOBS->SIM_PAGE_CACHE_4K)
		        : FLOW_KNOBS->PAGE_CACHE_4K;
		Version remapCleanupWindow =
		    BUGGIFY ? deterministicRandom()->randomInt64(0, 1000) : SERVER_KNOBS->REDWOOD_REMAP_CLEANUP_WINDOW;

		IPager2* pager = new DWALPager(pageSize, pagesPerExtent, filePrefix, pageCacheBytes, remapCleanupWindow);
		m_tree = new VersionedBTree(pager, filePrefix);
		m_init = catchError(init_impl(this));
	}

	Future<Void> init() override { return m_init; }

	ACTOR Future<Void> init_impl(KeyValueStoreRedwoodUnversioned* self) {
		TraceEvent(SevInfo, "RedwoodInit").detail("FilePrefix", self->m_filePrefix);
		wait(self->m_tree->init());
		Version v = self->m_tree->getLatestVersion();
		self->m_tree->setWriteVersion(v + 1);
		TraceEvent(SevInfo, "RedwoodInitComplete").detail("FilePrefix", self->m_filePrefix);
		return Void();
	}

	ACTOR void shutdown(KeyValueStoreRedwoodUnversioned* self, bool dispose) {
		TraceEvent(SevInfo, "RedwoodShutdown").detail("FilePrefix", self->m_filePrefix).detail("Dispose", dispose);
		if (self->m_error.canBeSet()) {
			self->m_error.sendError(actor_cancelled()); // Ideally this should be shutdown_in_progress
		}
		self->m_init.cancel();
		Future<Void> closedFuture = self->m_tree->onClosed();
		if (dispose)
			self->m_tree->dispose();
		else
			self->m_tree->close();
		wait(closedFuture);
		self->m_closed.send(Void());
		TraceEvent(SevInfo, "RedwoodShutdownComplete")
		    .detail("FilePrefix", self->m_filePrefix)
		    .detail("Dispose", dispose);
		delete self;
	}

	void close() override { shutdown(this, false); }

	void dispose() override { shutdown(this, true); }

	Future<Void> onClosed() override { return m_closed.getFuture(); }

	Future<Void> commit(bool sequential = false) override {
		Future<Void> c = m_tree->commit();
		m_tree->setOldestVersion(m_tree->getLatestVersion());
		m_tree->setWriteVersion(m_tree->getWriteVersion() + 1);
		return catchError(c);
	}

	KeyValueStoreType getType() const override { return KeyValueStoreType::SSD_REDWOOD_V1; }

	StorageBytes getStorageBytes() const override { return m_tree->getStorageBytes(); }

	Future<Void> getError() override { return delayed(m_error.getFuture()); };

	void clear(KeyRangeRef range, const Arena* arena = 0) override {
		debug_printf("CLEAR %s\n", printable(range).c_str());
		m_tree->clear(range);
	}

	void set(KeyValueRef keyValue, const Arena* arena = nullptr) override {
		debug_printf("SET %s\n", printable(keyValue).c_str());
		m_tree->set(keyValue);
	}

	Future<RangeResult> readRange(KeyRangeRef keys, int rowLimit = 1 << 30, int byteLimit = 1 << 30) override {
		debug_printf("READRANGE %s\n", printable(keys).c_str());
		return catchError(readRange_impl(this, keys, rowLimit, byteLimit));
	}

	ACTOR static Future<RangeResult> readRange_impl(KeyValueStoreRedwoodUnversioned* self,
	                                                KeyRange keys,
	                                                int rowLimit,
	                                                int byteLimit) {
		state VersionedBTree::BTreeCursor cur;
		wait(self->m_tree->initBTreeCursor(&cur, self->m_tree->getLastCommittedVersion()));

		state Reference<FlowLock> readLock = self->m_concurrentReads;
		wait(readLock->take());
		state FlowLock::Releaser releaser(*readLock);
		++g_redwoodMetrics.opGetRange;

		state RangeResult result;
		state int accumulatedBytes = 0;
		ASSERT(byteLimit > 0);

		if (rowLimit == 0) {
			return result;
		}

		// Prefetch is disabled for now pending some decent logic for deciding how much to fetch
		state int prefetchBytes = 0;

		if (rowLimit > 0) {
			wait(cur.seekGTE(keys.begin, prefetchBytes));
			while (cur.isValid()) {
				// Read page contents without using waits
				bool isRoot = cur.inRoot();
				BTreePage::BinaryTree::Cursor leafCursor = cur.popPath();
				// we can bypass the bounds check for each key in the leaf if the entire leaf is in range
				// > because both query end and page upper bound are exclusive of the query results and page contents,
				// respectively
				bool boundsCheck = leafCursor.upperBound() > keys.end;
				while (leafCursor.valid()) {
					KeyValueRef kv = leafCursor.get().toKeyValueRef();
					if (boundsCheck && kv.key.compare(keys.end) >= 0) {
						break;
					}
					accumulatedBytes += kv.expectedSize();
					result.push_back_deep(result.arena(), kv);
					if (--rowLimit == 0 || accumulatedBytes >= byteLimit) {
						break;
					}
					leafCursor.moveNext();
				}
				// Stop if the leaf cursor is still valid which means we hit a key or size limit or
				// if we started in the root page
				if (leafCursor.valid() || isRoot) {
					break;
				}
				wait(cur.moveNext());
			}
		} else {
			wait(cur.seekLT(keys.end, prefetchBytes));
			while (cur.isValid()) {
				// Read page contents without using waits
				bool isRoot = cur.inRoot();
				BTreePage::BinaryTree::Cursor leafCursor = cur.popPath();
				// we can bypass the bounds check for each key in the leaf if the entire leaf is in range
				// < because both query begin and page lower bound are inclusive of the query results and page contents,
				// respectively
				bool boundsCheck = leafCursor.lowerBound() < keys.begin;
				while (leafCursor.valid()) {
					KeyValueRef kv = leafCursor.get().toKeyValueRef();
					if (boundsCheck && kv.key.compare(keys.begin) < 0) {
						break;
					}
					accumulatedBytes += kv.expectedSize();
					result.push_back_deep(result.arena(), kv);
					if (++rowLimit == 0 || accumulatedBytes >= byteLimit) {
						break;
					}
					leafCursor.movePrev();
				}
				// Stop if the leaf cursor is still valid which means we hit a key or size limit or
				// if we started in the root page
				if (leafCursor.valid() || isRoot) {
					break;
				}
				wait(cur.movePrev());
			}
		}

		result.more = rowLimit == 0 || accumulatedBytes >= byteLimit;
		if (result.more) {
			ASSERT(result.size() > 0);
			result.readThrough = result[result.size() - 1].key;
		}
		return result;
	}

	ACTOR static Future<Optional<Value>> readValue_impl(KeyValueStoreRedwoodUnversioned* self,
	                                                    Key key,
	                                                    Optional<UID> debugID) {
		state VersionedBTree::BTreeCursor cur;
		wait(self->m_tree->initBTreeCursor(&cur, self->m_tree->getLastCommittedVersion()));

		state Reference<FlowLock> readLock = self->m_concurrentReads;
		wait(readLock->take());
		state FlowLock::Releaser releaser(*readLock);
		++g_redwoodMetrics.opGet;

		wait(cur.seekGTE(key, 0));
		if (cur.isValid() && cur.get().key == key) {
			return cur.get().value.get();
		}
		return Optional<Value>();
	}

	Future<Optional<Value>> readValue(KeyRef key, Optional<UID> debugID = Optional<UID>()) override {
		return catchError(readValue_impl(this, key, debugID));
	}

	ACTOR static Future<Optional<Value>> readValuePrefix_impl(KeyValueStoreRedwoodUnversioned* self,
	                                                          Key key,
	                                                          int maxLength,
	                                                          Optional<UID> debugID) {
		state VersionedBTree::BTreeCursor cur;
		wait(self->m_tree->initBTreeCursor(&cur, self->m_tree->getLastCommittedVersion()));

		state Reference<FlowLock> readLock = self->m_concurrentReads;
		wait(readLock->take());
		state FlowLock::Releaser releaser(*readLock);
		++g_redwoodMetrics.opGet;

		wait(cur.seekGTE(key, 0));
		if (cur.isValid() && cur.get().key == key) {
			Value v = cur.get().value.get();
			int len = std::min(v.size(), maxLength);
			return Value(v.substr(0, len));
		}

		return Optional<Value>();
	}

	Future<Optional<Value>> readValuePrefix(KeyRef key,
	                                        int maxLength,
	                                        Optional<UID> debugID = Optional<UID>()) override {
		return catchError(readValuePrefix_impl(this, key, maxLength, debugID));
	}

	~KeyValueStoreRedwoodUnversioned() override{};

private:
	std::string m_filePrefix;
	VersionedBTree* m_tree;
	Future<Void> m_init;
	Promise<Void> m_closed;
	Promise<Void> m_error;
	Reference<FlowLock> m_concurrentReads;

	template <typename T>
	inline Future<T> catchError(Future<T> f) {
		return forwardError(f, m_error);
	}
};

IKeyValueStore* keyValueStoreRedwoodV1(std::string const& filename, UID logID) {
	return new KeyValueStoreRedwoodUnversioned(filename, logID);
}

int randomSize(int max) {
	int n = pow(deterministicRandom()->random01(), 3) * max;
	return n;
}

StringRef randomString(Arena& arena, int len, char firstChar = 'a', char lastChar = 'z') {
	++lastChar;
	StringRef s = makeString(len, arena);
	for (int i = 0; i < len; ++i) {
		*(uint8_t*)(s.begin() + i) = (uint8_t)deterministicRandom()->randomInt(firstChar, lastChar);
	}
	return s;
}

Standalone<StringRef> randomString(int len, char firstChar = 'a', char lastChar = 'z') {
	Standalone<StringRef> s;
	(StringRef&)s = randomString(s.arena(), len, firstChar, lastChar);
	return s;
}

KeyValue randomKV(int maxKeySize = 10, int maxValueSize = 5) {
	int kLen = randomSize(1 + maxKeySize);
	int vLen = maxValueSize > 0 ? randomSize(maxValueSize) : 0;

	KeyValue kv;

	kv.key = randomString(kv.arena(), kLen, 'a', 'm');
	for (int i = 0; i < kLen; ++i)
		mutateString(kv.key)[i] = (uint8_t)deterministicRandom()->randomInt('a', 'm');

	if (vLen > 0) {
		kv.value = randomString(kv.arena(), vLen, 'n', 'z');
		for (int i = 0; i < vLen; ++i)
			mutateString(kv.value)[i] = (uint8_t)deterministicRandom()->randomInt('o', 'z');
	}

	return kv;
}

// Verify a range using a BTreeCursor.
// Assumes that the BTree holds a single data version and the version is 0.
ACTOR Future<int> verifyRangeBTreeCursor(VersionedBTree* btree,
                                         Key start,
                                         Key end,
                                         Version v,
                                         std::map<std::pair<std::string, Version>, Optional<std::string>>* written,
                                         int* pErrorCount) {
	state int errors = 0;
	if (end <= start)
		end = keyAfter(start);

	state std::map<std::pair<std::string, Version>, Optional<std::string>>::const_iterator i =
	    written->lower_bound(std::make_pair(start.toString(), 0));
	state std::map<std::pair<std::string, Version>, Optional<std::string>>::const_iterator iEnd =
	    written->upper_bound(std::make_pair(end.toString(), 0));
	state std::map<std::pair<std::string, Version>, Optional<std::string>>::const_iterator iLast;

	state VersionedBTree::BTreeCursor cur;
	wait(btree->initBTreeCursor(&cur, v));
	debug_printf("VerifyRange(@%" PRId64 ", %s, %s): Start\n", v, start.printable().c_str(), end.printable().c_str());

	// Randomly use the cursor for something else first.
	if (deterministicRandom()->coinflip()) {
		state Key randomKey = randomKV().key;
		debug_printf("VerifyRange(@%" PRId64 ", %s, %s): Dummy seek to '%s'\n",
		             v,
		             start.printable().c_str(),
		             end.printable().c_str(),
		             randomKey.toString().c_str());
		wait(success(cur.seek(randomKey, 0)));
	}

	debug_printf(
	    "VerifyRange(@%" PRId64 ", %s, %s): Actual seek\n", v, start.printable().c_str(), end.printable().c_str());
	wait(cur.seekGTE(start, 0));

	state std::vector<KeyValue> results;

	while (cur.isValid() && cur.get().key < end) {
		// Find the next written kv pair that would be present at this version
		while (1) {
			iLast = i;
			if (i == iEnd)
				break;
			++i;

			if (iLast->first.second <= v && iLast->second.present() &&
			    (i == iEnd || i->first.first != iLast->first.first || i->first.second > v)) {
				debug_printf("VerifyRange(@%" PRId64 ", %s, %s) Found key in written map: %s\n",
				             v,
				             start.printable().c_str(),
				             end.printable().c_str(),
				             iLast->first.first.c_str());
				break;
			}
		}

		if (iLast == iEnd) {
			++errors;
			++*pErrorCount;
			printf("VerifyRange(@%" PRId64 ", %s, %s) ERROR: Tree key '%s' vs nothing in written map.\n",
			       v,
			       start.printable().c_str(),
			       end.printable().c_str(),
			       cur.get().key.toString().c_str());
			break;
		}

		if (cur.get().key != iLast->first.first) {
			++errors;
			++*pErrorCount;
			printf("VerifyRange(@%" PRId64 ", %s, %s) ERROR: Tree key '%s' but expected '%s'\n",
			       v,
			       start.printable().c_str(),
			       end.printable().c_str(),
			       cur.get().key.toString().c_str(),
			       iLast->first.first.c_str());
			break;
		}
		if (cur.get().value.get() != iLast->second.get()) {
			++errors;
			++*pErrorCount;
			printf("VerifyRange(@%" PRId64 ", %s, %s) ERROR: Tree key '%s' has tree value '%s' but expected '%s'\n",
			       v,
			       start.printable().c_str(),
			       end.printable().c_str(),
			       cur.get().key.toString().c_str(),
			       cur.get().value.get().toString().c_str(),
			       iLast->second.get().c_str());
			break;
		}

		ASSERT(errors == 0);

		results.push_back(KeyValue(KeyValueRef(cur.get().key, cur.get().value.get())));
		wait(cur.moveNext());
	}

	// Make sure there are no further written kv pairs that would be present at this version.
	while (1) {
		iLast = i;
		if (i == iEnd)
			break;
		++i;
		if (iLast->first.second <= v && iLast->second.present() &&
		    (i == iEnd || i->first.first != iLast->first.first || i->first.second > v))
			break;
	}

	if (iLast != iEnd) {
		++errors;
		++*pErrorCount;
		printf("VerifyRange(@%" PRId64 ", %s, %s) ERROR: Tree range ended but written has @%" PRId64 " '%s'\n",
		       v,
		       start.printable().c_str(),
		       end.printable().c_str(),
		       iLast->first.second,
		       iLast->first.first.c_str());
	}

	debug_printf(
	    "VerifyRangeReverse(@%" PRId64 ", %s, %s): start\n", v, start.printable().c_str(), end.printable().c_str());

	// Randomly use a new cursor at the same version for the reverse range read, if the version is still available for
	// opening new cursors
	if (v >= btree->getOldestVersion() && deterministicRandom()->coinflip()) {
		cur = VersionedBTree::BTreeCursor();
		wait(btree->initBTreeCursor(&cur, v));
	}

	// Now read the range from the tree in reverse order and compare to the saved results
	wait(cur.seekLT(end, 0));

	state std::vector<KeyValue>::const_reverse_iterator r = results.rbegin();

	while (cur.isValid() && cur.get().key >= start) {
		if (r == results.rend()) {
			++errors;
			++*pErrorCount;
			printf("VerifyRangeReverse(@%" PRId64 ", %s, %s) ERROR: Tree key '%s' vs nothing in written map.\n",
			       v,
			       start.printable().c_str(),
			       end.printable().c_str(),
			       cur.get().key.toString().c_str());
			break;
		}

		if (cur.get().key != r->key) {
			++errors;
			++*pErrorCount;
			printf("VerifyRangeReverse(@%" PRId64 ", %s, %s) ERROR: Tree key '%s' but expected '%s'\n",
			       v,
			       start.printable().c_str(),
			       end.printable().c_str(),
			       cur.get().key.toString().c_str(),
			       r->key.toString().c_str());
			break;
		}
		if (cur.get().value.get() != r->value) {
			++errors;
			++*pErrorCount;
			printf("VerifyRangeReverse(@%" PRId64
			       ", %s, %s) ERROR: Tree key '%s' has tree value '%s' but expected '%s'\n",
			       v,
			       start.printable().c_str(),
			       end.printable().c_str(),
			       cur.get().key.toString().c_str(),
			       cur.get().value.get().toString().c_str(),
			       r->value.toString().c_str());
			break;
		}

		++r;
		wait(cur.movePrev());
	}

	if (r != results.rend()) {
		++errors;
		++*pErrorCount;
		printf("VerifyRangeReverse(@%" PRId64 ", %s, %s) ERROR: Tree range ended but written has '%s'\n",
		       v,
		       start.printable().c_str(),
		       end.printable().c_str(),
		       r->key.toString().c_str());
	}

	return errors;
}

ACTOR Future<int> verifyRange(VersionedBTree* btree,
                              Key start,
                              Key end,
                              Version v,
                              std::map<std::pair<std::string, Version>, Optional<std::string>>* written,
                              int* pErrorCount) {
	state int errors = 0;
	if (end <= start)
		end = keyAfter(start);

	state std::map<std::pair<std::string, Version>, Optional<std::string>>::const_iterator i =
	    written->lower_bound(std::make_pair(start.toString(), 0));
	state std::map<std::pair<std::string, Version>, Optional<std::string>>::const_iterator iEnd =
	    written->upper_bound(std::make_pair(end.toString(), 0));
	state std::map<std::pair<std::string, Version>, Optional<std::string>>::const_iterator iLast;

	state Reference<IStoreCursor> cur = btree->readAtVersion(v);
	debug_printf("VerifyRange(@%" PRId64 ", %s, %s): Start cur=%p\n",
	             v,
	             start.printable().c_str(),
	             end.printable().c_str(),
	             cur.getPtr());

	// Randomly use the cursor for something else first.
	if (deterministicRandom()->coinflip()) {
		state Key randomKey = randomKV().key;
		debug_printf("VerifyRange(@%" PRId64 ", %s, %s): Dummy seek to '%s'\n",
		             v,
		             start.printable().c_str(),
		             end.printable().c_str(),
		             randomKey.toString().c_str());
		wait(deterministicRandom()->coinflip() ? cur->findFirstEqualOrGreater(randomKey)
		                                       : cur->findLastLessOrEqual(randomKey));
	}

	debug_printf(
	    "VerifyRange(@%" PRId64 ", %s, %s): Actual seek\n", v, start.printable().c_str(), end.printable().c_str());
	wait(cur->findFirstEqualOrGreater(start));

	state std::vector<KeyValue> results;

	while (cur->isValid() && cur->getKey() < end) {
		// Find the next written kv pair that would be present at this version
		while (1) {
			iLast = i;
			if (i == iEnd)
				break;
			++i;

			if (iLast->first.second <= v && iLast->second.present() &&
			    (i == iEnd || i->first.first != iLast->first.first || i->first.second > v)) {
				debug_printf("VerifyRange(@%" PRId64 ", %s, %s) Found key in written map: %s\n",
				             v,
				             start.printable().c_str(),
				             end.printable().c_str(),
				             iLast->first.first.c_str());
				break;
			}
		}

		if (iLast == iEnd) {
			++errors;
			++*pErrorCount;
			printf("VerifyRange(@%" PRId64 ", %s, %s) ERROR: Tree key '%s' vs nothing in written map.\n",
			       v,
			       start.printable().c_str(),
			       end.printable().c_str(),
			       cur->getKey().toString().c_str());
			break;
		}

		if (cur->getKey() != iLast->first.first) {
			++errors;
			++*pErrorCount;
			printf("VerifyRange(@%" PRId64 ", %s, %s) ERROR: Tree key '%s' but expected '%s'\n",
			       v,
			       start.printable().c_str(),
			       end.printable().c_str(),
			       cur->getKey().toString().c_str(),
			       iLast->first.first.c_str());
			break;
		}
		if (cur->getValue() != iLast->second.get()) {
			++errors;
			++*pErrorCount;
			printf("VerifyRange(@%" PRId64 ", %s, %s) ERROR: Tree key '%s' has tree value '%s' but expected '%s'\n",
			       v,
			       start.printable().c_str(),
			       end.printable().c_str(),
			       cur->getKey().toString().c_str(),
			       cur->getValue().toString().c_str(),
			       iLast->second.get().c_str());
			break;
		}

		ASSERT(errors == 0);

		results.push_back(KeyValue(KeyValueRef(cur->getKey(), cur->getValue())));
		wait(cur->next());
	}

	// Make sure there are no further written kv pairs that would be present at this version.
	while (1) {
		iLast = i;
		if (i == iEnd)
			break;
		++i;
		if (iLast->first.second <= v && iLast->second.present() &&
		    (i == iEnd || i->first.first != iLast->first.first || i->first.second > v))
			break;
	}

	if (iLast != iEnd) {
		++errors;
		++*pErrorCount;
		printf("VerifyRange(@%" PRId64 ", %s, %s) ERROR: Tree range ended but written has @%" PRId64 " '%s'\n",
		       v,
		       start.printable().c_str(),
		       end.printable().c_str(),
		       iLast->first.second,
		       iLast->first.first.c_str());
	}

	debug_printf(
	    "VerifyRangeReverse(@%" PRId64 ", %s, %s): start\n", v, start.printable().c_str(), end.printable().c_str());

	// Randomly use a new cursor at the same version for the reverse range read, if the version is still available for
	// opening new cursors
	if (v >= btree->getOldestVersion() && deterministicRandom()->coinflip()) {
		cur = btree->readAtVersion(v);
	}

	// Now read the range from the tree in reverse order and compare to the saved results
	wait(cur->findLastLessOrEqual(end));
	if (cur->isValid() && cur->getKey() == end)
		wait(cur->prev());

	state std::vector<KeyValue>::const_reverse_iterator r = results.rbegin();

	while (cur->isValid() && cur->getKey() >= start) {
		if (r == results.rend()) {
			++errors;
			++*pErrorCount;
			printf("VerifyRangeReverse(@%" PRId64 ", %s, %s) ERROR: Tree key '%s' vs nothing in written map.\n",
			       v,
			       start.printable().c_str(),
			       end.printable().c_str(),
			       cur->getKey().toString().c_str());
			break;
		}

		if (cur->getKey() != r->key) {
			++errors;
			++*pErrorCount;
			printf("VerifyRangeReverse(@%" PRId64 ", %s, %s) ERROR: Tree key '%s' but expected '%s'\n",
			       v,
			       start.printable().c_str(),
			       end.printable().c_str(),
			       cur->getKey().toString().c_str(),
			       r->key.toString().c_str());
			break;
		}
		if (cur->getValue() != r->value) {
			++errors;
			++*pErrorCount;
			printf("VerifyRangeReverse(@%" PRId64
			       ", %s, %s) ERROR: Tree key '%s' has tree value '%s' but expected '%s'\n",
			       v,
			       start.printable().c_str(),
			       end.printable().c_str(),
			       cur->getKey().toString().c_str(),
			       cur->getValue().toString().c_str(),
			       r->value.toString().c_str());
			break;
		}

		++r;
		wait(cur->prev());
	}

	if (r != results.rend()) {
		++errors;
		++*pErrorCount;
		printf("VerifyRangeReverse(@%" PRId64 ", %s, %s) ERROR: Tree range ended but written has '%s'\n",
		       v,
		       start.printable().c_str(),
		       end.printable().c_str(),
		       r->key.toString().c_str());
	}

	return errors;
}

// Verify the result of point reads for every set or cleared key at the given version
ACTOR Future<int> seekAll(VersionedBTree* btree,
                          Version v,
                          std::map<std::pair<std::string, Version>, Optional<std::string>>* written,
                          int* pErrorCount) {
	state std::map<std::pair<std::string, Version>, Optional<std::string>>::const_iterator i = written->cbegin();
	state std::map<std::pair<std::string, Version>, Optional<std::string>>::const_iterator iEnd = written->cend();
	state int errors = 0;
	state Reference<IStoreCursor> cur = btree->readAtVersion(v);

	while (i != iEnd) {
		state std::string key = i->first.first;
		state Version ver = i->first.second;
		if (ver == v) {
			state Optional<std::string> val = i->second;
			debug_printf("Verifying @%" PRId64 " '%s'\n", ver, key.c_str());
			state Arena arena;
			wait(cur->findEqual(KeyRef(arena, key)));

			if (val.present()) {
				if (!(cur->isValid() && cur->getKey() == key && cur->getValue() == val.get())) {
					++errors;
					++*pErrorCount;
					if (!cur->isValid())
						printf("Verify ERROR: key_not_found: '%s' -> '%s' @%" PRId64 "\n",
						       key.c_str(),
						       val.get().c_str(),
						       ver);
					else if (cur->getKey() != key)
						printf("Verify ERROR: key_incorrect: found '%s' expected '%s' @%" PRId64 "\n",
						       cur->getKey().toString().c_str(),
						       key.c_str(),
						       ver);
					else if (cur->getValue() != val.get())
						printf("Verify ERROR: value_incorrect: for '%s' found '%s' expected '%s' @%" PRId64 "\n",
						       cur->getKey().toString().c_str(),
						       cur->getValue().toString().c_str(),
						       val.get().c_str(),
						       ver);
				}
			} else {
				if (cur->isValid() && cur->getKey() == key) {
					++errors;
					++*pErrorCount;
					printf("Verify ERROR: cleared_key_found: '%s' -> '%s' @%" PRId64 "\n",
					       key.c_str(),
					       cur->getValue().toString().c_str(),
					       ver);
				}
			}
		}
		++i;
	}
	return errors;
}

// Verify the result of point reads for every set or cleared key at the given version
ACTOR Future<int> seekAllBTreeCursor(VersionedBTree* btree,
                                     Version v,
                                     std::map<std::pair<std::string, Version>, Optional<std::string>>* written,
                                     int* pErrorCount) {
	state std::map<std::pair<std::string, Version>, Optional<std::string>>::const_iterator i = written->cbegin();
	state std::map<std::pair<std::string, Version>, Optional<std::string>>::const_iterator iEnd = written->cend();
	state int errors = 0;
	state VersionedBTree::BTreeCursor cur;

	wait(btree->initBTreeCursor(&cur, v));

	while (i != iEnd) {
		state std::string key = i->first.first;
		state Version ver = i->first.second;
		if (ver == v) {
			state Optional<std::string> val = i->second;
			debug_printf("Verifying @%" PRId64 " '%s'\n", ver, key.c_str());
			state Arena arena;
			wait(cur.seekGTE(RedwoodRecordRef(KeyRef(arena, key), 0), 0));
			bool foundKey = cur.isValid() && cur.get().key == key;
			bool hasValue = foundKey && cur.get().value.present();

			if (val.present()) {
				bool valueMatch = hasValue && cur.get().value.get() == val.get();
				if (!foundKey || !hasValue || !valueMatch) {
					++errors;
					++*pErrorCount;
					if (!foundKey) {
						printf("Verify ERROR: key_not_found: '%s' -> '%s' @%" PRId64 "\n",
						       key.c_str(),
						       val.get().c_str(),
						       ver);
					} else if (!hasValue) {
						printf("Verify ERROR: value_not_found: '%s' -> '%s' @%" PRId64 "\n",
						       key.c_str(),
						       val.get().c_str(),
						       ver);
					} else if (!valueMatch) {
						printf("Verify ERROR: value_incorrect: for '%s' found '%s' expected '%s' @%" PRId64 "\n",
						       key.c_str(),
						       cur.get().value.get().toString().c_str(),
						       val.get().c_str(),
						       ver);
					}
				}
			} else if (foundKey && hasValue) {
				++errors;
				++*pErrorCount;
				printf("Verify ERROR: cleared_key_found: '%s' -> '%s' @%" PRId64 "\n",
				       key.c_str(),
				       cur.get().value.get().toString().c_str(),
				       ver);
			}
		}
		++i;
	}
	return errors;
}

ACTOR Future<Void> verify(VersionedBTree* btree,
                          FutureStream<Version> vStream,
                          std::map<std::pair<std::string, Version>, Optional<std::string>>* written,
                          int* pErrorCount,
                          bool serial) {
	state Future<int> fRangeAll;
	state Future<int> fRangeRandom;
	state Future<int> fSeekAll;

	// Queue of committed versions still readable from btree
	state std::deque<Version> committedVersions;

	try {
		loop {
			state Version v = waitNext(vStream);
			committedVersions.push_back(v);

			// Remove expired versions
			while (!committedVersions.empty() && committedVersions.front() < btree->getOldestVersion()) {
				committedVersions.pop_front();
			}

			// Continue if the versions list is empty, which won't wait until it reaches the oldest readable
			// btree version which will already be in vStream.
			if (committedVersions.empty()) {
				continue;
			}

			// Choose a random committed version.
			v = committedVersions[deterministicRandom()->randomInt(0, committedVersions.size())];

			debug_printf("Using committed version %" PRId64 "\n", v);
			// Get a cursor at v so that v doesn't get expired between the possibly serial steps below.
			state Reference<IStoreCursor> cur = btree->readAtVersion(v);

			debug_printf("Verifying entire key range at version %" PRId64 "\n", v);
			if (deterministicRandom()->coinflip()) {
				fRangeAll =
				    verifyRange(btree, LiteralStringRef(""), LiteralStringRef("\xff\xff"), v, written, pErrorCount);
			} else {
				fRangeAll = verifyRangeBTreeCursor(
				    btree, LiteralStringRef(""), LiteralStringRef("\xff\xff"), v, written, pErrorCount);
			}
			if (serial) {
				wait(success(fRangeAll));
			}

			Key begin = randomKV().key;
			Key end = randomKV().key;
			debug_printf(
			    "Verifying range (%s, %s) at version %" PRId64 "\n", toString(begin).c_str(), toString(end).c_str(), v);
			if (deterministicRandom()->coinflip()) {
				fRangeRandom = verifyRange(btree, begin, end, v, written, pErrorCount);
			} else {
				fRangeRandom = verifyRangeBTreeCursor(btree, begin, end, v, written, pErrorCount);
			}
			if (serial) {
				wait(success(fRangeRandom));
			}

			debug_printf("Verifying seeks to each changed key at version %" PRId64 "\n", v);
			if (deterministicRandom()->coinflip()) {
				fSeekAll = seekAll(btree, v, written, pErrorCount);
			} else {
				fSeekAll = seekAllBTreeCursor(btree, v, written, pErrorCount);
			}
			if (serial) {
				wait(success(fSeekAll));
			}

			wait(success(fRangeAll) && success(fRangeRandom) && success(fSeekAll));

			printf("Verified version %" PRId64 ", %d errors\n", v, *pErrorCount);

			if (*pErrorCount != 0)
				break;
		}
	} catch (Error& e) {
		if (e.code() != error_code_end_of_stream && e.code() != error_code_transaction_too_old) {
			throw;
		}
	}
	return Void();
}

// Does a random range read, doesn't trap/report errors
ACTOR Future<Void> randomReader(VersionedBTree* btree) {
	try {
		state Reference<IStoreCursor> cur;
		loop {
			wait(yield());
			if (!cur || deterministicRandom()->random01() > .01) {
				Version v = btree->getLastCommittedVersion();
				cur = btree->readAtVersion(v);
			}

			state KeyValue kv = randomKV(10, 0);
			wait(cur->findFirstEqualOrGreater(kv.key));
			state int c = deterministicRandom()->randomInt(0, 100);
			while (cur->isValid() && c-- > 0) {
				wait(success(cur->next()));
				wait(yield());
			}
		}
	} catch (Error& e) {
		if (e.code() != error_code_transaction_too_old) {
			throw e;
		}
	}

	return Void();
}

struct IntIntPair {
	IntIntPair() {}
	IntIntPair(int k, int v) : k(k), v(v) {}

	IntIntPair(Arena& arena, const IntIntPair& toCopy) { *this = toCopy; }

	struct Delta {
		bool prefixSource;
		bool deleted;
		int dk;
		int dv;

		IntIntPair apply(const IntIntPair& base, Arena& arena) { return { base.k + dk, base.v + dv }; }

		void setPrefixSource(bool val) { prefixSource = val; }

		bool getPrefixSource() const { return prefixSource; }

		void setDeleted(bool val) { deleted = val; }

		bool getDeleted() const { return deleted; }

		int size() const { return sizeof(Delta); }

		std::string toString() const {
			return format(
			    "DELTA{prefixSource=%d deleted=%d dk=%d(0x%x) dv=%d(0x%x)}", prefixSource, deleted, dk, dk, dv, dv);
		}
	};

	// For IntIntPair, skipLen will be in units of fields, not bytes
	int getCommonPrefixLen(const IntIntPair& other, int skip = 0) const {
		if (k == other.k) {
			if (v == other.v) {
				return 2;
			}
			return 1;
		}
		return 0;
	}

	int compare(const IntIntPair& rhs, int skip = 0) const {
		if (skip == 2) {
			return 0;
		}
		int cmp = (skip > 0) ? 0 : (k - rhs.k);

		if (cmp == 0) {
			cmp = v - rhs.v;
		}
		return cmp;
	}

	bool operator==(const IntIntPair& rhs) const { return compare(rhs) == 0; }
	bool operator!=(const IntIntPair& rhs) const { return compare(rhs) != 0; }

	bool operator<(const IntIntPair& rhs) const { return compare(rhs) < 0; }
	bool operator>(const IntIntPair& rhs) const { return compare(rhs) > 0; }
	bool operator<=(const IntIntPair& rhs) const { return compare(rhs) <= 0; }
	bool operator>=(const IntIntPair& rhs) const { return compare(rhs) >= 0; }

	int deltaSize(const IntIntPair& base, int skipLen, bool worstcase) const { return sizeof(Delta); }

	int writeDelta(Delta& d, const IntIntPair& base, int commonPrefix = -1) const {
		d.prefixSource = false;
		d.deleted = false;
		d.dk = k - base.k;
		d.dv = v - base.v;
		return sizeof(Delta);
	}

	int k;
	int v;

	std::string toString() const { return format("{k=%d(0x%x) v=%d(0x%x)}", k, k, v, v); }
};

int deltaTest(RedwoodRecordRef rec, RedwoodRecordRef base) {
	std::vector<uint8_t> buf(rec.key.size() + rec.value.orDefault(StringRef()).size() + 20);
	RedwoodRecordRef::Delta& d = *(RedwoodRecordRef::Delta*)&buf.front();

	Arena mem;
	int expectedSize = rec.deltaSize(base, 0, false);
	int deltaSize = rec.writeDelta(d, base);
	RedwoodRecordRef decoded = d.apply(base, mem);

	if (decoded != rec || expectedSize != deltaSize || d.size() != deltaSize) {
		printf("\n");
		printf("Base:                %s\n", base.toString().c_str());
		printf("Record:              %s\n", rec.toString().c_str());
		printf("Decoded:             %s\n", decoded.toString().c_str());
		printf("deltaSize():         %d\n", expectedSize);
		printf("writeDelta():        %d\n", deltaSize);
		printf("d.size():            %d\n", d.size());
		printf("DeltaToString:       %s\n", d.toString().c_str());
		printf("RedwoodRecordRef::Delta test failure!\n");
		ASSERT(false);
	}

	return deltaSize;
}

RedwoodRecordRef randomRedwoodRecordRef(const std::string& keyBuffer, const std::string& valueBuffer) {
	RedwoodRecordRef rec;
	rec.key = StringRef((uint8_t*)keyBuffer.data(), deterministicRandom()->randomInt(0, keyBuffer.size()));
	if (deterministicRandom()->coinflip()) {
		rec.value = StringRef((uint8_t*)valueBuffer.data(), deterministicRandom()->randomInt(0, valueBuffer.size()));
	}

	int versionIntSize = deterministicRandom()->randomInt(0, 8) * 8;
	if (versionIntSize > 0) {
		--versionIntSize;
		int64_t max = ((int64_t)1 << versionIntSize) - 1;
		rec.version = deterministicRandom()->randomInt64(0, max);
	}

	return rec;
}

TEST_CASE("/redwood/correctness/unit/RedwoodRecordRef") {
	ASSERT(RedwoodRecordRef::Delta::LengthFormatSizes[0] == 3);
	ASSERT(RedwoodRecordRef::Delta::LengthFormatSizes[1] == 4);
	ASSERT(RedwoodRecordRef::Delta::LengthFormatSizes[2] == 6);
	ASSERT(RedwoodRecordRef::Delta::LengthFormatSizes[3] == 8);

	ASSERT(RedwoodRecordRef::Delta::VersionDeltaSizes[0] == 0);
	ASSERT(RedwoodRecordRef::Delta::VersionDeltaSizes[1] == 4);
	ASSERT(RedwoodRecordRef::Delta::VersionDeltaSizes[2] == 6);
	ASSERT(RedwoodRecordRef::Delta::VersionDeltaSizes[3] == 8);

	// Test pageID stuff.
	{
		LogicalPageID ids[] = { 1, 5 };
		BTreePageIDRef id(ids, 2);
		RedwoodRecordRef r;
		r.setChildPage(id);
		ASSERT(r.getChildPage() == id);
		ASSERT(r.getChildPage().begin() == id.begin());

		Standalone<RedwoodRecordRef> r2 = r;
		ASSERT(r2.getChildPage() == id);
		ASSERT(r2.getChildPage().begin() != id.begin());
	}

	deltaTest(RedwoodRecordRef(LiteralStringRef(""), 0, LiteralStringRef("")),
	          RedwoodRecordRef(LiteralStringRef(""), 0, LiteralStringRef("")));

	deltaTest(RedwoodRecordRef(LiteralStringRef("abc"), 0, LiteralStringRef("")),
	          RedwoodRecordRef(LiteralStringRef("abc"), 0, LiteralStringRef("")));

	deltaTest(RedwoodRecordRef(LiteralStringRef("abc"), 0, LiteralStringRef("")),
	          RedwoodRecordRef(LiteralStringRef("abcd"), 0, LiteralStringRef("")));

	deltaTest(RedwoodRecordRef(LiteralStringRef("abcd"), 2, LiteralStringRef("")),
	          RedwoodRecordRef(LiteralStringRef("abc"), 2, LiteralStringRef("")));

	deltaTest(RedwoodRecordRef(std::string(300, 'k'), 2, std::string(1e6, 'v')),
	          RedwoodRecordRef(std::string(300, 'k'), 2, LiteralStringRef("")));

	deltaTest(RedwoodRecordRef(LiteralStringRef(""), 2, LiteralStringRef("")),
	          RedwoodRecordRef(LiteralStringRef(""), 1, LiteralStringRef("")));

	deltaTest(RedwoodRecordRef(LiteralStringRef(""), 0xffff, LiteralStringRef("")),
	          RedwoodRecordRef(LiteralStringRef(""), 1, LiteralStringRef("")));

	deltaTest(RedwoodRecordRef(LiteralStringRef(""), 1, LiteralStringRef("")),
	          RedwoodRecordRef(LiteralStringRef(""), 0xffff, LiteralStringRef("")));

	deltaTest(RedwoodRecordRef(LiteralStringRef(""), 0xffffff, LiteralStringRef("")),
	          RedwoodRecordRef(LiteralStringRef(""), 1, LiteralStringRef("")));

	deltaTest(RedwoodRecordRef(LiteralStringRef(""), 1, LiteralStringRef("")),
	          RedwoodRecordRef(LiteralStringRef(""), 0xffffff, LiteralStringRef("")));

	Arena mem;
	double start;
	uint64_t total;
	uint64_t count;
	uint64_t i;
	int64_t bytes;

	std::string keyBuffer(30000, 'k');
	std::string valueBuffer(70000, 'v');
	start = timer();
	count = 1000;
	bytes = 0;
	for (i = 0; i < count; ++i) {
		RedwoodRecordRef a = randomRedwoodRecordRef(keyBuffer, valueBuffer);
		RedwoodRecordRef b = randomRedwoodRecordRef(keyBuffer, valueBuffer);
		bytes += deltaTest(a, b);
	}
	double elapsed = timer() - start;
	printf("DeltaTest() on random large records %f M/s  %f MB/s\n", count / elapsed / 1e6, bytes / elapsed / 1e6);

	keyBuffer.resize(30);
	valueBuffer.resize(100);
	start = timer();
	count = 1e6;
	bytes = 0;
	for (i = 0; i < count; ++i) {
		RedwoodRecordRef a = randomRedwoodRecordRef(keyBuffer, valueBuffer);
		RedwoodRecordRef b = randomRedwoodRecordRef(keyBuffer, valueBuffer);
		bytes += deltaTest(a, b);
	}
	printf("DeltaTest() on random small records %f M/s  %f MB/s\n", count / elapsed / 1e6, bytes / elapsed / 1e6);

	RedwoodRecordRef rec1;
	RedwoodRecordRef rec2;

	rec1.key = LiteralStringRef("alksdfjaklsdfjlkasdjflkasdjfklajsdflk;ajsdflkajdsflkjadsf1");
	rec2.key = LiteralStringRef("alksdfjaklsdfjlkasdjflkasdjfklajsdflk;ajsdflkajdsflkjadsf234");

	rec1.version = deterministicRandom()->randomInt64(0, std::numeric_limits<Version>::max());
	rec2.version = deterministicRandom()->randomInt64(0, std::numeric_limits<Version>::max());

	start = timer();
	total = 0;
	count = 100e6;
	for (i = 0; i < count; ++i) {
		total += rec1.getCommonPrefixLen(rec2, 50);
	}
	printf("%" PRId64 " getCommonPrefixLen(skip=50) %f M/s\n", total, count / (timer() - start) / 1e6);

	start = timer();
	total = 0;
	count = 100e6;
	for (i = 0; i < count; ++i) {
		total += rec1.getCommonPrefixLen(rec2, 0);
	}
	printf("%" PRId64 " getCommonPrefixLen(skip=0) %f M/s\n", total, count / (timer() - start) / 1e6);

	char buf[1000];
	RedwoodRecordRef::Delta& d = *(RedwoodRecordRef::Delta*)buf;

	start = timer();
	total = 0;
	count = 100e6;
	int commonPrefix = rec1.getCommonPrefixLen(rec2, 0);

	for (i = 0; i < count; ++i) {
		total += rec1.writeDelta(d, rec2, commonPrefix);
	}
	printf("%" PRId64 " writeDelta(commonPrefix=%d) %f M/s\n", total, commonPrefix, count / (timer() - start) / 1e6);

	start = timer();
	total = 0;
	count = 10e6;
	for (i = 0; i < count; ++i) {
		total += rec1.writeDelta(d, rec2);
	}
	printf("%" PRId64 " writeDelta() %f M/s\n", total, count / (timer() - start) / 1e6);

	start = timer();
	total = 0;
	count = 10e6;
	for (i = 0; i < count; ++i) {
		total += rec1.compare(rec2, 0);
	}
	printf("%" PRId64 " compare(skip=0) %f M/s\n", total, count / (timer() - start) / 1e6);

	start = timer();
	total = 0;
	count = 10e6;
	for (i = 0; i < count; ++i) {
		total += rec1.compare(rec2, 50);
	}
	printf("%" PRId64 " compare(skip=50) %f M/s\n", total, count / (timer() - start) / 1e6);

	return Void();
}

TEST_CASE("/redwood/correctness/unit/deltaTree/RedwoodRecordRef") {
	// Sanity check on delta tree node format
	ASSERT(DeltaTree<RedwoodRecordRef>::Node::headerSize(false) == 4);
	ASSERT(DeltaTree<RedwoodRecordRef>::Node::headerSize(true) == 8);

	const int N = deterministicRandom()->randomInt(200, 1000);

	RedwoodRecordRef prev;
	RedwoodRecordRef next(LiteralStringRef("\xff\xff\xff\xff"));

	Arena arena;
	std::set<RedwoodRecordRef> uniqueItems;

	// Add random items to uniqueItems until its size is N
	while (uniqueItems.size() < N) {
		std::string k = deterministicRandom()->randomAlphaNumeric(30);
		std::string v = deterministicRandom()->randomAlphaNumeric(30);
		RedwoodRecordRef rec;
		rec.key = StringRef(arena, k);
		rec.version = deterministicRandom()->coinflip()
		                  ? deterministicRandom()->randomInt64(0, std::numeric_limits<Version>::max())
		                  : invalidVersion;
		if (deterministicRandom()->coinflip()) {
			rec.value = StringRef(arena, v);
		}
		if (uniqueItems.count(rec) == 0) {
			uniqueItems.insert(rec);
		}
	}
	std::vector<RedwoodRecordRef> items(uniqueItems.begin(), uniqueItems.end());

	int bufferSize = N * 100;
	bool largeTree = bufferSize > DeltaTree<RedwoodRecordRef>::SmallSizeLimit;
	DeltaTree<RedwoodRecordRef>* tree = (DeltaTree<RedwoodRecordRef>*)new uint8_t[bufferSize];

	tree->build(bufferSize, &items[0], &items[items.size()], &prev, &next);

	printf("Count=%d  Size=%d  InitialHeight=%d  largeTree=%d\n",
	       (int)items.size(),
	       (int)tree->size(),
	       (int)tree->initialHeight,
	       largeTree);
	debug_printf("Data(%p): %s\n", tree, StringRef((uint8_t*)tree, tree->size()).toHexString().c_str());

	DeltaTree<RedwoodRecordRef>::Mirror r(tree, &prev, &next);

	// Test delete/insert behavior for each item, making no net changes
	printf("Testing seek/delete/insert for existing keys with random values\n");
	ASSERT(tree->numItems == items.size());
	for (auto rec : items) {
		// Insert existing should fail
		ASSERT(!r.insert(rec));
		ASSERT(tree->numItems == items.size());

		// Erase existing should succeed
		ASSERT(r.erase(rec));
		ASSERT(tree->numItems == items.size() - 1);

		// Erase deleted should fail
		ASSERT(!r.erase(rec));
		ASSERT(tree->numItems == items.size() - 1);

		// Insert deleted should succeed
		ASSERT(r.insert(rec));
		ASSERT(tree->numItems == items.size());

		// Insert existing should fail
		ASSERT(!r.insert(rec));
		ASSERT(tree->numItems == items.size());
	}

	DeltaTree<RedwoodRecordRef>::Cursor fwd = r.getCursor();
	DeltaTree<RedwoodRecordRef>::Cursor rev = r.getCursor();

	DeltaTree<RedwoodRecordRef, RedwoodRecordRef::DeltaValueOnly>::Mirror rValuesOnly(tree, &prev, &next);
	DeltaTree<RedwoodRecordRef, RedwoodRecordRef::DeltaValueOnly>::Cursor fwdValueOnly = rValuesOnly.getCursor();

	printf("Verifying tree contents using forward, reverse, and value-only iterators\n");
	ASSERT(fwd.moveFirst());
	ASSERT(fwdValueOnly.moveFirst());
	ASSERT(rev.moveLast());

	int i = 0;
	while (1) {
		if (fwd.get() != items[i]) {
			printf("forward iterator i=%d\n  %s found\n  %s expected\n",
			       i,
			       fwd.get().toString().c_str(),
			       items[i].toString().c_str());
			printf("Delta: %s\n", fwd.node->raw->delta(largeTree).toString().c_str());
			ASSERT(false);
		}
		if (rev.get() != items[items.size() - 1 - i]) {
			printf("reverse iterator i=%d\n  %s found\n  %s expected\n",
			       i,
			       rev.get().toString().c_str(),
			       items[items.size() - 1 - i].toString().c_str());
			printf("Delta: %s\n", rev.node->raw->delta(largeTree).toString().c_str());
			ASSERT(false);
		}
		if (fwdValueOnly.get().value != items[i].value) {
			printf("forward values-only iterator i=%d\n  %s found\n  %s expected\n",
			       i,
			       fwdValueOnly.get().toString().c_str(),
			       items[i].toString().c_str());
			printf("Delta: %s\n", fwdValueOnly.node->raw->delta(largeTree).toString().c_str());
			ASSERT(false);
		}
		++i;

		bool more = fwd.moveNext();
		ASSERT(fwdValueOnly.moveNext() == more);
		ASSERT(rev.movePrev() == more);

		ASSERT(fwd.valid() == more);
		ASSERT(fwdValueOnly.valid() == more);
		ASSERT(rev.valid() == more);

		if (!fwd.valid()) {
			break;
		}
	}
	ASSERT(i == items.size());

	{
		DeltaTree<RedwoodRecordRef>::Mirror mirror(tree, &prev, &next);
		DeltaTree<RedwoodRecordRef>::Cursor c = mirror.getCursor();

		printf("Doing 20M random seeks using the same cursor from the same mirror.\n");
		double start = timer();

		for (int i = 0; i < 20000000; ++i) {
			const RedwoodRecordRef& query = items[deterministicRandom()->randomInt(0, items.size())];
			if (!c.seekLessThanOrEqual(query)) {
				printf("Not found!  query=%s\n", query.toString().c_str());
				ASSERT(false);
			}
			if (c.get() != query) {
				printf("Found incorrect node!  query=%s  found=%s\n",
				       query.toString().c_str(),
				       c.get().toString().c_str());
				ASSERT(false);
			}
		}
		double elapsed = timer() - start;
		printf("Elapsed %f\n", elapsed);
	}

	{
		printf("Doing 5M random seeks using 10k random cursors, each from a different mirror.\n");
		double start = timer();
		std::vector<DeltaTree<RedwoodRecordRef>::Mirror*> mirrors;
		std::vector<DeltaTree<RedwoodRecordRef>::Cursor> cursors;
		for (int i = 0; i < 10000; ++i) {
			mirrors.push_back(new DeltaTree<RedwoodRecordRef>::Mirror(tree, &prev, &next));
			cursors.push_back(mirrors.back()->getCursor());
		}

		for (int i = 0; i < 5000000; ++i) {
			const RedwoodRecordRef& query = items[deterministicRandom()->randomInt(0, items.size())];
			DeltaTree<RedwoodRecordRef>::Cursor& c = cursors[deterministicRandom()->randomInt(0, cursors.size())];
			if (!c.seekLessThanOrEqual(query)) {
				printf("Not found!  query=%s\n", query.toString().c_str());
				ASSERT(false);
			}
			if (c.get() != query) {
				printf("Found incorrect node!  query=%s  found=%s\n",
				       query.toString().c_str(),
				       c.get().toString().c_str());
				ASSERT(false);
			}
		}
		double elapsed = timer() - start;
		printf("Elapsed %f\n", elapsed);
	}

	return Void();
}

TEST_CASE("/redwood/correctness/unit/deltaTree/IntIntPair") {
	const int N = 200;
	IntIntPair prev = { 1, 0 };
	IntIntPair next = { 10000, 10000 };

	state std::function<IntIntPair()> randomPair = [&]() {
		return IntIntPair(
		    { deterministicRandom()->randomInt(prev.k, next.k), deterministicRandom()->randomInt(prev.v, next.v) });
	};

	// Build a set of N unique items
	std::set<IntIntPair> uniqueItems;
	while (uniqueItems.size() < N) {
		IntIntPair p = randomPair();
		if (uniqueItems.count(p) == 0) {
			uniqueItems.insert(p);
		}
	}

	// Build tree of items
	std::vector<IntIntPair> items(uniqueItems.begin(), uniqueItems.end());
	int bufferSize = N * 2 * 20;
	DeltaTree<IntIntPair>* tree = (DeltaTree<IntIntPair>*)new uint8_t[bufferSize];
	int builtSize = tree->build(bufferSize, &items[0], &items[items.size()], &prev, &next);
	ASSERT(builtSize <= bufferSize);

	DeltaTree<IntIntPair>::Mirror r(tree, &prev, &next);

	// Grow uniqueItems until tree is full, adding half of new items to toDelete
	std::vector<IntIntPair> toDelete;
	while (1) {
		IntIntPair p = randomPair();
		if (uniqueItems.count(p) == 0) {
			if (!r.insert(p)) {
				break;
			};
			uniqueItems.insert(p);
			if (deterministicRandom()->coinflip()) {
				toDelete.push_back(p);
			}
			// printf("Inserted %s  size=%d\n", items.back().toString().c_str(), tree->size());
		}
	}

	ASSERT(tree->numItems > 2 * N);
	ASSERT(tree->size() <= bufferSize);

	// Update items vector
	items = std::vector<IntIntPair>(uniqueItems.begin(), uniqueItems.end());

	auto printItems = [&] {
		for (int k = 0; k < items.size(); ++k) {
			printf("%d %s\n", k, items[k].toString().c_str());
		}
	};

	printf("Count=%d  Size=%d  InitialHeight=%d  MaxHeight=%d\n",
	       (int)items.size(),
	       (int)tree->size(),
	       (int)tree->initialHeight,
	       (int)tree->maxHeight);
	debug_printf("Data(%p): %s\n", tree, StringRef((uint8_t*)tree, tree->size()).toHexString().c_str());

	// Iterate through items and tree forward and backward, verifying tree contents.
	auto scanAndVerify = [&]() {
		printf("Verify tree contents.\n");

		DeltaTree<IntIntPair>::Cursor fwd = r.getCursor();
		DeltaTree<IntIntPair>::Cursor rev = r.getCursor();
		ASSERT(fwd.moveFirst());
		ASSERT(rev.moveLast());

		for (int i = 0; i < items.size(); ++i) {
			if (fwd.get() != items[i]) {
				printItems();
				printf("forward iterator i=%d\n  %s found\n  %s expected\n",
				       i,
				       fwd.get().toString().c_str(),
				       items[i].toString().c_str());
				ASSERT(false);
			}
			if (rev.get() != items[items.size() - 1 - i]) {
				printItems();
				printf("reverse iterator i=%d\n  %s found\n  %s expected\n",
				       i,
				       rev.get().toString().c_str(),
				       items[items.size() - 1 - i].toString().c_str());
				ASSERT(false);
			}

			// Advance iterator, check scanning cursors for correct validity state
			int j = i + 1;
			bool end = j == items.size();

			ASSERT(fwd.moveNext() == !end);
			ASSERT(rev.movePrev() == !end);
			ASSERT(fwd.valid() == !end);
			ASSERT(rev.valid() == !end);

			if (end) {
				break;
			}
		}
	};

	// Verify tree contents
	scanAndVerify();

	// Create a new mirror, decoding the tree from scratch since insert() modified both the tree and the mirror
	r = DeltaTree<IntIntPair>::Mirror(tree, &prev, &next);
	scanAndVerify();

	// For each randomly selected new item to be deleted, delete it from the DeltaTree and from uniqueItems
	printf("Deleting some items\n");
	for (auto p : toDelete) {
		uniqueItems.erase(p);
		DeltaTree<IntIntPair>::Cursor c = r.getCursor();
		ASSERT(c.seekLessThanOrEqual(p));
		c.erase();
	}
	// Update items vector
	items = std::vector<IntIntPair>(uniqueItems.begin(), uniqueItems.end());

	// Verify tree contents after deletions
	scanAndVerify();

	printf("Verifying insert/erase behavior for existing items\n");
	// Test delete/insert behavior for each item, making no net changes
	for (auto p : items) {
		// Insert existing should fail
		ASSERT(!r.insert(p));

		// Erase existing should succeed
		ASSERT(r.erase(p));

		// Erase deleted should fail
		ASSERT(!r.erase(p));

		// Insert deleted should succeed
		ASSERT(r.insert(p));

		// Insert existing should fail
		ASSERT(!r.insert(p));
	}

	// Tree contents should still match items vector
	scanAndVerify();

	printf("Verifying seek behaviors\n");
	DeltaTree<IntIntPair>::Cursor s = r.getCursor();

	// SeekLTE to each element
	for (int i = 0; i < items.size(); ++i) {
		IntIntPair p = items[i];
		IntIntPair q = p;
		ASSERT(s.seekLessThanOrEqual(q));
		if (s.get() != p) {
			printItems();
			printf("seekLessThanOrEqual(%s) found %s expected %s\n",
			       q.toString().c_str(),
			       s.get().toString().c_str(),
			       p.toString().c_str());
			ASSERT(false);
		}
	}

	// SeekGTE to each element
	for (int i = 0; i < items.size(); ++i) {
		IntIntPair p = items[i];
		IntIntPair q = p;
		ASSERT(s.seekGreaterThanOrEqual(q));
		if (s.get() != p) {
			printItems();
			printf("seekGreaterThanOrEqual(%s) found %s expected %s\n",
			       q.toString().c_str(),
			       s.get().toString().c_str(),
			       p.toString().c_str());
			ASSERT(false);
		}
	}

	// SeekLTE to the next possible int pair value after each element to make sure the base element is found
	for (int i = 0; i < items.size(); ++i) {
		IntIntPair p = items[i];
		IntIntPair q = p;
		q.v++;
		ASSERT(s.seekLessThanOrEqual(q));
		if (s.get() != p) {
			printItems();
			printf("seekLessThanOrEqual(%s) found %s expected %s\n",
			       q.toString().c_str(),
			       s.get().toString().c_str(),
			       p.toString().c_str());
			ASSERT(false);
		}
	}

	// SeekGTE to the previous possible int pair value after each element to make sure the base element is found
	for (int i = 0; i < items.size(); ++i) {
		IntIntPair p = items[i];
		IntIntPair q = p;
		q.v--;
		ASSERT(s.seekGreaterThanOrEqual(q));
		if (s.get() != p) {
			printItems();
			printf("seekGreaterThanOrEqual(%s) found %s expected %s\n",
			       q.toString().c_str(),
			       s.get().toString().c_str(),
			       p.toString().c_str());
			ASSERT(false);
		}
	}

	// SeekLTE to each element N times, using every element as a hint
	for (int i = 0; i < items.size(); ++i) {
		IntIntPair p = items[i];
		IntIntPair q = p;
		for (int j = 0; j < items.size(); ++j) {
			ASSERT(s.seekLessThanOrEqual(items[j]));
			ASSERT(s.seekLessThanOrEqual(q, 0, &s));
			if (s.get() != p) {
				printItems();
				printf("i=%d  j=%d\n", i, j);
				printf("seekLessThanOrEqual(%s) found %s expected %s\n",
				       q.toString().c_str(),
				       s.get().toString().c_str(),
				       p.toString().c_str());
				ASSERT(false);
			}
		}
	}

	// SeekLTE to each element's next possible value, using each element as a hint
	for (int i = 0; i < items.size(); ++i) {
		IntIntPair p = items[i];
		IntIntPair q = p;
		q.v++;
		for (int j = 0; j < items.size(); ++j) {
			ASSERT(s.seekLessThanOrEqual(items[j]));
			ASSERT(s.seekLessThanOrEqual(q, 0, &s));
			if (s.get() != p) {
				printItems();
				printf("i=%d  j=%d\n", i, j);
				ASSERT(false);
			}
		}
	}

	auto skipSeekPerformance = [&](int jumpMax, bool old, bool useHint, int count) {
		// Skip to a series of increasing items, jump by up to jumpMax units forward in the
		// items, wrapping around to 0.
		double start = timer();
		s.moveFirst();
		auto first = s;
		int pos = 0;
		for (int c = 0; c < count; ++c) {
			int jump = deterministicRandom()->randomInt(0, jumpMax);
			int newPos = pos + jump;
			if (newPos >= items.size()) {
				pos = 0;
				newPos = jump;
				s = first;
			}
			IntIntPair q = items[newPos];
			++q.v;
			if (old) {
				if (useHint) {
					s.seekLessThanOrEqualOld(q, 0, &s, newPos - pos);
				} else {
					s.seekLessThanOrEqualOld(q, 0, nullptr, 0);
				}
			} else {
				if (useHint) {
					s.seekLessThanOrEqual(q, 0, &s, newPos - pos);
				} else {
					s.seekLessThanOrEqual(q);
				}
			}
			pos = newPos;
		}
		double elapsed = timer() - start;
		printf("Seek/skip test, count=%d jumpMax=%d, items=%d, oldSeek=%d useHint=%d:  Elapsed %f seconds  %.2f M/s\n",
		       count,
		       jumpMax,
		       items.size(),
		       old,
		       useHint,
		       elapsed,
		       double(count) / elapsed / 1e6);
	};

	// Compare seeking to nearby elements with and without hints, using the old and new SeekLessThanOrEqual methods.
	// TODO:  Once seekLessThanOrEqual() with a hint is as fast as seekLessThanOrEqualOld, remove it.
	skipSeekPerformance(8, true, false, 80e6);
	skipSeekPerformance(8, true, true, 80e6);
	skipSeekPerformance(8, false, false, 80e6);
	skipSeekPerformance(8, false, true, 80e6);

	// Repeatedly seek for one of a set of pregenerated random pairs and time it.
	std::vector<IntIntPair> randomPairs;
	randomPairs.reserve(10 * N);
	for (int i = 0; i < 10 * N; ++i) {
		randomPairs.push_back(randomPair());
	}

	// Random seeks
	double start = timer();
	for (int i = 0; i < 20000000; ++i) {
		IntIntPair p = randomPairs[i % randomPairs.size()];
		// Verify the result is less than or equal, and if seek fails then p must be lower than lowest (first) item
		if (!s.seekLessThanOrEqual(p)) {
			if (p >= items.front()) {
				printf("Seek failed!  query=%s  front=%s\n", p.toString().c_str(), items.front().toString().c_str());
				ASSERT(false);
			}
		} else if (s.get() > p) {
			printf("Found incorrect node!  query=%s  found=%s\n", p.toString().c_str(), s.get().toString().c_str());
			ASSERT(false);
		}
	}
	double elapsed = timer() - start;
	printf("Random seek test: Elapsed %f\n", elapsed);

	return Void();
}

struct SimpleCounter {
	SimpleCounter() : x(0), xt(0), t(timer()), start(t) {}
	void operator+=(int n) { x += n; }
	void operator++() { x++; }
	int64_t get() { return x; }
	double rate() {
		double t2 = timer();
		int r = (x - xt) / (t2 - t);
		xt = x;
		t = t2;
		return r;
	}
	double avgRate() { return x / (timer() - start); }
	int64_t x;
	double t;
	double start;
	int64_t xt;
	std::string toString() { return format("%" PRId64 "/%.2f/%.2f", x, rate() / 1e6, avgRate() / 1e6); }
};

TEST_CASE(":/redwood/performance/mutationBuffer") {
	// This test uses pregenerated short random keys
	int count = 10e6;

	printf("Generating %d strings...\n", count);
	Arena arena;
	std::vector<KeyRef> strings;
	while (strings.size() < count) {
		strings.push_back(randomString(arena, 5));
	}

	printf("Inserting and then finding each string...\n", count);
	double start = timer();
	VersionedBTree::MutationBuffer m;
	for (int i = 0; i < count; ++i) {
		KeyRef key = strings[i];
		auto a = m.insert(key);
		auto b = m.lower_bound(key);
		ASSERT(a == b);
		m.erase(a, b);
	}

	double elapsed = timer() - start;
	printf("count=%d elapsed=%f\n", count, elapsed);

	return Void();
}

TEST_CASE("/redwood/correctness/btree") {
	g_redwoodMetricsActor = Void(); // Prevent trace event metrics from starting
	g_redwoodMetrics.clear();

	state std::string fileName = params.get("fileName").orDefault("unittest_pageFile.redwood");
	IPager2* pager;

	state bool serialTest = params.getInt("serialTest").orDefault(deterministicRandom()->coinflip());
	state bool shortTest = params.getInt("shortTest").orDefault(deterministicRandom()->coinflip());

	state int pageSize =
	    shortTest ? 200 : (deterministicRandom()->coinflip() ? 4096 : deterministicRandom()->randomInt(200, 400));
	state int pagesPerExtent = SERVER_KNOBS->REDWOOD_DEFAULT_EXTENT_PAGES;

	state int64_t targetPageOps = params.getInt("targetPageOps").orDefault(shortTest ? 50000 : 1000000);
	state bool pagerMemoryOnly =
	    params.getInt("pagerMemoryOnly").orDefault(shortTest && (deterministicRandom()->random01() < .001));
	state int maxKeySize = params.getInt("maxKeySize").orDefault(deterministicRandom()->randomInt(1, pageSize * 2));
	state int maxValueSize = params.getInt("maxValueSize").orDefault(randomSize(pageSize * 25));
	state int maxCommitSize =
	    params.getInt("maxCommitSize")
	        .orDefault(shortTest ? 1000 : randomSize(std::min<int>((maxKeySize + maxValueSize) * 20000, 10e6)));
	state double clearProbability =
	    params.getDouble("clearProbability").orDefault(deterministicRandom()->random01() * .1);
	state double clearSingleKeyProbability =
	    params.getDouble("clearSingleKeyProbability").orDefault(deterministicRandom()->random01());
	state double clearPostSetProbability =
	    params.getDouble("clearPostSetProbability").orDefault(deterministicRandom()->random01() * .1);
	state double coldStartProbability = params.getDouble("coldStartProbability")
	                                        .orDefault(pagerMemoryOnly ? 0 : (deterministicRandom()->random01() * 0.3));
	state double advanceOldVersionProbability =
	    params.getDouble("advanceOldVersionProbability").orDefault(deterministicRandom()->random01());
	state int64_t cacheSizeBytes =
	    params.getInt("cacheSizeBytes")
	        .orDefault(pagerMemoryOnly ? 2e9
	                                   : (pageSize * deterministicRandom()->randomInt(1, (BUGGIFY ? 2 : 10000) + 1)));
	state Version versionIncrement =
	    params.getInt("versionIncrement").orDefault(deterministicRandom()->randomInt64(1, 1e8));
	state Version remapCleanupWindow =
	    params.getInt("remapCleanupWindow")
	        .orDefault(BUGGIFY ? 0 : deterministicRandom()->randomInt64(1, versionIncrement * 50));
	state int maxVerificationMapEntries = params.getInt("maxVerificationMapEntries").orDefault(300e3);

	printf("\n");
	printf("targetPageOps: %" PRId64 "\n", targetPageOps);
	printf("pagerMemoryOnly: %d\n", pagerMemoryOnly);
	printf("serialTest: %d\n", serialTest);
	printf("shortTest: %d\n", shortTest);
	printf("pageSize: %d\n", pageSize);
	printf("maxKeySize: %d\n", maxKeySize);
	printf("maxValueSize: %d\n", maxValueSize);
	printf("maxCommitSize: %d\n", maxCommitSize);
	printf("clearProbability: %f\n", clearProbability);
	printf("clearSingleKeyProbability: %f\n", clearSingleKeyProbability);
	printf("clearPostSetProbability: %f\n", clearPostSetProbability);
	printf("coldStartProbability: %f\n", coldStartProbability);
	printf("advanceOldVersionProbability: %f\n", advanceOldVersionProbability);
	printf("cacheSizeBytes: %s\n", cacheSizeBytes == 0 ? "default" : format("%" PRId64, cacheSizeBytes).c_str());
	printf("versionIncrement: %" PRId64 "\n", versionIncrement);
	printf("remapCleanupWindow: %" PRId64 "\n", remapCleanupWindow);
	printf("maxVerificationMapEntries: %d\n", maxVerificationMapEntries);
	printf("\n");

	printf("Deleting existing test data...\n");
	deleteFile(fileName);

	printf("Initializing...\n");
	pager = new DWALPager(pageSize, pagesPerExtent, fileName, cacheSizeBytes, remapCleanupWindow, pagerMemoryOnly);
	state VersionedBTree* btree = new VersionedBTree(pager, fileName);
	wait(btree->init());

	state std::map<std::pair<std::string, Version>, Optional<std::string>> written;
	state std::set<Key> keys;

	state Version lastVer = btree->getLatestVersion();
	printf("Starting from version: %" PRId64 "\n", lastVer);

	state Version version = lastVer + 1;
	btree->setWriteVersion(version);

	state SimpleCounter mutationBytes;
	state SimpleCounter keyBytesInserted;
	state SimpleCounter valueBytesInserted;
	state SimpleCounter sets;
	state SimpleCounter rangeClears;
	state SimpleCounter keyBytesCleared;
	state int errorCount;
	state int mutationBytesThisCommit = 0;
	state int mutationBytesTargetThisCommit = randomSize(maxCommitSize);

	state PromiseStream<Version> committedVersions;
	state Future<Void> verifyTask = verify(btree, committedVersions.getFuture(), &written, &errorCount, serialTest);
	state Future<Void> randomTask = serialTest ? Void() : (randomReader(btree) || btree->getError());
	committedVersions.send(lastVer);

	state Future<Void> commit = Void();
	state int64_t totalPageOps = 0;

	while (totalPageOps < targetPageOps && written.size() < maxVerificationMapEntries) {
		// Sometimes increment the version
		if (deterministicRandom()->random01() < 0.10) {
			++version;
			btree->setWriteVersion(version);
		}

		// Sometimes do a clear range
		if (deterministicRandom()->random01() < clearProbability) {
			Key start = randomKV(maxKeySize, 1).key;
			Key end = (deterministicRandom()->random01() < .01) ? keyAfter(start) : randomKV(maxKeySize, 1).key;

			// Sometimes replace start and/or end with a close actual (previously used) value
			if (deterministicRandom()->random01() < .10) {
				auto i = keys.upper_bound(start);
				if (i != keys.end())
					start = *i;
			}
			if (deterministicRandom()->random01() < .10) {
				auto i = keys.upper_bound(end);
				if (i != keys.end())
					end = *i;
			}

			// Do a single key clear based on probability or end being randomly chosen to be the same as begin
			// (unlikely)
			if (deterministicRandom()->random01() < clearSingleKeyProbability || end == start) {
				end = keyAfter(start);
			} else if (end < start) {
				std::swap(end, start);
			}

			// Apply clear range to verification map
			++rangeClears;
			KeyRangeRef range(start, end);
			debug_printf("      Mutation:  Clear '%s' to '%s' @%" PRId64 "\n",
			             start.toString().c_str(),
			             end.toString().c_str(),
			             version);
			auto e = written.lower_bound(std::make_pair(start.toString(), 0));
			if (e != written.end()) {
				auto last = e;
				auto eEnd = written.lower_bound(std::make_pair(end.toString(), 0));
				while (e != eEnd) {
					auto w = *e;
					++e;
					// If e key is different from last and last was present then insert clear for last's key at version
					if (last != eEnd &&
					    ((e == eEnd || e->first.first != last->first.first) && last->second.present())) {
						debug_printf(
						    "      Mutation:    Clearing key '%s' @%" PRId64 "\n", last->first.first.c_str(), version);

						keyBytesCleared += last->first.first.size();
						mutationBytes += last->first.first.size();
						mutationBytesThisCommit += last->first.first.size();

						// If the last set was at version then just make it not present
						if (last->first.second == version) {
							last->second.reset();
						} else {
							written[std::make_pair(last->first.first, version)].reset();
						}
					}
					last = e;
				}
			}

			btree->clear(range);

			// Sometimes set the range start after the clear
			if (deterministicRandom()->random01() < clearPostSetProbability) {
				KeyValue kv = randomKV(0, maxValueSize);
				kv.key = range.begin;
				btree->set(kv);
				written[std::make_pair(kv.key.toString(), version)] = kv.value.toString();
			}
		} else {
			// Set a key
			KeyValue kv = randomKV(maxKeySize, maxValueSize);
			// Sometimes change key to a close previously used key
			if (deterministicRandom()->random01() < .01) {
				auto i = keys.upper_bound(kv.key);
				if (i != keys.end())
					kv.key = StringRef(kv.arena(), *i);
			}

			debug_printf("      Mutation:  Set '%s' -> '%s' @%" PRId64 "\n",
			             kv.key.toString().c_str(),
			             kv.value.toString().c_str(),
			             version);

			++sets;
			keyBytesInserted += kv.key.size();
			valueBytesInserted += kv.value.size();
			mutationBytes += (kv.key.size() + kv.value.size());
			mutationBytesThisCommit += (kv.key.size() + kv.value.size());

			btree->set(kv);
			written[std::make_pair(kv.key.toString(), version)] = kv.value.toString();
			keys.insert(kv.key);
		}

		// Commit after any limits for this commit or the total test are reached
		if (totalPageOps >= targetPageOps || written.size() >= maxVerificationMapEntries ||
		    mutationBytesThisCommit >= mutationBytesTargetThisCommit) {
			// Wait for previous commit to finish
			wait(commit);
			printf(
			    "Committed.  Next commit %d bytes, %" PRId64 " bytes.", mutationBytesThisCommit, mutationBytes.get());
			printf("  Stats:  Insert %.2f MB/s  ClearedKeys %.2f MB/s  Total %.2f\n",
			       (keyBytesInserted.rate() + valueBytesInserted.rate()) / 1e6,
			       keyBytesCleared.rate() / 1e6,
			       mutationBytes.rate() / 1e6);

			Version v = version; // Avoid capture of version as a member of *this

			// Sometimes advance the oldest version to close the gap between the oldest and latest versions by a random
			// amount.
			if (deterministicRandom()->random01() < advanceOldVersionProbability) {
				btree->setOldestVersion(btree->getLastCommittedVersion() -
				                        deterministicRandom()->randomInt64(
				                            0, btree->getLastCommittedVersion() - btree->getOldestVersion() + 1));
			}

			commit = map(btree->commit(), [=, &ops = totalPageOps](Void) {
				// Update pager ops before clearing metrics
				ops += g_redwoodMetrics.pageOps();
				printf("PageOps %" PRId64 "/%" PRId64 " (%.2f%%) VerificationMapEntries %d/%d (%.2f%%)\n",
				       ops,
				       targetPageOps,
				       ops * 100.0 / targetPageOps,
				       written.size(),
				       maxVerificationMapEntries,
				       written.size() * 100.0 / maxVerificationMapEntries);
				printf("Committed:\n%s\n", g_redwoodMetrics.toString(true).c_str());

				// Notify the background verifier that version is committed and therefore readable
				committedVersions.send(v);
				return Void();
			});

			if (serialTest) {
				// Wait for commit, wait for verification, then start new verification
				wait(commit);
				committedVersions.sendError(end_of_stream());
				debug_printf("Waiting for verification to complete.\n");
				wait(verifyTask);
				committedVersions = PromiseStream<Version>();
				verifyTask = verify(btree, committedVersions.getFuture(), &written, &errorCount, serialTest);
			}

			mutationBytesThisCommit = 0;
			mutationBytesTargetThisCommit = randomSize(maxCommitSize);

			// Recover from disk at random
			if (!serialTest && deterministicRandom()->random01() < coldStartProbability) {
				printf("Recovering from disk after next commit.\n");

				// Wait for outstanding commit
				debug_printf("Waiting for outstanding commit\n");
				wait(commit);

				// Stop and wait for the verifier task
				committedVersions.sendError(end_of_stream());
				debug_printf("Waiting for verification to complete.\n");
				wait(verifyTask);

				debug_printf("Closing btree\n");
				Future<Void> closedFuture = btree->onClosed();
				btree->close();
				wait(closedFuture);

				printf("Reopening btree from disk.\n");
				IPager2* pager = new DWALPager(pageSize, pagesPerExtent, fileName, cacheSizeBytes, remapCleanupWindow);
				btree = new VersionedBTree(pager, fileName);
				wait(btree->init());

				Version v = btree->getLatestVersion();
				ASSERT(v == version);
				printf("Recovered from disk.  Latest version %" PRId64 "\n", v);

				// Create new promise stream and start the verifier again
				committedVersions = PromiseStream<Version>();
				verifyTask = verify(btree, committedVersions.getFuture(), &written, &errorCount, serialTest);
				randomTask = randomReader(btree) || btree->getError();
				committedVersions.send(v);
			}

			version += versionIncrement;
			btree->setWriteVersion(version);
		}

		// Check for errors
		ASSERT(errorCount == 0);
	}

	debug_printf("Waiting for outstanding commit\n");
	wait(commit);
	committedVersions.sendError(end_of_stream());
	randomTask.cancel();
	debug_printf("Waiting for verification to complete.\n");
	wait(verifyTask);

	// Check for errors
	ASSERT(errorCount == 0);

	// Reopen pager and btree with a remap cleanup window of 0 to reclaim all old pages
	state Future<Void> closedFuture = btree->onClosed();
	btree->close();
	wait(closedFuture);
	btree = new VersionedBTree(new DWALPager(pageSize, pagesPerExtent, fileName, cacheSizeBytes, 0), fileName);
	wait(btree->init());

	wait(btree->clearAllAndCheckSanity());

	closedFuture = btree->onClosed();
	btree->close();
	debug_printf("Closing.\n");
	wait(closedFuture);

	return Void();
}

ACTOR Future<Void> randomSeeks(VersionedBTree* btree, int count, char firstChar, char lastChar) {
	state Version readVer = btree->getLatestVersion();
	state int c = 0;
	state double readStart = timer();
	printf("Executing %d random seeks\n", count);
	state Reference<IStoreCursor> cur = btree->readAtVersion(readVer);
	while (c < count) {
		state Key k = randomString(20, firstChar, lastChar);
		wait(success(cur->findFirstEqualOrGreater(k)));
		++c;
	}
	double elapsed = timer() - readStart;
	printf("Random seek speed %d/s\n", int(count / elapsed));
	return Void();
}

ACTOR Future<Void> randomScans(VersionedBTree* btree,
                               int count,
                               int width,
                               int readAhead,
                               char firstChar,
                               char lastChar) {
	state Version readVer = btree->getLatestVersion();
	state int c = 0;
	state double readStart = timer();
	printf("Executing %d random scans\n", count);
	state Reference<IStoreCursor> cur = btree->readAtVersion(readVer);
	state bool adaptive = readAhead < 0;
	state int totalScanBytes = 0;
	while (c++ < count) {
		state Key k = randomString(20, firstChar, lastChar);
		wait(success(cur->findFirstEqualOrGreater(k, readAhead)));
		if (adaptive) {
			readAhead = totalScanBytes / c;
		}
		state int w = width;
		while (w > 0 && cur->isValid()) {
			totalScanBytes += cur->getKey().size();
			totalScanBytes += cur->getValue().size();
			wait(cur->next());
			--w;
		}
	}
	double elapsed = timer() - readStart;
	printf("Completed %d scans: readAhead=%d width=%d bytesRead=%d scansRate=%d/s\n",
	       count,
	       readAhead,
	       width,
	       totalScanBytes,
	       int(count / elapsed));
	return Void();
}

TEST_CASE(":/redwood/correctness/pager/cow") {
	state std::string pagerFile = "unittest_pageFile.redwood";
	printf("Deleting old test data\n");
	deleteFile(pagerFile);

	int pageSize = 4096;
	state int pagesPerExtent = SERVER_KNOBS->REDWOOD_DEFAULT_EXTENT_PAGES;
	state IPager2* pager = new DWALPager(pageSize, pagesPerExtent, pagerFile, 0, 0);

	wait(success(pager->init()));
	state LogicalPageID id = wait(pager->newPageID());
	Reference<IPage> p = pager->newPageBuffer();
	memset(p->mutate(), (char)id, p->size());
	pager->updatePage(id, p);
	pager->setMetaKey(LiteralStringRef("asdfasdf"));
	wait(pager->commit());
	Reference<IPage> p2 = wait(pager->readPage(id, true));
	printf("%s\n", StringRef(p2->begin(), p2->size()).toHexString().c_str());

	// TODO: Verify reads, do more writes and reads to make this a real pager validator

	Future<Void> onClosed = pager->onClosed();
	pager->close();
	wait(onClosed);

	return Void();
}

template <int size>
struct ExtentQueueEntry {
	uint8_t entry[size];

	bool operator<(const ExtentQueueEntry& rhs) const { return entry < rhs.entry; }

	std::string toString() const {
		return format("{%s}", StringRef((const uint8_t*)entry, size).toHexString().c_str());
	}
};

typedef FIFOQueue<ExtentQueueEntry<1>> ExtentQueueT;
TEST_CASE(":/redwood/performance/extentQueue") {
	state ExtentQueueT m_extentQueue;
	state ExtentQueueT::QueueState extentQueueState;

	// If a test file is passed in by environment then don't write new data to it.
	state bool reload = getenv("TESTFILE") == nullptr;
	state std::string fileName = reload ? "unittest.redwood" : getenv("TESTFILE");

	if (reload) {
		printf("Deleting old test data\n");
		deleteFile(fileName);
	}

	printf("Filename: %s\n", fileName.c_str());
	state int pageSize = params.getInt("pageSize").orDefault(SERVER_KNOBS->REDWOOD_DEFAULT_PAGE_SIZE);
	state int pagesPerExtent = params.getInt("pagesPerExtent").orDefault(SERVER_KNOBS->REDWOOD_DEFAULT_EXTENT_PAGES);
	state int64_t cacheSizeBytes = params.getInt("cacheSizeBytes").orDefault(FLOW_KNOBS->PAGE_CACHE_4K);
	// Choose a large remapCleanupWindow to avoid popping the queue
	state Version remapCleanupWindow = params.getInt("remapCleanupWindow").orDefault(1e16);
	state int numEntries = params.getInt("numEntries").orDefault(1000000);
	state double commitChance = deterministicRandom()->random01() * .1;

	printf("pageSize: %d\n", pageSize);
	printf("pagesPerExtent: %d\n", pagesPerExtent);
	printf("cacheSizeBytes: %" PRId64 "\n", cacheSizeBytes);
	printf("remapCleanupWindow: %" PRId64 "\n", remapCleanupWindow);

	// Do random pushes into the queue and commit periodically
	if (reload) {
		state DWALPager* pager = new DWALPager(pageSize, pagesPerExtent, fileName, cacheSizeBytes, remapCleanupWindow);

		wait(success(pager->init()));

		LogicalPageID extID = pager->newLastExtentID();
		m_extentQueue.create(pager, extID, "ExtentQueue", pager->newLastQueueID(), true);
		pager->pushExtentUsedList(m_extentQueue.queueID, extID);

		state int v;
		state ExtentQueueEntry<1> e;
		for (v = 1; v <= numEntries; ++v) {
			// Sometimes do a commit
			if (deterministicRandom()->random01() < commitChance) {
				wait(pager->commit());
			} else {
				// push a random entry into the queue
				generateRandomData(e.entry, 1);
				m_extentQueue.pushBack(e);
			}
		}
		extentQueueState = m_extentQueue.getState();
		// printf("ExtentQueue getState(): %s\n", extentQueueState.toString().c_str());
		pager->setMetaKey(extentQueueState.asKeyRef());
		wait(pager->commit());

		Future<Void> onClosed = pager->onClosed();
		pager->close();
		wait(onClosed);
	}

	printf("Reopening pager file from disk.\n");
	IPager2* pager = new DWALPager(pageSize, pagesPerExtent, fileName, cacheSizeBytes, remapCleanupWindow);
	wait(success(pager->init()));

	printf("Starting ExtentQueue FastPath Recovery from Disk.\n");
	state double intervalStart = timer();
	state double start = intervalStart;

	// reopen the pager from disk
	state Key meta = pager->getMetaKey();
	memcpy(&extentQueueState, meta.begin(), meta.size());
	extentQueueState.fromKeyRef(meta);
	// printf("ExtentQueue getState(): %s\n", extentQueueState.toString().c_str());
	m_extentQueue.recover(pager, extentQueueState, "ExtentQueueRecovered");
	state Standalone<VectorRef<LogicalPageID>> extentIDs = wait(pager->getUsedExtents(m_extentQueue.queueID));

	// fire read requests for all used extents
	for (int i = 1; i < extentIDs.size() - 1; i++) {
		LogicalPageID extID = extentIDs[i];
		// printf("DWALPager Extents: ID: %u\n", extID);
		pager->readExtent(extID);
	}
	wait(m_extentQueue.headReader.operation);
	Standalone<VectorRef<ExtentQueueEntry<1>>> entries = wait(m_extentQueue.peekAll());

	state double elapsed = timer() - start;
	printf("Completed fastpath extent queue recovery: entriesRead=%d recoveryRate=%d/s\n",
	       entries.size(),
	       int(entries.size() / elapsed));

	// Now peekAll the same queue using regular slow path
	printf("Starting ExtentQueue SlowPath Recovery from Disk.\n");
	pager->extentCacheClear();
	intervalStart = timer();
	start = intervalStart;

	m_extentQueue.recover(pager, extentQueueState, "ExtentQueueRecovered");
	Standalone<VectorRef<ExtentQueueEntry<1>>> entries = wait(m_extentQueue.peekAll(true));

	elapsed = timer() - start;
	printf("Completed slowpath extent queue recovery: entriesRead=%d recoveryRate=%d/s\n",
	       entries.size(),
	       int(entries.size() / elapsed));
	return Void();
}

TEST_CASE(":/redwood/performance/set") {
	state SignalableActorCollection actors;

	g_redwoodMetricsActor = Void(); // Prevent trace event metrics from starting
	g_redwoodMetrics.clear();

	state std::string fileName = params.get("fileName").orDefault("unittest.redwood");
	state int pageSize = params.getInt("pageSize").orDefault(SERVER_KNOBS->REDWOOD_DEFAULT_PAGE_SIZE);
	state int pagesPerExtent = params.getInt("pagesPerExtent").orDefault(SERVER_KNOBS->REDWOOD_DEFAULT_EXTENT_PAGES);
	state int64_t pageCacheBytes = params.getInt("pageCacheBytes").orDefault(FLOW_KNOBS->PAGE_CACHE_4K);
	state int nodeCount = params.getInt("nodeCount").orDefault(1e9);
	state int maxRecordsPerCommit = params.getInt("maxRecordsPerCommit").orDefault(20000);
	state int maxKVBytesPerCommit = params.getInt("maxKVBytesPerCommit").orDefault(20e6);
	state int64_t kvBytesTarget = params.getInt("kvBytesTarget").orDefault(4e9);
	state int minKeyPrefixBytes = params.getInt("minKeyPrefixBytes").orDefault(25);
	state int maxKeyPrefixBytes = params.getInt("maxKeyPrefixBytes").orDefault(25);
	state int minValueSize = params.getInt("minValueSize").orDefault(100);
	state int maxValueSize = params.getInt("maxValueSize").orDefault(500);
	state int minConsecutiveRun = params.getInt("minConsecutiveRun").orDefault(1);
	state int maxConsecutiveRun = params.getInt("maxConsecutiveRun").orDefault(100);
	state char firstKeyChar = params.get("firstKeyChar").orDefault("a")[0];
	state char lastKeyChar = params.get("lastKeyChar").orDefault("m")[0];
	state Version remapCleanupWindow =
	    params.getInt("remapCleanupWindow").orDefault(SERVER_KNOBS->REDWOOD_REMAP_CLEANUP_WINDOW);
	state bool openExisting = params.getInt("openExisting").orDefault(0);
	state bool insertRecords = !openExisting || params.getInt("insertRecords").orDefault(0);
	state int concurrentSeeks = params.getInt("concurrentSeeks").orDefault(64);
	state int concurrentScans = params.getInt("concurrentScans").orDefault(64);
	state int seeks = params.getInt("seeks").orDefault(1000000);
	state int scans = params.getInt("scans").orDefault(20000);

	printf("pageSize: %d\n", pageSize);
	printf("pagesPerExtent: %d\n", pagesPerExtent);
	printf("pageCacheBytes: %" PRId64 "\n", pageCacheBytes);
	printf("trailingIntegerIndexRange: %d\n", nodeCount);
	printf("maxChangesPerCommit: %d\n", maxRecordsPerCommit);
	printf("minKeyPrefixBytes: %d\n", minKeyPrefixBytes);
	printf("maxKeyPrefixBytes: %d\n", maxKeyPrefixBytes);
	printf("minConsecutiveRun: %d\n", minConsecutiveRun);
	printf("maxConsecutiveRun: %d\n", maxConsecutiveRun);
	printf("minValueSize: %d\n", minValueSize);
	printf("maxValueSize: %d\n", maxValueSize);
	printf("maxCommitSize: %d\n", maxKVBytesPerCommit);
	printf("kvBytesTarget: %" PRId64 "\n", kvBytesTarget);
	printf("KeyLexicon '%c' to '%c'\n", firstKeyChar, lastKeyChar);
	printf("remapCleanupWindow: %" PRId64 "\n", remapCleanupWindow);
	printf("concurrentScans: %d\n", concurrentScans);
	printf("concurrentSeeks: %d\n", concurrentSeeks);
	printf("seeks: %d\n", seeks);
	printf("scans: %d\n", scans);
	printf("fileName: %s\n", fileName.c_str());
	printf("openExisting: %d\n", openExisting);
	printf("insertRecords: %d\n", insertRecords);

	if (!openExisting) {
		printf("Deleting old test data\n");
		deleteFile(fileName);
	}

<<<<<<< HEAD
	DWALPager* pager = new DWALPager(pageSize, pagesPerExtent, pagerFile, pageCacheBytes, remapCleanupWindow);
	state VersionedBTree* btree = new VersionedBTree(pager, pagerFile);
=======
	DWALPager* pager = new DWALPager(pageSize, fileName, pageCacheBytes, remapCleanupWindow);
	state VersionedBTree* btree = new VersionedBTree(pager, fileName);
>>>>>>> dc3cebe8
	wait(btree->init());
	printf("Initialized.  StorageBytes=%s\n", btree->getStorageBytes().toString().c_str());

	state int64_t kvBytesThisCommit = 0;
	state int64_t kvBytesTotal = 0;
	state int recordsThisCommit = 0;
	state Future<Void> commit = Void();
	state std::string value(maxValueSize, 'v');

	printf("Starting.\n");
	state double intervalStart = timer();
	state double start = intervalStart;

	if (insertRecords) {
		while (kvBytesTotal < kvBytesTarget) {
			wait(yield());

			Version lastVer = btree->getLatestVersion();
			state Version version = lastVer + 1;
			btree->setWriteVersion(version);
			state int changesThisVersion =
			    deterministicRandom()->randomInt(0, maxRecordsPerCommit - recordsThisCommit + 1);

			while (changesThisVersion > 0 && kvBytesThisCommit < maxKVBytesPerCommit) {
				KeyValue kv;
				kv.key = randomString(kv.arena(),
				                      deterministicRandom()->randomInt(minKeyPrefixBytes + sizeof(uint32_t),
				                                                       maxKeyPrefixBytes + sizeof(uint32_t) + 1),
				                      firstKeyChar,
				                      lastKeyChar);
				int32_t index = deterministicRandom()->randomInt(0, nodeCount);
				int runLength = deterministicRandom()->randomInt(minConsecutiveRun, maxConsecutiveRun + 1);

				while (runLength > 0 && changesThisVersion > 0) {
					*(uint32_t*)(kv.key.end() - sizeof(uint32_t)) = bigEndian32(index++);
					kv.value = StringRef((uint8_t*)value.data(),
					                     deterministicRandom()->randomInt(minValueSize, maxValueSize + 1));

					btree->set(kv);

					--runLength;
					--changesThisVersion;
					kvBytesThisCommit += kv.key.size() + kv.value.size();
					++recordsThisCommit;
				}

				wait(yield());
			}

			if (kvBytesThisCommit >= maxKVBytesPerCommit || recordsThisCommit >= maxRecordsPerCommit) {
				btree->setOldestVersion(btree->getLastCommittedVersion());
				wait(commit);
				printf("Cumulative %.2f MB keyValue bytes written at %.2f MB/s\n",
				       kvBytesTotal / 1e6,
				       kvBytesTotal / (timer() - start) / 1e6);

				// Avoid capturing via this to freeze counter values
				int recs = recordsThisCommit;
				int kvb = kvBytesThisCommit;

				// Capturing invervalStart via this->intervalStart makes IDE's unhappy as they do not know about the
				// actor state object
				double* pIntervalStart = &intervalStart;

				commit = map(btree->commit(), [=](Void result) {
					printf("Committed:\n%s\n", g_redwoodMetrics.toString(true).c_str());
					double elapsed = timer() - *pIntervalStart;
					printf("Committed %d keyValueBytes in %d records in %f seconds, %.2f MB/s\n",
					       kvb,
					       recs,
					       elapsed,
					       kvb / elapsed / 1e6);
					*pIntervalStart = timer();
					return Void();
				});

				kvBytesTotal += kvBytesThisCommit;
				kvBytesThisCommit = 0;
				recordsThisCommit = 0;
			}
		}

		wait(commit);
		printf("Cumulative %.2f MB keyValue bytes written at %.2f MB/s\n",
		       kvBytesTotal / 1e6,
		       kvBytesTotal / (timer() - start) / 1e6);
		printf("StorageBytes=%s\n", btree->getStorageBytes().toString().c_str());
	}

	printf("Warming cache with seeks\n");
	for (int x = 0; x < concurrentSeeks; ++x) {
		actors.add(randomSeeks(btree, seeks / concurrentSeeks, firstKeyChar, lastKeyChar));
	}
	wait(actors.signalAndReset());
	printf("Stats:\n%s\n", g_redwoodMetrics.toString(true).c_str());

	printf("Serial scans with adaptive readAhead...\n");
	actors.add(randomScans(btree, scans, 50, -1, firstKeyChar, lastKeyChar));
	wait(actors.signalAndReset());
	printf("Stats:\n%s\n", g_redwoodMetrics.toString(true).c_str());

	printf("Serial scans with readAhead 3 pages...\n");
	actors.add(randomScans(btree, scans, 50, 12000, firstKeyChar, lastKeyChar));
	wait(actors.signalAndReset());
	printf("Stats:\n%s\n", g_redwoodMetrics.toString(true).c_str());

	printf("Serial scans with readAhead 2 pages...\n");
	actors.add(randomScans(btree, scans, 50, 8000, firstKeyChar, lastKeyChar));
	wait(actors.signalAndReset());
	printf("Stats:\n%s\n", g_redwoodMetrics.toString(true).c_str());

	printf("Serial scans with readAhead 1 page...\n");
	actors.add(randomScans(btree, scans, 50, 4000, firstKeyChar, lastKeyChar));
	wait(actors.signalAndReset());
	printf("Stats:\n%s\n", g_redwoodMetrics.toString(true).c_str());

	printf("Serial scans...\n");
	actors.add(randomScans(btree, scans, 50, 0, firstKeyChar, lastKeyChar));
	wait(actors.signalAndReset());
	printf("Stats:\n%s\n", g_redwoodMetrics.toString(true).c_str());

	printf("Parallel scans, concurrency=%d, no readAhead ...\n", concurrentScans);
	for (int x = 0; x < concurrentScans; ++x) {
		actors.add(randomScans(btree, scans / concurrentScans, 50, 0, firstKeyChar, lastKeyChar));
	}
	wait(actors.signalAndReset());
	printf("Stats:\n%s\n", g_redwoodMetrics.toString(true).c_str());

	printf("Serial seeks...\n");
	actors.add(randomSeeks(btree, seeks, firstKeyChar, lastKeyChar));
	wait(actors.signalAndReset());
	printf("Stats:\n%s\n", g_redwoodMetrics.toString(true).c_str());

	printf("Parallel seeks, concurrency=%d ...\n", concurrentSeeks);
	for (int x = 0; x < concurrentSeeks; ++x) {
		actors.add(randomSeeks(btree, seeks / concurrentSeeks, firstKeyChar, lastKeyChar));
	}
	wait(actors.signalAndReset());
	printf("Stats:\n%s\n", g_redwoodMetrics.toString(true).c_str());

	Future<Void> closedFuture = btree->onClosed();
	btree->close();
	wait(closedFuture);

	return Void();
}

struct PrefixSegment {
	int length;
	int cardinality;

	std::string toString() const { return format("{%d bytes, %d choices}", length, cardinality); }
};

// Utility class for generating kv pairs under a prefix pattern
// It currently uses std::string in an abstraction breaking way.
struct KVSource {
	KVSource() {}

	typedef VectorRef<uint8_t> PrefixRef;
	typedef Standalone<PrefixRef> Prefix;

	std::vector<PrefixSegment> desc;
	std::vector<std::vector<std::string>> segments;
	std::vector<Prefix> prefixes;
	std::vector<Prefix*> prefixesSorted;
	std::string valueData;
	int prefixLen;
	int lastIndex;
	// TODO there is probably a better way to do this
	Prefix extraRangePrefix;

	KVSource(const std::vector<PrefixSegment>& desc, int numPrefixes = 0) : desc(desc) {
		if (numPrefixes == 0) {
			numPrefixes = 1;
			for (auto& p : desc) {
				numPrefixes *= p.cardinality;
			}
		}

		prefixLen = 0;
		for (auto& s : desc) {
			prefixLen += s.length;
			std::vector<std::string> parts;
			while (parts.size() < s.cardinality) {
				parts.push_back(deterministicRandom()->randomAlphaNumeric(s.length));
			}
			segments.push_back(std::move(parts));
		}

		while (prefixes.size() < numPrefixes) {
			std::string p;
			for (auto& s : segments) {
				p.append(s[deterministicRandom()->randomInt(0, s.size())]);
			}
			prefixes.push_back(PrefixRef((uint8_t*)p.data(), p.size()));
		}

		for (auto& p : prefixes) {
			prefixesSorted.push_back(&p);
		}
		std::sort(prefixesSorted.begin(), prefixesSorted.end(), [](const Prefix* a, const Prefix* b) {
			return KeyRef((uint8_t*)a->begin(), a->size()) < KeyRef((uint8_t*)b->begin(), b->size());
		});

		valueData = deterministicRandom()->randomAlphaNumeric(100000);
		lastIndex = 0;
	}

	// Expands the chosen prefix in the prefix list to hold suffix,
	// fills suffix with random bytes, and returns a reference to the string
	KeyRef getKeyRef(int suffixLen) { return makeKey(randomPrefix(), suffixLen); }

	// Like getKeyRef but uses the same prefix as the last randomly chosen prefix
	KeyRef getAnotherKeyRef(int suffixLen, bool sorted = false) {
		Prefix& p = sorted ? *prefixesSorted[lastIndex] : prefixes[lastIndex];
		return makeKey(p, suffixLen);
	}

	// Like getKeyRef but gets a KeyRangeRef. If samePrefix, it returns a range from the same prefix,
	// otherwise it returns a random range from the entire keyspace
	// Can technically return an empty range with low probability
	KeyRangeRef getKeyRangeRef(bool samePrefix, int suffixLen, bool sorted = false) {
		KeyRef a, b;

		a = getKeyRef(suffixLen);
		// Copy a so that b's Prefix Arena allocation doesn't overwrite a if using the same prefix
		extraRangePrefix.reserve(extraRangePrefix.arena(), a.size());
		a.copyTo((uint8_t*)extraRangePrefix.begin());
		a = KeyRef(extraRangePrefix.begin(), a.size());

		if (samePrefix) {
			b = getAnotherKeyRef(suffixLen, sorted);
		} else {
			b = getKeyRef(suffixLen);
		}

		if (a < b) {
			return KeyRangeRef(a, b);
		} else {
			return KeyRangeRef(b, a);
		}
	}

	// TODO unused, remove?
	// Like getKeyRef but gets a KeyRangeRef for two keys covering the given number of sorted adjacent prefixes
	KeyRangeRef getRangeRef(int prefixesCovered, int suffixLen) {
		prefixesCovered = std::min<int>(prefixesCovered, prefixes.size());
		int i = deterministicRandom()->randomInt(0, prefixesSorted.size() - prefixesCovered);
		Prefix* begin = prefixesSorted[i];
		Prefix* end = prefixesSorted[i + prefixesCovered];
		return KeyRangeRef(makeKey(*begin, suffixLen), makeKey(*end, suffixLen));
	}

	KeyRef getValue(int len) { return KeyRef(valueData).substr(0, len); }

	// Move lastIndex to the next position, wrapping around to 0
	void nextPrefix() {
		++lastIndex;
		if (lastIndex == prefixes.size()) {
			lastIndex = 0;
		}
	}

	Prefix& randomPrefix() {
		lastIndex = deterministicRandom()->randomInt(0, prefixes.size());
		return prefixes[lastIndex];
	}

	static KeyRef makeKey(Prefix& p, int suffixLen) {
		p.reserve(p.arena(), p.size() + suffixLen);
		uint8_t* wptr = p.end();
		for (int i = 0; i < suffixLen; ++i) {
			*wptr++ = (uint8_t)deterministicRandom()->randomAlphaNumeric();
		}
		return KeyRef(p.begin(), p.size() + suffixLen);
	}

	int numPrefixes() const { return prefixes.size(); };

	std::string toString() const {
		return format("{prefixLen=%d prefixes=%d format=%s}", prefixLen, numPrefixes(), ::toString(desc).c_str());
	}
};

ACTOR Future<StorageBytes> getStableStorageBytes(IKeyValueStore* kvs) {
	state StorageBytes sb = kvs->getStorageBytes();

	// Wait for StorageBytes used metric to stabilize
	loop {
		wait(kvs->commit());
		StorageBytes sb2 = kvs->getStorageBytes();
		bool stable = sb2.used == sb.used;
		sb = sb2;
		if (stable) {
			break;
		}
	}

	return sb;
}

ACTOR Future<Void> prefixClusteredInsert(IKeyValueStore* kvs,
                                         int suffixSize,
                                         int valueSize,
                                         KVSource source,
                                         int recordCountTarget,
                                         bool usePrefixesInOrder,
                                         bool clearAfter) {
	state int commitTarget = 5e6;

	state int recordSize = source.prefixLen + suffixSize + valueSize;
	state int64_t kvBytesTarget = (int64_t)recordCountTarget * recordSize;
	state int recordsPerPrefix = recordCountTarget / source.numPrefixes();

	printf("\nstoreType: %d\n", kvs->getType());
	printf("commitTarget: %d\n", commitTarget);
	printf("prefixSource: %s\n", source.toString().c_str());
	printf("usePrefixesInOrder: %d\n", usePrefixesInOrder);
	printf("suffixSize: %d\n", suffixSize);
	printf("valueSize: %d\n", valueSize);
	printf("recordSize: %d\n", recordSize);
	printf("recordsPerPrefix: %d\n", recordsPerPrefix);
	printf("recordCountTarget: %d\n", recordCountTarget);
	printf("kvBytesTarget: %" PRId64 "\n", kvBytesTarget);

	state int64_t kvBytes = 0;
	state int64_t kvBytesTotal = 0;
	state int records = 0;
	state Future<Void> commit = Void();
	state std::string value = deterministicRandom()->randomAlphaNumeric(1e6);

	wait(kvs->init());

	state double intervalStart = timer();
	state double start = intervalStart;

	state std::function<void()> stats = [&]() {
		double elapsed = timer() - start;
		printf("Cumulative stats: %.2f seconds  %.2f MB keyValue bytes  %d records  %.2f MB/s  %.2f rec/s\r",
		       elapsed,
		       kvBytesTotal / 1e6,
		       records,
		       kvBytesTotal / elapsed / 1e6,
		       records / elapsed);
		fflush(stdout);
	};

	while (kvBytesTotal < kvBytesTarget) {
		wait(yield());

		state int i;
		for (i = 0; i < recordsPerPrefix; ++i) {
			KeyValueRef kv(source.getAnotherKeyRef(suffixSize, usePrefixesInOrder), source.getValue(valueSize));
			kvs->set(kv);
			kvBytes += kv.expectedSize();
			++records;

			if (kvBytes >= commitTarget) {
				wait(commit);
				stats();
				commit = kvs->commit();
				kvBytesTotal += kvBytes;
				if (kvBytesTotal >= kvBytesTarget) {
					break;
				}
				kvBytes = 0;
			}
		}

		// Use every prefix, one at a time
		source.nextPrefix();
	}

	wait(commit);
	// TODO is it desired that not all records are committed? This could commit again to ensure any records set() since
	// the last commit are persisted. For the purposes of how this is used currently, I don't think it matters though
	stats();
	printf("\n");

	intervalStart = timer();
	StorageBytes sb = wait(getStableStorageBytes(kvs));
	printf("storageBytes: %s (stable after %.2f seconds)\n", toString(sb).c_str(), timer() - intervalStart);

	if (clearAfter) {
		printf("Clearing all keys\n");
		intervalStart = timer();
		kvs->clear(KeyRangeRef(LiteralStringRef(""), LiteralStringRef("\xff")));
		state StorageBytes sbClear = wait(getStableStorageBytes(kvs));
		printf("Cleared all keys in %.2f seconds, final storageByte: %s\n",
		       timer() - intervalStart,
		       toString(sbClear).c_str());
	}

	return Void();
}

ACTOR Future<Void> sequentialInsert(IKeyValueStore* kvs, int prefixLen, int valueSize, int recordCountTarget) {
	state int commitTarget = 5e6;

	state KVSource source({ { prefixLen, 1 } });
	state int recordSize = source.prefixLen + sizeof(uint64_t) + valueSize;
	state int64_t kvBytesTarget = (int64_t)recordCountTarget * recordSize;

	printf("\nstoreType: %d\n", kvs->getType());
	printf("commitTarget: %d\n", commitTarget);
	printf("valueSize: %d\n", valueSize);
	printf("recordSize: %d\n", recordSize);
	printf("recordCountTarget: %d\n", recordCountTarget);
	printf("kvBytesTarget: %" PRId64 "\n", kvBytesTarget);

	state int64_t kvBytes = 0;
	state int64_t kvBytesTotal = 0;
	state int records = 0;
	state Future<Void> commit = Void();
	state std::string value = deterministicRandom()->randomAlphaNumeric(1e6);

	wait(kvs->init());

	state double intervalStart = timer();
	state double start = intervalStart;

	state std::function<void()> stats = [&]() {
		double elapsed = timer() - start;
		printf("Cumulative stats: %.2f seconds  %.2f MB keyValue bytes  %d records  %.2f MB/s  %.2f rec/s\r",
		       elapsed,
		       kvBytesTotal / 1e6,
		       records,
		       kvBytesTotal / elapsed / 1e6,
		       records / elapsed);
		fflush(stdout);
	};

	state uint64_t c = 0;
	state Key key = source.getKeyRef(sizeof(uint64_t));

	while (kvBytesTotal < kvBytesTarget) {
		wait(yield());
		*(uint64_t*)(key.end() - sizeof(uint64_t)) = bigEndian64(c);
		KeyValueRef kv(key, source.getValue(valueSize));
		kvs->set(kv);
		kvBytes += kv.expectedSize();
		++records;

		if (kvBytes >= commitTarget) {
			wait(commit);
			stats();
			commit = kvs->commit();
			kvBytesTotal += kvBytes;
			if (kvBytesTotal >= kvBytesTarget) {
				break;
			}
			kvBytes = 0;
		}
		++c;
	}

	wait(commit);
	stats();
	printf("\n");

	return Void();
}

Future<Void> closeKVS(IKeyValueStore* kvs) {
	Future<Void> closed = kvs->onClosed();
	kvs->close();
	return closed;
}

ACTOR Future<Void> doPrefixInsertComparison(int suffixSize,
                                            int valueSize,
                                            int recordCountTarget,
                                            bool usePrefixesInOrder,
                                            KVSource source) {

	deleteFile("test.redwood");
	wait(delay(5));
	state IKeyValueStore* redwood = openKVStore(KeyValueStoreType::SSD_REDWOOD_V1, "test.redwood", UID(), 0);
	wait(prefixClusteredInsert(redwood, suffixSize, valueSize, source, recordCountTarget, usePrefixesInOrder, true));
	wait(closeKVS(redwood));
	printf("\n");

	deleteFile("test.sqlite");
	deleteFile("test.sqlite-wal");
	wait(delay(5));
	state IKeyValueStore* sqlite = openKVStore(KeyValueStoreType::SSD_BTREE_V2, "test.sqlite", UID(), 0);
	wait(prefixClusteredInsert(sqlite, suffixSize, valueSize, source, recordCountTarget, usePrefixesInOrder, true));
	wait(closeKVS(sqlite));
	printf("\n");

	return Void();
}

TEST_CASE(":/redwood/performance/prefixSizeComparison") {
	state int suffixSize = params.getInt("suffixSize").orDefault(12);
	state int valueSize = params.getInt("valueSize").orDefault(100);
	state int recordCountTarget = params.getInt("recordCountTarget").orDefault(100e6);
	state bool usePrefixesInOrder = params.getInt("usePrefixesInOrder").orDefault(0);

	wait(doPrefixInsertComparison(
	    suffixSize, valueSize, recordCountTarget, usePrefixesInOrder, KVSource({ { 10, 100000 } })));
	wait(doPrefixInsertComparison(
	    suffixSize, valueSize, recordCountTarget, usePrefixesInOrder, KVSource({ { 16, 100000 } })));
	wait(doPrefixInsertComparison(
	    suffixSize, valueSize, recordCountTarget, usePrefixesInOrder, KVSource({ { 32, 100000 } })));
	wait(doPrefixInsertComparison(suffixSize,
	                              valueSize,
	                              recordCountTarget,
	                              usePrefixesInOrder,
	                              KVSource({ { 4, 5 }, { 12, 1000 }, { 8, 5 }, { 8, 4 } })));

	return Void();
}

TEST_CASE(":/redwood/performance/sequentialInsert") {
	state int prefixLen = params.getInt("prefixLen").orDefault(30);
	state int valueSize = params.getInt("valueSize").orDefault(100);
	state int recordCountTarget = params.getInt("recordCountTarget").orDefault(100e6);

	deleteFile("test.redwood");
	wait(delay(5));
	state IKeyValueStore* redwood = openKVStore(KeyValueStoreType::SSD_REDWOOD_V1, "test.redwood", UID(), 0);
	wait(sequentialInsert(redwood, prefixLen, valueSize, recordCountTarget));
	wait(closeKVS(redwood));
	printf("\n");

	return Void();
}

// singlePrefix forces the range read to have the start and end key with the same prefix
ACTOR Future<Void> randomRangeScans(IKeyValueStore* kvs,
                                    int suffixSize,
                                    KVSource source,
                                    int valueSize,
                                    int recordCountTarget,
                                    bool singlePrefix,
                                    int rowLimit) {
	printf("\nstoreType: %d\n", kvs->getType());
	printf("prefixSource: %s\n", source.toString().c_str());
	printf("suffixSize: %d\n", suffixSize);
	printf("recordCountTarget: %d\n", recordCountTarget);
	printf("singlePrefix: %d\n", singlePrefix);
	printf("rowLimit: %d\n", rowLimit);

	state int64_t recordSize = source.prefixLen + suffixSize + valueSize;
	state int64_t bytesRead = 0;
	state int64_t recordsRead = 0;
	state int queries = 0;
	state int64_t nextPrintRecords = 1e5;

	state double start = timer();
	state std::function<void()> stats = [&]() {
		double elapsed = timer() - start;
		printf("Cumulative stats: %.2f seconds  %d queries %.2f MB %d records  %.2f qps %.2f MB/s  %.2f rec/s\r\n",
		       elapsed,
		       queries,
		       bytesRead / 1e6,
		       recordsRead,
		       queries / elapsed,
		       bytesRead / elapsed / 1e6,
		       recordsRead / elapsed);
		fflush(stdout);
	};

	while (recordsRead < recordCountTarget) {
		KeyRangeRef range = source.getKeyRangeRef(singlePrefix, suffixSize);
		int rowLim = (deterministicRandom()->randomInt(0, 2) != 0) ? rowLimit : -rowLimit;

		RangeResult result = wait(kvs->readRange(range, rowLim));

		recordsRead += result.size();
		bytesRead += result.size() * recordSize;
		++queries;

		// log stats with exponential backoff
		if (recordsRead >= nextPrintRecords) {
			stats();
			nextPrintRecords *= 2;
		}
	}

	stats();
	printf("\n");

	return Void();
}

TEST_CASE("!/redwood/performance/randomRangeScans") {
	state int prefixLen = 30;
	state int suffixSize = 12;
	state int valueSize = 100;

	// TODO change to 100e8 after figuring out no-disk redwood mode
	state int writeRecordCountTarget = 1e6;
	state int queryRecordTarget = 1e7;
	state int writePrefixesInOrder = false;

	state KVSource source({ { prefixLen, 1000 } });

	deleteFile("test.redwood");
	wait(delay(5));
	state IKeyValueStore* redwood = openKVStore(KeyValueStoreType::SSD_REDWOOD_V1, "test.redwood", UID(), 0);
	wait(prefixClusteredInsert(
	    redwood, suffixSize, valueSize, source, writeRecordCountTarget, writePrefixesInOrder, false));

	// divide targets for tiny queries by 10 because they are much slower
	wait(randomRangeScans(redwood, suffixSize, source, valueSize, queryRecordTarget / 10, true, 10));
	wait(randomRangeScans(redwood, suffixSize, source, valueSize, queryRecordTarget, true, 1000));
	wait(randomRangeScans(redwood, suffixSize, source, valueSize, queryRecordTarget / 10, false, 100));
	wait(randomRangeScans(redwood, suffixSize, source, valueSize, queryRecordTarget, false, 10000));
	wait(randomRangeScans(redwood, suffixSize, source, valueSize, queryRecordTarget, false, 1000000));
	wait(closeKVS(redwood));
	printf("\n");

	return Void();
}<|MERGE_RESOLUTION|>--- conflicted
+++ resolved
@@ -2223,10 +2223,6 @@
 		return readPhysicalPage(self, pageID, true);
 	}
 
-<<<<<<< HEAD
-	// commit
-	Future<Reference<IPage>> readPage(LogicalPageID pageID, bool cacheable, bool noHit = false) override {
-=======
 	bool tryEvictPage(LogicalPageID logicalID, Version v) {
 		PhysicalPageID physicalID = getPhysicalPageID(logicalID, v);
 		return pageCache.tryEvict(physicalID);
@@ -2241,7 +2237,6 @@
 	                                  bool cacheable,
 	                                  bool noHit = false,
 	                                  bool* fromCache = nullptr) override {
->>>>>>> dc3cebe8
 		// Use cached page if present, without triggering a cache hit.
 		// Otherwise, read the page and return it but don't add it to the cache
 		if (!cacheable) {
@@ -8895,7 +8890,7 @@
 	}
 };
 
-typedef FIFOQueue<ExtentQueueEntry<1>> ExtentQueueT;
+typedef FIFOQueue<ExtentQueueEntry<16>> ExtentQueueT;
 TEST_CASE(":/redwood/performance/extentQueue") {
 	state ExtentQueueT m_extentQueue;
 	state ExtentQueueT::QueueState extentQueueState;
@@ -8934,14 +8929,14 @@
 		pager->pushExtentUsedList(m_extentQueue.queueID, extID);
 
 		state int v;
-		state ExtentQueueEntry<1> e;
+		state ExtentQueueEntry<16> e;
 		for (v = 1; v <= numEntries; ++v) {
 			// Sometimes do a commit
 			if (deterministicRandom()->random01() < commitChance) {
 				wait(pager->commit());
 			} else {
 				// push a random entry into the queue
-				generateRandomData(e.entry, 1);
+				generateRandomData(e.entry, 16);
 				m_extentQueue.pushBack(e);
 			}
 		}
@@ -8978,7 +8973,7 @@
 		pager->readExtent(extID);
 	}
 	wait(m_extentQueue.headReader.operation);
-	Standalone<VectorRef<ExtentQueueEntry<1>>> entries = wait(m_extentQueue.peekAll());
+	Standalone<VectorRef<ExtentQueueEntry<16>>> entries = wait(m_extentQueue.peekAll());
 
 	state double elapsed = timer() - start;
 	printf("Completed fastpath extent queue recovery: entriesRead=%d recoveryRate=%d/s\n",
@@ -8992,7 +8987,7 @@
 	start = intervalStart;
 
 	m_extentQueue.recover(pager, extentQueueState, "ExtentQueueRecovered");
-	Standalone<VectorRef<ExtentQueueEntry<1>>> entries = wait(m_extentQueue.peekAll(true));
+	Standalone<VectorRef<ExtentQueueEntry<16>>> entries = wait(m_extentQueue.peekAll(true));
 
 	elapsed = timer() - start;
 	printf("Completed slowpath extent queue recovery: entriesRead=%d recoveryRate=%d/s\n",
@@ -9060,13 +9055,8 @@
 		deleteFile(fileName);
 	}
 
-<<<<<<< HEAD
-	DWALPager* pager = new DWALPager(pageSize, pagesPerExtent, pagerFile, pageCacheBytes, remapCleanupWindow);
-	state VersionedBTree* btree = new VersionedBTree(pager, pagerFile);
-=======
-	DWALPager* pager = new DWALPager(pageSize, fileName, pageCacheBytes, remapCleanupWindow);
+	DWALPager* pager = new DWALPager(pageSize, pagesPerExtent, fileName, pageCacheBytes, remapCleanupWindow);
 	state VersionedBTree* btree = new VersionedBTree(pager, fileName);
->>>>>>> dc3cebe8
 	wait(btree->init());
 	printf("Initialized.  StorageBytes=%s\n", btree->getStorageBytes().toString().c_str());
 
