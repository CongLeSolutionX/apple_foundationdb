--- conflicted
+++ resolved
@@ -27,12 +27,9 @@
 	rocksdb::ColumnFamilyOptions options;
 	options.level_compaction_dynamic_level_bytes = true;
 	options.OptimizeLevelStyleCompaction(SERVER_KNOBS->ROCKSDB_MEMTABLE_BYTES);
-<<<<<<< HEAD
 	if (SERVER_KNOBS->ROCKSDB_PERIODIC_COMPACTION_SECONDS > 0) {
 		options.periodic_compaction_seconds = SERVER_KNOBS->ROCKSDB_PERIODIC_COMPACTION_SECONDS;
 	}
-=======
->>>>>>> 761fca3b
 	// Compact sstables when there's too much deleted stuff.
 	options.table_properties_collector_factories = { rocksdb::NewCompactOnDeletionCollectorFactory(128, 1) };
 	return options;
@@ -242,10 +239,6 @@
 				if (cursor->Valid() && toStringRef(cursor->key()) == a.keys.end) {
 					cursor->Prev();
 				}
-<<<<<<< HEAD
-
-=======
->>>>>>> 761fca3b
 				while (cursor->Valid() && toStringRef(cursor->key()) >= a.keys.begin) {
 					KeyValueRef kv(toStringRef(cursor->key()), toStringRef(cursor->value()));
 					accumulatedBytes += sizeof(KeyValueRef) + kv.expectedSize();
@@ -258,10 +251,7 @@
 				}
 				s = cursor->status();
 			}
-<<<<<<< HEAD
-=======
-
->>>>>>> 761fca3b
+
 			if (!s.ok()) {
 				TraceEvent(SevError, "RocksDBError").detail("Error", s.ToString()).detail("Method", "ReadRange");
 			}
