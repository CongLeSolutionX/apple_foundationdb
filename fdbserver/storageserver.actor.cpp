/*
 * storageserver.actor.cpp
 *
 * This source file is part of the FoundationDB open source project
 *
 * Copyright 2013-2018 Apple Inc. and the FoundationDB project authors
 *
 * Licensed under the Apache License, Version 2.0 (the "License");
 * you may not use this file except in compliance with the License.
 * You may obtain a copy of the License at
 *
 *     http://www.apache.org/licenses/LICENSE-2.0
 *
 * Unless required by applicable law or agreed to in writing, software
 * distributed under the License is distributed on an "AS IS" BASIS,
 * WITHOUT WARRANTIES OR CONDITIONS OF ANY KIND, either express or implied.
 * See the License for the specific language governing permissions and
 * limitations under the License.
 */

#include <cinttypes>
#include "fdbrpc/fdbrpc.h"
#include "fdbrpc/LoadBalance.h"
#include "flow/IndexedSet.h"
#include "flow/Hash3.h"
#include "flow/ActorCollection.h"
#include "flow/SystemMonitor.h"
#include "flow/Util.h"
#include "fdbclient/Atomic.h"
#include "fdbclient/KeyRangeMap.h"
#include "fdbclient/SystemData.h"
#include "fdbclient/NativeAPI.actor.h"
#include "fdbclient/Notified.h"
#include "fdbclient/MasterProxyInterface.h"
#include "fdbclient/DatabaseContext.h"
#include "fdbserver/WorkerInterface.actor.h"
#include "fdbserver/TLogInterface.h"
#include "fdbserver/MoveKeys.actor.h"
#include "fdbserver/Knobs.h"
#include "fdbserver/WaitFailure.h"
#include "fdbserver/IKeyValueStore.h"
#include "fdbclient/VersionedMap.h"
#include "fdbserver/StorageMetrics.h"
#include "fdbrpc/sim_validation.h"
#include "fdbserver/ServerDBInfo.h"
#include "fdbrpc/Smoother.h"
#include "flow/Stats.h"
#include "fdbserver/LogSystem.h"
#include "fdbserver/RecoveryState.h"
#include "fdbserver/LogProtocolMessage.h"
#include "fdbserver/LatencyBandConfig.h"
#include "fdbserver/FDBExecHelper.actor.h"
#include "flow/TDMetric.actor.h"
#include <type_traits>
#include "flow/actorcompiler.h"  // This must be the last #include.

using std::pair;
using std::make_pair;

#pragma region Data Structures

#define SHORT_CIRCUT_ACTUAL_STORAGE 0

inline bool canReplyWith(Error e) {
	switch(e.code()) {
		case error_code_transaction_too_old:
		case error_code_future_version:
		case error_code_wrong_shard_server:
		case error_code_process_behind:
		//case error_code_all_alternatives_failed:
			return true;
		default:
			return false;
	};
}

struct StorageServer;
class ValueOrClearToRef {
public:
	static ValueOrClearToRef value(ValueRef const& v) { return ValueOrClearToRef(v, false); }
	static ValueOrClearToRef clearTo(KeyRef const& k) { return ValueOrClearToRef(k, true); }

	bool isValue() const { return !isClear; };
	bool isClearTo() const { return isClear; }

	ValueRef const& getValue() const { ASSERT( isValue() ); return item; };
	KeyRef const&  getEndKey() const { ASSERT(isClearTo()); return item; };

private:
	ValueOrClearToRef( StringRef item, bool isClear ) : item(item), isClear(isClear) {}

	StringRef item;
	bool isClear;
};

struct AddingShard : NonCopyable {
	KeyRange keys;
	Future<Void> fetchClient;			// holds FetchKeys() actor
	Promise<Void> fetchComplete;
	Promise<Void> readWrite;

	std::deque< Standalone<VerUpdateRef> > updates;  // during the Fetching phase, mutations with key in keys and version>=(fetchClient's) fetchVersion;

	struct StorageServer* server;
	Version transferredVersion;

	enum Phase { WaitPrevious, Fetching, Waiting };
	Phase phase;

	AddingShard( StorageServer* server, KeyRangeRef const& keys );

	// When fetchKeys "partially completes" (splits an adding shard in two), this is used to construct the left half
	AddingShard( AddingShard* prev, KeyRange const& keys )
		: keys(keys), fetchClient(prev->fetchClient), server(prev->server), transferredVersion(prev->transferredVersion), phase(prev->phase)
	{
	}
	~AddingShard() {
		if( !fetchComplete.isSet() )
			fetchComplete.send(Void());
		if( !readWrite.isSet() )
			readWrite.send(Void());
	}

	void addMutation( Version version, MutationRef const& mutation );

	bool isTransferred() const { return phase == Waiting; }
};

struct ShardInfo : ReferenceCounted<ShardInfo>, NonCopyable {
	AddingShard* adding;
	struct StorageServer* readWrite;
	KeyRange keys;
	uint64_t changeCounter;

	ShardInfo(KeyRange keys, AddingShard* adding, StorageServer* readWrite)
		: adding(adding), readWrite(readWrite), keys(keys)
	{
	}

	~ShardInfo() {
		delete adding;
	}

	static ShardInfo* newNotAssigned(KeyRange keys) { return new ShardInfo(keys, NULL, NULL); }
	static ShardInfo* newReadWrite(KeyRange keys, StorageServer* data) { return new ShardInfo(keys, NULL, data); }
	static ShardInfo* newAdding(StorageServer* data, KeyRange keys) { return new ShardInfo(keys, new AddingShard(data, keys), NULL); }
	static ShardInfo* addingSplitLeft( KeyRange keys, AddingShard* oldShard) { return new ShardInfo(keys, new AddingShard(oldShard, keys), NULL); }

	bool isReadable() const { return readWrite!=NULL; }
	bool notAssigned() const { return !readWrite && !adding; }
	bool assigned() const { return readWrite || adding; }
	bool isInVersionedData() const { return readWrite || (adding && adding->isTransferred()); }
	void addMutation( Version version, MutationRef const& mutation );
	bool isFetched() const { return readWrite || ( adding && adding->fetchComplete.isSet() ); }

	const char* debugDescribeState() const {
		if (notAssigned()) return "NotAssigned";
		else if (adding && !adding->isTransferred()) return "AddingFetching";
		else if (adding) return "AddingTransferred";
		else return "ReadWrite";
	}
};

struct StorageServerDisk {
	explicit StorageServerDisk( struct StorageServer* data, IKeyValueStore* storage ) : data(data), storage(storage) {}

	void makeNewStorageServerDurable();
	bool makeVersionMutationsDurable( Version& prevStorageVersion, Version newStorageVersion, int64_t& bytesLeft );
	void makeVersionDurable( Version version );
	Future<bool> restoreDurableState();

	void changeLogProtocol(Version version, uint64_t protocol);

	void writeMutation( MutationRef mutation );
	void writeKeyValue( KeyValueRef kv );
	void clearRange( KeyRangeRef keys );

	Future<Void> getError() { return storage->getError(); }
	Future<Void> init() { return storage->init(); }
	Future<Void> commit() { return storage->commit(); }

	// SOMEDAY: Put readNextKeyInclusive in IKeyValueStore
	Future<Key> readNextKeyInclusive( KeyRef key ) { return readFirstKey(storage, KeyRangeRef(key, allKeys.end)); }
	Future<Optional<Value>> readValue( KeyRef key, Optional<UID> debugID = Optional<UID>() ) { return storage->readValue(key, debugID); }
	Future<Optional<Value>> readValuePrefix( KeyRef key, int maxLength, Optional<UID> debugID = Optional<UID>() ) { return storage->readValuePrefix(key, maxLength, debugID); }
	Future<Standalone<VectorRef<KeyValueRef>>> readRange( KeyRangeRef keys, int rowLimit = 1<<30, int byteLimit = 1<<30 ) { return storage->readRange(keys, rowLimit, byteLimit); }

	KeyValueStoreType getKeyValueStoreType() { return storage->getType(); }
	StorageBytes getStorageBytes() { return storage->getStorageBytes(); }

private:
	struct StorageServer* data;
	IKeyValueStore* storage;

	void writeMutations( MutationListRef mutations, Version debugVersion, const char* debugContext );

	ACTOR static Future<Key> readFirstKey( IKeyValueStore* storage, KeyRangeRef range ) {
		Standalone<VectorRef<KeyValueRef>> r = wait( storage->readRange( range, 1 ) );
		if (r.size()) return r[0].key;
		else return range.end;
	}
};

struct UpdateEagerReadInfo {
	std::vector<KeyRef> keyBegin;
	std::vector<Key> keyEnd; // these are for ClearRange

	std::vector<std::pair<KeyRef, int>> keys;
	std::vector<Optional<Value>> value;

	Arena arena;

	void addMutations( VectorRef<MutationRef> const& mutations ) {
		for(auto& m : mutations)
			addMutation(m);
	}

	void addMutation( MutationRef const& m ) {
		// SOMEDAY: Theoretically we can avoid a read if there is an earlier overlapping ClearRange
		if (m.type == MutationRef::ClearRange && !m.param2.startsWith(systemKeys.end))
			keyBegin.push_back( m.param2 );
		else if (m.type == MutationRef::CompareAndClear) {
			keyBegin.push_back(keyAfter(m.param1, arena));
			if (keys.size() > 0 && keys.back().first == m.param1) {
				// Don't issue a second read, if the last read was equal to the current key.
				// CompareAndClear is likely to be used after another atomic operation on same key.
				keys.back().second = std::max(keys.back().second, m.param2.size() + 1);
			} else {
				keys.emplace_back(m.param1, m.param2.size() + 1);
			}
		} else if ((m.type == MutationRef::AppendIfFits) || (m.type == MutationRef::ByteMin) ||
		           (m.type == MutationRef::ByteMax))
			keys.emplace_back(m.param1, CLIENT_KNOBS->VALUE_SIZE_LIMIT);
		else if (isAtomicOp((MutationRef::Type) m.type))
			keys.emplace_back(m.param1, m.param2.size());
	}

	void finishKeyBegin() {
		std::sort(keyBegin.begin(), keyBegin.end());
		keyBegin.resize( std::unique(keyBegin.begin(), keyBegin.end()) - keyBegin.begin() );
		std::sort(keys.begin(), keys.end(), [](const pair<KeyRef, int>& lhs, const pair<KeyRef, int>& rhs) { return (lhs.first < rhs.first) || (lhs.first == rhs.first && lhs.second > rhs.second); } );
		keys.resize(std::unique(keys.begin(), keys.end(), [](const pair<KeyRef, int>& lhs, const pair<KeyRef, int>& rhs) { return lhs.first == rhs.first; } ) - keys.begin());
		//value gets populated in doEagerReads
	}

	Optional<Value>& getValue(KeyRef key) {
		int i = std::lower_bound(keys.begin(), keys.end(), pair<KeyRef, int>(key, 0), [](const pair<KeyRef, int>& lhs, const pair<KeyRef, int>& rhs) { return lhs.first < rhs.first; } ) - keys.begin();
		ASSERT( i < keys.size() && keys[i].first == key );
		return value[i];
	}

	KeyRef getKeyEnd( KeyRef key ) {
		int i = std::lower_bound(keyBegin.begin(), keyBegin.end(), key) - keyBegin.begin();
		ASSERT( i < keyBegin.size() && keyBegin[i] == key );
		return keyEnd[i];
	}
};

const int VERSION_OVERHEAD = 64 + sizeof(Version) + sizeof(Standalone<VersionUpdateRef>) + //mutationLog, 64b overhead for map
							 2 * (64 + sizeof(Version) + sizeof(Reference<VersionedMap<KeyRef, ValueOrClearToRef>::PTreeT>)); //versioned map [ x2 for createNewVersion(version+1) ], 64b overhead for map
static int mvccStorageBytes( MutationRef const& m ) { return VersionedMap<KeyRef, ValueOrClearToRef>::overheadPerItem * 2 + (MutationRef::OVERHEAD_BYTES + m.param1.size() + m.param2.size()) * 2; }

struct FetchInjectionInfo {
	Arena arena;
	vector<VerUpdateRef> changes;
};

struct StorageServer {
	typedef VersionedMap<KeyRef, ValueOrClearToRef> VersionedData;

private:
	// versionedData contains sets and clears.

	// * Nonoverlapping: No clear overlaps a set or another clear, or adjoins another clear.
	// ~ Clears are maximal: If versionedData.at(v) contains a clear [b,e) then
	//      there is a key data[e]@v, or e==allKeys.end, or a shard boundary or former boundary at e

	// * Reads are possible: When k is in a readable shard, for any v in [storageVersion, version.get()],
	//      storage[k] + versionedData.at(v)[k] = database[k] @ v    (storage[k] might be @ any version in [durableVersion, storageVersion])

	// * Transferred shards are partially readable: When k is in an adding, transferred shard, for any v in [transferredVersion, version.get()],
	//      storage[k] + versionedData.at(v)[k] = database[k] @ v

	// * versionedData contains versions [storageVersion(), version.get()].  It might also contain version (version.get()+1), in which changeDurableVersion may be deleting ghosts, and/or it might
	//      contain later versions if applyUpdate is on the stack.

	// * Old shards are erased: versionedData.atLatest() has entries (sets or intersecting clears) only for keys in readable or adding,transferred shards.
	//   Earlier versions may have extra entries for shards that *were* readable or adding,transferred when those versions were the latest, but they eventually are forgotten.

	// * Old mutations are erased: All items in versionedData.atLatest() have insertVersion() > durableVersion(), but views
	//   at older versions may contain older items which are also in storage (this is OK because of idempotency)

	VersionedData versionedData;
	std::map<Version, Standalone<VersionUpdateRef>> mutationLog; // versions (durableVersion, version]

public:
	Tag tag;
	vector<pair<Version,Tag>> history;
	vector<pair<Version,Tag>> allHistory;
	Version poppedAllAfter;
	std::map<Version, Arena> freeable;  // for each version, an Arena that must be held until that version is < oldestVersion
	Arena lastArena;
	double cpuUsage;
	double diskUsage;

	std::map<Version, Standalone<VersionUpdateRef>> const & getMutationLog() { return mutationLog; }
	std::map<Version, Standalone<VersionUpdateRef>>& getMutableMutationLog() { return mutationLog; }
	VersionedData const& data() const { return versionedData; }
	VersionedData& mutableData() { return versionedData; }

	double old_rate = 1.0;
	double currentRate() {
		auto versionLag = version.get() - durableVersion.get();
		double res;
		if (versionLag >= SERVER_KNOBS->STORAGE_DURABILITY_LAG_HARD_MAX) {
			res = 0.0;
		} else if (versionLag > SERVER_KNOBS->STORAGE_DURABILITY_LAG_SOFT_MAX) {
			res = 1.0 - (double(versionLag) / double(SERVER_KNOBS->STORAGE_DURABILITY_LAG_HARD_MAX));
		} else {
			res = 1.0;
		}
		if (res != old_rate) {
			TraceEvent(SevDebug, "LocalRatekeeperChange", thisServerID)
				.detail("Old", old_rate)
				.detail("New", res)
				.detail("NDV", versionLag);
			old_rate = res;
		}
		return res;
	}

	void addMutationToMutationLogOrStorage( Version ver, MutationRef m ); // Appends m to mutationLog@ver, or to storage if ver==invalidVersion

	// Update the byteSample, and write the updates to the mutation log@ver, or to storage if ver==invalidVersion
	void byteSampleApplyMutation( MutationRef const& m, Version ver );
	void byteSampleApplySet( KeyValueRef kv, Version ver );
	void byteSampleApplyClear( KeyRangeRef range, Version ver );

	void popVersion(Version v, bool popAllTags = false) {
		if(logSystem) {
			if(v > poppedAllAfter) {
				popAllTags = true;
				poppedAllAfter = std::numeric_limits<Version>::max();
			}

			vector<pair<Version,Tag>>* hist = &history;
			vector<pair<Version,Tag>> allHistoryCopy;
			if(popAllTags) {
				allHistoryCopy = allHistory;
				hist = &allHistoryCopy;
			}

			while(hist->size() && v > hist->back().first ) {
				logSystem->pop( v, hist->back().second );
				hist->pop_back();
			}
			if(hist->size()) {
				logSystem->pop( v, hist->back().second );
			} else {
				logSystem->pop( v, tag );
			}
		}
	}

	Standalone<VersionUpdateRef>& addVersionToMutationLog(Version v) {
		// return existing version...
		auto m = mutationLog.find(v);
		if (m != mutationLog.end())
			return m->second;

		// ...or create a new one
		auto& u = mutationLog[v];
		u.version = v;
		if (lastArena.getSize() >= 65536) lastArena = Arena(4096);
		u.arena() = lastArena;
		counters.bytesInput += VERSION_OVERHEAD;
		return u;
	}

	MutationRef addMutationToMutationLog(Standalone<VersionUpdateRef> &mLV, MutationRef const& m){
		byteSampleApplyMutation(m, mLV.version);
		counters.bytesInput += mvccStorageBytes(m);
		return mLV.mutations.push_back_deep( mLV.arena(), m );
	}

	StorageServerDisk storage;

	KeyRangeMap< Reference<ShardInfo> > shards;
	uint64_t shardChangeCounter;      // max( shards->changecounter )

	// newestAvailableVersion[k]
	//   == invalidVersion -> k is unavailable at all versions
	//   <= storageVersion -> k is unavailable at all versions (but might be read anyway from storage if we are in the process of committing makeShardDurable)
	//   == v              -> k is readable (from storage+versionedData) @ [storageVersion,v], and not being updated when version increases
	//   == latestVersion  -> k is readable (from storage+versionedData) @ [storageVersion,version.get()], and thus stays available when version increases
	CoalescedKeyRangeMap< Version > newestAvailableVersion;

	CoalescedKeyRangeMap< Version > newestDirtyVersion; // Similar to newestAvailableVersion, but includes (only) keys that were only partly available (due to cancelled fetchKeys)

	// The following are in rough order from newest to oldest
	Version lastTLogVersion, lastVersionWithData, restoredVersion;
	NotifiedVersion version;
	NotifiedVersion desiredOldestVersion;    // We can increase oldestVersion (and then durableVersion) to this version when the disk permits
	NotifiedVersion oldestVersion;           // See also storageVersion()
	NotifiedVersion durableVersion; 	     // At least this version will be readable from storage after a power failure
	Version rebootAfterDurableVersion;
	int8_t primaryLocality;

	Deque<std::pair<Version,Version>> recoveryVersionSkips;
	int64_t versionLag; // An estimate for how many versions it takes for the data to move from the logs to this storage server

	uint64_t logProtocol;

	Reference<ILogSystem> logSystem;
	Reference<ILogSystem::IPeekCursor> logCursor;

	UID thisServerID;
	Key sk;
	Reference<AsyncVar<ServerDBInfo>> db;
	Database cx;

	StorageServerMetrics metrics;
	CoalescedKeyRangeMap<bool, int64_t, KeyBytesMetric<int64_t>> byteSampleClears;
	AsyncVar<bool> byteSampleClearsTooLarge;
	Future<Void> byteSampleRecovery;
	Future<Void> durableInProgress;

	AsyncMap<Key,bool> watches;
	int64_t watchBytes;
	int64_t numWatches;
	AsyncVar<bool> noRecentUpdates;
	double lastUpdate;

	Int64MetricHandle readQueueSizeMetric;

	std::string folder;

	// defined only during splitMutations()/addMutation()
	UpdateEagerReadInfo *updateEagerReads;

	FlowLock durableVersionLock;
	FlowLock fetchKeysParallelismLock;
	vector< Promise<FetchInjectionInfo*> > readyFetchKeys;

	int64_t instanceID;

	Promise<Void> otherError;
	Promise<Void> coreStarted;
	bool shuttingDown;

	bool behind;

	bool debug_inApplyUpdate;
	double debug_lastValidateTime;

	int maxQueryQueue;
	int getAndResetMaxQueryQueueSize() {
		int val = maxQueryQueue;
		maxQueryQueue = 0;
		return val;
	}

	Optional<LatencyBandConfig> latencyBandConfig;

	struct Counters {
		CounterCollection cc;
		Counter allQueries, getKeyQueries, getValueQueries, getRangeQueries, finishedQueries, rowsQueried, bytesQueried, watchQueries;
		Counter bytesInput, bytesDurable, bytesFetched,
			mutationBytes;  // Like bytesInput but without MVCC accounting
		Counter mutations, setMutations, clearRangeMutations, atomicMutations;
		Counter updateBatches, updateVersions;
		Counter loops;
		Counter fetchWaitingMS, fetchWaitingCount, fetchExecutingMS, fetchExecutingCount;

		LatencyBands readLatencyBands;

		Counters(StorageServer* self)
			: cc("StorageServer", self->thisServerID.toString()),
			getKeyQueries("GetKeyQueries", cc),
			getValueQueries("GetValueQueries",cc),
			getRangeQueries("GetRangeQueries", cc),
			allQueries("QueryQueue", cc),
			finishedQueries("FinishedQueries", cc),
			rowsQueried("RowsQueried", cc),
			bytesQueried("BytesQueried", cc),
			watchQueries("WatchQueries", cc),
			bytesInput("BytesInput", cc),
			bytesDurable("BytesDurable", cc),
			bytesFetched("BytesFetched", cc),
			mutationBytes("MutationBytes", cc),
			mutations("Mutations", cc),
			setMutations("SetMutations", cc),
			clearRangeMutations("ClearRangeMutations", cc),
			atomicMutations("AtomicMutations", cc),
			updateBatches("UpdateBatches", cc),
			updateVersions("UpdateVersions", cc),
			loops("Loops", cc),
			fetchWaitingMS("FetchWaitingMS", cc),
			fetchWaitingCount("FetchWaitingCount", cc),
			fetchExecutingMS("FetchExecutingMS", cc),
			fetchExecutingCount("FetchExecutingCount", cc),
			readLatencyBands("ReadLatencyMetrics", self->thisServerID, SERVER_KNOBS->STORAGE_LOGGING_DELAY)
		{
			specialCounter(cc, "LastTLogVersion", [self](){ return self->lastTLogVersion; });
			specialCounter(cc, "Version", [self](){ return self->version.get(); });
			specialCounter(cc, "StorageVersion", [self](){ return self->storageVersion(); });
			specialCounter(cc, "DurableVersion", [self](){ return self->durableVersion.get(); });
			specialCounter(cc, "DesiredOldestVersion", [self](){ return self->desiredOldestVersion.get(); });
			specialCounter(cc, "VersionLag", [self](){ return self->versionLag; });
			specialCounter(cc, "LocalRatekeeper", [self]{ return self->currentRate(); });

			specialCounter(cc, "FetchKeysFetchActive", [self](){ return self->fetchKeysParallelismLock.activePermits(); });
			specialCounter(cc, "FetchKeysWaiting", [self](){ return self->fetchKeysParallelismLock.waiters(); });

			specialCounter(cc, "QueryQueueMax", [self](){ return self->getAndResetMaxQueryQueueSize(); });

			specialCounter(cc, "BytesStored", [self](){ return self->metrics.byteSample.getEstimate(allKeys); });
			specialCounter(cc, "ActiveWatches", [self](){ return self->numWatches; });
			specialCounter(cc, "WatchBytes", [self](){ return self->watchBytes; });

			specialCounter(cc, "KvstoreBytesUsed", [self](){ return self->storage.getStorageBytes().used; });
			specialCounter(cc, "KvstoreBytesFree", [self](){ return self->storage.getStorageBytes().free; });
			specialCounter(cc, "KvstoreBytesAvailable", [self](){ return self->storage.getStorageBytes().available; });
			specialCounter(cc, "KvstoreBytesTotal", [self](){ return self->storage.getStorageBytes().total; });
		}
	} counters;

	StorageServer(IKeyValueStore* storage, Reference<AsyncVar<ServerDBInfo>> const& db, StorageServerInterface const& ssi)
		:	instanceID(deterministicRandom()->randomUniqueID().first()),
			storage(this, storage), db(db),
			lastTLogVersion(0), lastVersionWithData(0), restoredVersion(0),
			rebootAfterDurableVersion(std::numeric_limits<Version>::max()),
			durableInProgress(Void()),
			versionLag(0), primaryLocality(tagLocalityInvalid),
			updateEagerReads(0),
			shardChangeCounter(0),
			fetchKeysParallelismLock(SERVER_KNOBS->FETCH_KEYS_PARALLELISM_BYTES),
			shuttingDown(false), debug_inApplyUpdate(false), debug_lastValidateTime(0), watchBytes(0), numWatches(0),
			logProtocol(0), counters(this), tag(invalidTag), maxQueryQueue(0), thisServerID(ssi.id()),
			readQueueSizeMetric(LiteralStringRef("StorageServer.ReadQueueSize")),
			behind(false), byteSampleClears(false, LiteralStringRef("\xff\xff\xff")), noRecentUpdates(false),
			lastUpdate(now()), poppedAllAfter(std::numeric_limits<Version>::max()), cpuUsage(0.0), diskUsage(0.0)
	{
		version.initMetric(LiteralStringRef("StorageServer.Version"), counters.cc.id);
		oldestVersion.initMetric(LiteralStringRef("StorageServer.OldestVersion"), counters.cc.id);
		durableVersion.initMetric(LiteralStringRef("StorageServer.DurableVersion"), counters.cc.id);
		desiredOldestVersion.initMetric(LiteralStringRef("StorageServer.DesiredOldestVersion"), counters.cc.id);

		newestAvailableVersion.insert(allKeys, invalidVersion);
		newestDirtyVersion.insert(allKeys, invalidVersion);
		addShard( ShardInfo::newNotAssigned( allKeys ) );

		cx = openDBOnServer(db, TaskDefaultEndpoint, true, true);
	}
	//~StorageServer() { fclose(log); }

	// Puts the given shard into shards.  The caller is responsible for adding shards
	//   for all ranges in shards.getAffectedRangesAfterInsertion(newShard->keys)), because these
	//   shards are invalidated by the call.
	void addShard( ShardInfo* newShard ) {
		ASSERT( !newShard->keys.empty() );
		newShard->changeCounter = ++shardChangeCounter;
		//TraceEvent("AddShard", this->thisServerID).detail("KeyBegin", newShard->keys.begin).detail("KeyEnd", newShard->keys.end).detail("State", newShard->isReadable() ? "Readable" : newShard->notAssigned() ? "NotAssigned" : "Adding").detail("Version", this->version.get());
		/*auto affected = shards.getAffectedRangesAfterInsertion( newShard->keys, Reference<ShardInfo>() );
		for(auto i = affected.begin(); i != affected.end(); ++i)
			shards.insert( *i, Reference<ShardInfo>() );*/
		shards.insert( newShard->keys, Reference<ShardInfo>(newShard) );
	}
	void addMutation(Version version, MutationRef const& mutation, KeyRangeRef const& shard, UpdateEagerReadInfo* eagerReads );
	void setInitialVersion(Version ver) {
		version = ver;
		desiredOldestVersion = ver;
		oldestVersion = ver;
		durableVersion = ver;
		lastVersionWithData = ver;
		restoredVersion = ver;

		mutableData().createNewVersion(ver);
		mutableData().forgetVersionsBefore(ver);
	}

	// This is the maximum version that might be read from storage (the minimum version is durableVersion)
	Version storageVersion() const { return oldestVersion.get(); }

	bool isReadable( KeyRangeRef const& keys ) {
		auto sh = shards.intersectingRanges(keys);
		for(auto i = sh.begin(); i != sh.end(); ++i)
			if (!i->value()->isReadable())
				return false;
		return true;
	}

	void checkChangeCounter( uint64_t oldShardChangeCounter, KeyRef const& key ) {
		if (oldShardChangeCounter != shardChangeCounter &&
			shards[key]->changeCounter > oldShardChangeCounter)
		{
			TEST(true); // shard change during getValueQ
			throw wrong_shard_server();
		}
	}

	void checkChangeCounter( uint64_t oldShardChangeCounter, KeyRangeRef const& keys ) {
		if (oldShardChangeCounter != shardChangeCounter) {
			auto sh = shards.intersectingRanges(keys);
			for(auto i = sh.begin(); i != sh.end(); ++i)
				if (i->value()->changeCounter > oldShardChangeCounter) {
					TEST(true); // shard change during range operation
					throw wrong_shard_server();
				}
		}
	}

	Counter::Value queueSize() {
		return counters.bytesInput.getValue() - counters.bytesDurable.getValue();
	}

	double getPenalty() {
		return std::max(std::max(1.0, (queueSize() - (SERVER_KNOBS->TARGET_BYTES_PER_STORAGE_SERVER -
													  2.0 * SERVER_KNOBS->SPRING_BYTES_STORAGE_SERVER)) /
								 SERVER_KNOBS->SPRING_BYTES_STORAGE_SERVER),
						(currentRate() < 1e-6 ? 1e6 : 1.0 / currentRate()));
	}

	template<class Reply>
	using isLoadBalancedReply = std::is_base_of<LoadBalancedReply, Reply>;

	template <class Reply>
	static typename std::enable_if<isLoadBalancedReply<Reply>::value, void>::type sendErrorWithPenalty(
		const ReplyPromise<Reply>& promise, const Error& err, double penalty) {
		Reply reply;
		reply.error = err;
		reply.penalty = penalty;
		promise.send(reply);
	}

	template <class Reply>
	static typename std::enable_if<!isLoadBalancedReply<Reply>::value, void>::type sendErrorWithPenalty(
		const ReplyPromise<Reply>& promise, const Error& err, double) {
		promise.sendError(err);
	}

	template<class Request, class HandleFunction>
	Future<Void> readGuard(const Request& request, const HandleFunction& fun) {
		auto rate = currentRate();
		if (rate < 0.8 && deterministicRandom()->random01() > rate) {
			//request.error = future_version();
			sendErrorWithPenalty(request.reply, server_overloaded(), getPenalty());
			return Void();
		}
		return fun(this, request);
	}
};

// If and only if key:=value is in (storage+versionedData),    // NOT ACTUALLY: and key < allKeys.end,
//   and H(key) < |key+value|/bytesPerSample,
//     let sampledSize = max(|key+value|,bytesPerSample)
//     persistByteSampleKeys.begin()+key := sampledSize is in storage
//     (key,sampledSize) is in byteSample

// So P(key is sampled) * sampledSize == |key+value|

void StorageServer::byteSampleApplyMutation( MutationRef const& m, Version ver ){
	if (m.type == MutationRef::ClearRange)
		byteSampleApplyClear( KeyRangeRef(m.param1, m.param2), ver );
	else if (m.type == MutationRef::SetValue)
		byteSampleApplySet( KeyValueRef(m.param1, m.param2), ver );
	else
		ASSERT(false); // Mutation of unknown type modfying byte sample
}

#pragma endregion

/////////////////////////////////// Validation ///////////////////////////////////////
#pragma region Validation
bool validateRange( StorageServer::VersionedData::ViewAtVersion const& view, KeyRangeRef range, Version version, UID id, Version minInsertVersion ) {
	// * Nonoverlapping: No clear overlaps a set or another clear, or adjoins another clear.
	// * Old mutations are erased: All items in versionedData.atLatest() have insertVersion() > durableVersion()

	TraceEvent("ValidateRange", id).detail("KeyBegin", range.begin).detail("KeyEnd", range.end).detail("Version", version);
	KeyRef k;
	bool ok = true;
	bool kIsClear = false;
	auto i = view.lower_bound(range.begin);
	if (i != view.begin()) --i;
	for(; i != view.end() && i.key() < range.end; ++i) {
		ASSERT( i.insertVersion() > minInsertVersion );
		if (kIsClear && i->isClearTo() ? i.key() <= k : i.key() < k) {
			TraceEvent(SevError,"InvalidRange",id).detail("Key1", k).detail("Key2", i.key()).detail("Version", version);
			ok = false;
		}
		//ASSERT( i.key() >= k );
		kIsClear = i->isClearTo();
		k = kIsClear ? i->getEndKey() : i.key();
	}
	return ok;
}

void validate(StorageServer* data, bool force = false) {
	try {
		if (force || (EXPENSIVE_VALIDATION)) {
			data->newestAvailableVersion.validateCoalesced();
			data->newestDirtyVersion.validateCoalesced();

			for(auto s = data->shards.ranges().begin(); s != data->shards.ranges().end(); ++s) {
				ASSERT( s->value()->keys == s->range() );
				ASSERT( !s->value()->keys.empty() );
			}

			for(auto s = data->shards.ranges().begin(); s != data->shards.ranges().end(); ++s)
				if (s->value()->isReadable()) {
					auto ar = data->newestAvailableVersion.intersectingRanges(s->range());
					for(auto a = ar.begin(); a != ar.end(); ++a)
						ASSERT( a->value() == latestVersion );
				}

			// * versionedData contains versions [storageVersion(), version.get()].  It might also contain version (version.get()+1), in which changeDurableVersion may be deleting ghosts, and/or it might
			//      contain later versions if applyUpdate is on the stack.
			ASSERT( data->data().getOldestVersion() == data->storageVersion() );
			ASSERT( data->data().getLatestVersion() == data->version.get() || data->data().getLatestVersion() == data->version.get()+1 || (data->debug_inApplyUpdate && data->data().getLatestVersion() > data->version.get()) );

			auto latest = data->data().atLatest();

			// * Old shards are erased: versionedData.atLatest() has entries (sets or clear *begins*) only for keys in readable or adding,transferred shards.
			for(auto s = data->shards.ranges().begin(); s != data->shards.ranges().end(); ++s) {
				ShardInfo* shard = s->value().getPtr();
				if (!shard->isInVersionedData()) {
					if (latest.lower_bound(s->begin()) != latest.lower_bound(s->end())) {
						TraceEvent(SevError, "VF", data->thisServerID).detail("LastValidTime", data->debug_lastValidateTime).detail("KeyBegin", s->begin()).detail("KeyEnd", s->end())
							.detail("FirstKey", latest.lower_bound(s->begin()).key()).detail("FirstInsertV", latest.lower_bound(s->begin()).insertVersion());
					}
					ASSERT( latest.lower_bound(s->begin()) == latest.lower_bound(s->end()) );
				}
			}

			latest.validate();
			validateRange(latest, allKeys, data->version.get(), data->thisServerID, data->durableVersion.get());

			data->debug_lastValidateTime = now();
		}
	} catch (...) {
		TraceEvent(SevError, "ValidationFailure", data->thisServerID).detail("LastValidTime", data->debug_lastValidateTime);
		throw;
	}
}
#pragma endregion

void
updateProcessStats(StorageServer* self)
{
	if (g_network->isSimulated()) {
		// diskUsage and cpuUsage are not relevant in the simulator,
		// and relying on the actual values could break seed determinism
		self->cpuUsage = 100.0;
		self->diskUsage = 100.0;
		return;
	}

	SystemStatistics sysStats = getSystemStatistics();
	if (sysStats.initialized) {
		self->cpuUsage = 100 * sysStats.processCPUSeconds / sysStats.elapsed;
		self->diskUsage = 100 * std::max(0.0, (sysStats.elapsed - sysStats.processDiskIdleSeconds) / sysStats.elapsed);
	}
}

///////////////////////////////////// Queries /////////////////////////////////
#pragma region Queries
ACTOR Future<Version> waitForVersion( StorageServer* data, Version version ) {
	// This could become an Actor transparently, but for now it just does the lookup
	if (version == latestVersion)
		version = std::max(Version(1), data->version.get());
	if (version < data->oldestVersion.get() || version <= 0) throw transaction_too_old();
	else if (version <= data->version.get())
		return version;

	if(data->behind && version > data->version.get()) {
		throw process_behind();
	}

	if(deterministicRandom()->random01() < 0.001)
		TraceEvent("WaitForVersion1000x");
	choose {
		when ( wait( data->version.whenAtLeast(version) ) ) {
			//FIXME: A bunch of these can block with or without the following delay 0.
			//wait( delay(0) );  // don't do a whole bunch of these at once
			if (version < data->oldestVersion.get()) throw transaction_too_old();  // just in case
			return version;
		}
		when ( wait( delay( SERVER_KNOBS->FUTURE_VERSION_DELAY ) ) ) {
			if(deterministicRandom()->random01() < 0.001)
				TraceEvent(SevWarn, "ShardServerFutureVersion1000x", data->thisServerID)
					.detail("Version", version)
					.detail("MyVersion", data->version.get())
					.detail("ServerID", data->thisServerID);
			throw future_version();
		}
	}
}

ACTOR Future<Version> waitForVersionNoTooOld( StorageServer* data, Version version ) {
	// This could become an Actor transparently, but for now it just does the lookup
	if (version == latestVersion)
		version = std::max(Version(1), data->version.get());
	if (version <= data->version.get())
		return version;
	choose {
		when ( wait( data->version.whenAtLeast(version) ) ) {
			return version;
		}
		when ( wait( delay( SERVER_KNOBS->FUTURE_VERSION_DELAY ) ) ) {
			if(deterministicRandom()->random01() < 0.001)
				TraceEvent(SevWarn, "ShardServerFutureVersion1000x", data->thisServerID)
					.detail("Version", version)
					.detail("MyVersion", data->version.get())
					.detail("ServerID", data->thisServerID);
			throw future_version();
		}
	}
}

ACTOR Future<Void> getValueQ( StorageServer* data, GetValueRequest req ) {
	state int64_t resultSize = 0;

	try {
		++data->counters.getValueQueries;
		++data->counters.allQueries;
		++data->readQueueSizeMetric;
		data->maxQueryQueue = std::max<int>( data->maxQueryQueue, data->counters.allQueries.getValue() - data->counters.finishedQueries.getValue());

		// Active load balancing runs at a very high priority (to obtain accurate queue lengths)
		// so we need to downgrade here
		wait( delay(0, TaskDefaultEndpoint) );

		if( req.debugID.present() )
			g_traceBatch.addEvent("GetValueDebug", req.debugID.get().first(), "getValueQ.DoRead"); //.detail("TaskID", g_network->getCurrentTask());

		state Optional<Value> v;
		state Version version = wait( waitForVersion( data, req.version ) );
		if( req.debugID.present() )
			g_traceBatch.addEvent("GetValueDebug", req.debugID.get().first(), "getValueQ.AfterVersion"); //.detail("TaskID", g_network->getCurrentTask());

		state uint64_t changeCounter = data->shardChangeCounter;

		if (!data->shards[req.key]->isReadable()) {
			//TraceEvent("WrongShardServer", data->thisServerID).detail("Key", req.key).detail("Version", version).detail("In", "getValueQ");
			throw wrong_shard_server();
		}

		state int path = 0;
		auto i = data->data().at(version).lastLessOrEqual(req.key);
		if (i && i->isValue() && i.key() == req.key) {
			v = (Value)i->getValue();
			path = 1;
		} else if (!i || !i->isClearTo() || i->getEndKey() <= req.key) {
			path = 2;
			Optional<Value> vv = wait( data->storage.readValue( req.key, req.debugID ) );
			// Validate that while we were reading the data we didn't lose the version or shard
			if (version < data->storageVersion()) {
				TEST(true); // transaction_too_old after readValue
				throw transaction_too_old();
			}
			data->checkChangeCounter(changeCounter, req.key);
			v = vv;
		}

		debugMutation("ShardGetValue", version, MutationRef(MutationRef::DebugKey, req.key, v.present()?v.get():LiteralStringRef("<null>")));
		debugMutation("ShardGetPath", version, MutationRef(MutationRef::DebugKey, req.key, path==0?LiteralStringRef("0"):path==1?LiteralStringRef("1"):LiteralStringRef("2")));

		/*
		StorageMetrics m;
		m.bytesPerKSecond = req.key.size() + (v.present() ? v.get().size() : 0);
		m.iosPerKSecond = 1;
		data->metrics.notify(req.key, m);
		*/

		if (v.present()) {
			++data->counters.rowsQueried;
			resultSize = v.get().size();
			data->counters.bytesQueried += resultSize;
		}

		if( req.debugID.present() )
			g_traceBatch.addEvent("GetValueDebug", req.debugID.get().first(), "getValueQ.AfterRead"); //.detail("TaskID", g_network->getCurrentTask());

		GetValueReply reply(v);
		reply.penalty = data->getPenalty();
		req.reply.send(reply);
	} catch (Error& e) {
		if(!canReplyWith(e))
			throw;
		data->sendErrorWithPenalty(req.reply, e, data->getPenalty());
	}

	++data->counters.finishedQueries;
	--data->readQueueSizeMetric;
	if(data->latencyBandConfig.present()) {
		int maxReadBytes = data->latencyBandConfig.get().readConfig.maxReadBytes.orDefault(std::numeric_limits<int>::max());
		data->counters.readLatencyBands.addMeasurement(timer()-req.requestTime, resultSize > maxReadBytes);
	}

	return Void();
};

ACTOR Future<Void> watchValue_impl( StorageServer* data, WatchValueRequest req ) {
	try {
		++data->counters.watchQueries;

		if( req.debugID.present() )
			g_traceBatch.addEvent("WatchValueDebug", req.debugID.get().first(), "watchValueQ.Before"); //.detail("TaskID", g_network->getCurrentTask());

		wait(success(waitForVersionNoTooOld(data, req.version)));
		if( req.debugID.present() )
			g_traceBatch.addEvent("WatchValueDebug", req.debugID.get().first(), "watchValueQ.AfterVersion"); //.detail("TaskID", g_network->getCurrentTask());

		loop {
			try {
				state Version latest = data->data().latestVersion;
				state Future<Void> watchFuture = data->watches.onChange(req.key);
				GetValueRequest getReq( req.key, latest, req.debugID );
				state Future<Void> getValue = getValueQ( data, getReq ); //we are relying on the delay zero at the top of getValueQ, if removed we need one here
				GetValueReply reply = wait( getReq.reply.getFuture() );
				//TraceEvent("WatcherCheckValue").detail("Key",  req.key  ).detail("Value",  req.value  ).detail("CurrentValue",  v  ).detail("Ver", latest);

				if(reply.error.present()) {
					throw reply.error.get();
				}
				
				debugMutation("ShardWatchValue", latest, MutationRef(MutationRef::DebugKey, req.key, reply.value.present() ? StringRef( reply.value.get() ) : LiteralStringRef("<null>") ) );

				if( req.debugID.present() )
					g_traceBatch.addEvent("WatchValueDebug", req.debugID.get().first(), "watchValueQ.AfterRead"); //.detail("TaskID", g_network->getCurrentTask());

				if( reply.value != req.value ) {
					req.reply.send( latest );
					return Void();
				}

				if( data->watchBytes > SERVER_KNOBS->MAX_STORAGE_SERVER_WATCH_BYTES ) {
					TEST(true); //Too many watches, reverting to polling
					data->sendErrorWithPenalty(req.reply, watch_cancelled(), data->getPenalty());
					return Void();
				}

				++data->numWatches;
				data->watchBytes += ( req.key.expectedSize() + req.value.expectedSize() + 1000 );
				try {
					wait( watchFuture );
					--data->numWatches;
					data->watchBytes -= ( req.key.expectedSize() + req.value.expectedSize() + 1000 );
				} catch( Error &e ) {
					--data->numWatches;
					data->watchBytes -= ( req.key.expectedSize() + req.value.expectedSize() + 1000 );
					throw;
				}
			} catch( Error &e ) {
				if( e.code() != error_code_transaction_too_old )
					throw;
			}
		}
	} catch (Error& e) {
		if(!canReplyWith(e))
			throw;
		data->sendErrorWithPenalty(req.reply, e, data->getPenalty());
	}
	return Void();
}

ACTOR Future<Void> watchValueQ( StorageServer* data, WatchValueRequest req ) {
	state Future<Void> watch = watchValue_impl( data, req );
	state double startTime = now();

	loop {
		double timeoutDelay = -1;
		if(data->noRecentUpdates.get()) {
			timeoutDelay = std::max(CLIENT_KNOBS->FAST_WATCH_TIMEOUT - (now() - startTime), 0.0);
		} else if(!BUGGIFY) {
			timeoutDelay = std::max(CLIENT_KNOBS->WATCH_TIMEOUT - (now() - startTime), 0.0);
		}
		choose {
			when( wait( watch ) ) {
				return Void();
			}
			when( wait( timeoutDelay < 0 ? Never() : delay(timeoutDelay) ) ) {
				data->sendErrorWithPenalty(req.reply, timed_out(), data->getPenalty());
				return Void();
			}
			when( wait( data->noRecentUpdates.onChange()) ) {}
		}
	}
}

ACTOR Future<Void> getShardState_impl( StorageServer* data, GetShardStateRequest req ) {
	ASSERT( req.mode != GetShardStateRequest::NO_WAIT );

	loop {
		std::vector<Future<Void>> onChange;

		for( auto t : data->shards.intersectingRanges( req.keys ) ) {
			if( !t.value()->assigned() ) {
				onChange.push_back( delay( SERVER_KNOBS->SHARD_READY_DELAY ) );
				break;
			}

			if( req.mode == GetShardStateRequest::READABLE && !t.value()->isReadable() )
				onChange.push_back( t.value()->adding->readWrite.getFuture() );

			if( req.mode == GetShardStateRequest::FETCHING && !t.value()->isFetched() )
				onChange.push_back( t.value()->adding->fetchComplete.getFuture() );
		}

		if( !onChange.size() ) {
			req.reply.send(std::make_pair(data->version.get(), data->durableVersion.get()));
			return Void();
		}

		wait( waitForAll( onChange ) );
		wait( delay(0) ); //onChange could have been triggered by cancellation, let things settle before rechecking
	}
}

ACTOR Future<Void> getShardStateQ( StorageServer* data, GetShardStateRequest req ) {
	choose {
		when( wait( getShardState_impl( data, req ) ) ) {}
		when( wait( delay( g_network->isSimulated() ? 10 : 60 ) ) ) {
			data->sendErrorWithPenalty(req.reply, timed_out(), data->getPenalty());
		}
	}
	return Void();
}

void merge( Arena& arena, VectorRef<KeyValueRef>& output, VectorRef<KeyValueRef> const& base,
	        StorageServer::VersionedData::iterator& start, StorageServer::VersionedData::iterator const& end,
			int versionedDataCount, int limit, bool stopAtEndOfBase, int limitBytes = 1<<30 )
// Combines data from base (at an older version) with sets from newer versions in [start, end) and appends the first (up to) |limit| rows to output
// If limit<0, base and output are in descending order, and start->key()>end->key(), but start is still inclusive and end is exclusive
{
	if (limit==0) return;
	int originalLimit = abs(limit) + output.size();
	bool forward = limit>0;
	if (!forward) limit = -limit;
	int accumulatedBytes = 0;

	KeyValueRef const* baseStart = base.begin();
	KeyValueRef const* baseEnd = base.end();
	while (baseStart!=baseEnd && start!=end && --limit>=0 && accumulatedBytes < limitBytes) {
		if (forward ? baseStart->key < start.key() : baseStart->key > start.key())
			output.push_back_deep( arena, *baseStart++ );
		else {
			output.push_back_deep( arena, KeyValueRef(start.key(), start->getValue()) );
			if (baseStart->key == start.key()) ++baseStart;
			if (forward) ++start; else --start;
		}
		accumulatedBytes += sizeof(KeyValueRef) + output.end()[-1].expectedSize();
	}
	while (baseStart!=baseEnd && --limit>=0 && accumulatedBytes < limitBytes) {
		output.push_back_deep( arena, *baseStart++ );
		accumulatedBytes += sizeof(KeyValueRef) + output.end()[-1].expectedSize();
	}
	if( !stopAtEndOfBase ) {
		while (start!=end && --limit>=0 && accumulatedBytes < limitBytes) {
			output.push_back_deep( arena, KeyValueRef(start.key(), start->getValue()) );
			accumulatedBytes += sizeof(KeyValueRef) + output.end()[-1].expectedSize();
			if (forward) ++start; else --start;
		}
	}
	ASSERT( output.size() <= originalLimit );
}

// readRange reads up to |limit| rows from the given range and version, combining data->storage and data->versionedData.
// If limit>=0, it returns the first rows in the range (sorted ascending), otherwise the last rows (sorted descending).
// readRange has O(|result|) + O(log |data|) cost
ACTOR Future<GetKeyValuesReply> readRange( StorageServer* data, Version version, KeyRange range, int limit, int* pLimitBytes ) {
	state GetKeyValuesReply result;
	state StorageServer::VersionedData::ViewAtVersion view = data->data().at(version);
	state StorageServer::VersionedData::iterator vStart = view.end();
	state StorageServer::VersionedData::iterator vEnd = view.end();
	state KeyRef readBegin;
	state KeyRef readEnd;
	state Key readBeginTemp;
	state int vCount;
	//state UID rrid = deterministicRandom()->randomUniqueID();
	//state int originalLimit = limit;
	//state int originalLimitBytes = *pLimitBytes;
	//state bool track = rrid.first() == 0x1bc134c2f752187cLL;

	// FIXME: Review pLimitBytes behavior
	// if (limit >= 0) we are reading forward, else backward

	if (limit >= 0) {
		// We might care about a clear beginning before start that
		//  runs into range
		vStart = view.lastLessOrEqual(range.begin);
		if (vStart && vStart->isClearTo() && vStart->getEndKey() > range.begin)
			readBegin = vStart->getEndKey();
		else
			readBegin = range.begin;

		vStart = view.lower_bound(readBegin);

		/*if (track) {
			printf("readRange(%llx, @%lld, '%s'-'%s')\n", data->thisServerID.first(), version, printable(range.begin).c_str(), printable(range.end).c_str());
			printf("mvcc:\n");
			vEnd = view.upper_bound(range.end);
			for(auto r=vStart; r != vEnd; ++r) {
				if (r->isClearTo())
					printf("  '%s'-'%s' cleared\n", printable(r.key()).c_str(), printable(r->getEndKey()).c_str());
				else
					printf("  '%s' := '%s'\n", printable(r.key()).c_str(), printable(r->getValue()).c_str());
			}
		}*/

		while (limit>0 && *pLimitBytes>0 && readBegin < range.end) {
			// ASSERT( vStart == view.lower_bound(readBegin) );
			ASSERT( !vStart || vStart.key() >= readBegin );
			if (vStart) { auto b = vStart; --b; ASSERT( !b || b.key() < readBegin ); }
			ASSERT( data->storageVersion() <= version );

			// Read up to limit items from the view, stopping at the next clear (or the end of the range)
			vEnd = vStart;
			vCount = 0;
			int vSize = 0;
			while (vEnd && vEnd.key() < range.end && !vEnd->isClearTo() && vCount < limit && vSize < *pLimitBytes){
				vSize += sizeof(KeyValueRef) + vEnd->getValue().expectedSize() + vEnd.key().expectedSize();
				++vCount;
				++vEnd;
			}

			// Read the data on disk up to vEnd (or the end of the range)
			readEnd = vEnd ? std::min( vEnd.key(), range.end ) : range.end;
			Standalone<VectorRef<KeyValueRef>> atStorageVersion = wait(
					data->storage.readRange( KeyRangeRef(readBegin, readEnd), limit, *pLimitBytes ) );

			/*if (track) {
				printf("read [%s,%s): %d rows\n", printable(readBegin).c_str(), printable(readEnd).c_str(), atStorageVersion.size());
				for(auto r=atStorageVersion.begin(); r != atStorageVersion.end(); ++r)
					printf("  '%s' := '%s'\n", printable(r->key).c_str(), printable(r->value).c_str());
			}*/

			ASSERT( atStorageVersion.size() <= limit );
			if (data->storageVersion() > version) throw transaction_too_old();

			bool more = atStorageVersion.size()!=0;

			// merge the sets in [vStart,vEnd) with the sets on disk, stopping at the last key from disk if there is 'more'
			int prevSize = result.data.size();
			merge( result.arena, result.data, atStorageVersion, vStart, vEnd, vCount, limit, more, *pLimitBytes );
			limit -= result.data.size() - prevSize;

			for (auto i = &result.data[prevSize]; i != result.data.end(); i++)
				*pLimitBytes -= sizeof(KeyValueRef) + i->expectedSize();

			// Setup for the next iteration
			if (more) { // if there might be more data, begin reading right after what we already found to find out
				//if (track) printf("more\n");
				if (!(limit<=0 || *pLimitBytes<=0 || result.data.end()[-1].key == atStorageVersion.end()[-1].key))
					TraceEvent(SevError, "ReadRangeIssue", data->thisServerID).detail("ReadBegin", readBegin).detail("ReadEnd", readEnd)
						.detail("VStart", vStart ? vStart.key() : LiteralStringRef("nil")).detail("VEnd", vEnd ? vEnd.key() : LiteralStringRef("nil"))
						.detail("AtStorageVersionBack", atStorageVersion.end()[-1].key).detail("ResultBack", result.data.end()[-1].key)
						.detail("Limit", limit).detail("LimitBytes", *pLimitBytes).detail("ResultSize", result.data.size()).detail("PrevSize", prevSize);
				readBegin = readBeginTemp = keyAfter( result.data.end()[-1].key );
				ASSERT( limit<=0 || *pLimitBytes<=0 || result.data.end()[-1].key == atStorageVersion.end()[-1].key );
			} else if (vStart && vStart->isClearTo()){ // if vStart is a clear, skip it.
				//if (track) printf("skip clear\n");
				readBegin = vStart->getEndKey();  // next disk read should start at the end of the clear
				++vStart;
			} else { // Otherwise, continue at readEnd
				//if (track) printf("continue\n");
				readBegin = readEnd;
			}
		}
		// all but the last item are less than *pLimitBytes
		ASSERT( result.data.size() == 0 || *pLimitBytes + result.data.end()[-1].expectedSize() + sizeof(KeyValueRef) > 0 );
		/*if (*pLimitBytes <= 0)
			TraceEvent(SevWarn, "ReadRangeLimitExceeded")
				.detail("Version", version)
				.detail("Begin", range.begin )
				.detail("End", range.end )
				.detail("LimitReamin", limit)
				.detail("LimitBytesRemain", *pLimitBytes); */

		/*GetKeyValuesReply correct = wait( readRangeOld(data, version, range, originalLimit, originalLimitBytes) );
		bool prefix_equal = true;
		int totalsize = 0;
		int first_difference = -1;
		for(int i=0; i<result.data.size() && i<correct.data.size(); i++) {
			if (result.data[i] != correct.data[i]) {
				first_difference = i;
				prefix_equal = false;
				break;
			}
			totalsize += result.data[i].expectedSize() + sizeof(KeyValueRef);
		}

		// for the following check
		result.more = limit == 0 || *pLimitBytes<=0;  // FIXME: Does this have to be exact?
		result.version = version;
		if ( !(totalsize>originalLimitBytes ? prefix_equal : result.data==correct.data) || correct.more != result.more ) {
			TraceEvent(SevError, "IncorrectResult", rrid).detail("Server", data->thisServerID).detail("CorrectRows", correct.data.size())
				.detail("FirstDifference", first_difference).detail("OriginalLimit", originalLimit)
				.detail("ResultRows", result.data.size()).detail("Result0", result.data[0].key).detail("Correct0", correct.data[0].key)
				.detail("ResultN", result.data.size() ? result.data[std::min(correct.data.size(),result.data.size())-1].key : "nil")
				.detail("CorrectN", correct.data.size() ? correct.data[std::min(correct.data.size(),result.data.size())-1].key : "nil");
		}*/
	} else {
		// Reverse read - abandon hope alle ye who enter here
		readEnd = range.end;

		vStart = view.lastLess(readEnd);

		// A clear might extend all the way to range.end
		if (vStart && vStart->isClearTo() && vStart->getEndKey() >= readEnd) {
			readEnd = vStart.key();
			--vStart;
		}

		while (limit < 0 && *pLimitBytes > 0 && readEnd > range.begin) {
			vEnd = vStart;
			vCount = 0;
			int vSize=0;
			while (vEnd && vEnd.key() >= range.begin && !vEnd->isClearTo() && vCount < -limit && vSize < *pLimitBytes){
				vSize += sizeof(KeyValueRef) + vEnd->getValue().expectedSize() + vEnd.key().expectedSize();
				++vCount;
				--vEnd;
			}

			readBegin = range.begin;
			if (vEnd)
				readBegin = std::max( readBegin, vEnd->isClearTo() ? vEnd->getEndKey() : vEnd.key() );

			Standalone<VectorRef<KeyValueRef>> atStorageVersion = wait( data->storage.readRange( KeyRangeRef(readBegin, readEnd), limit ) );
			if (data->storageVersion() > version) throw transaction_too_old();

			int prevSize = result.data.size();
			merge( result.arena, result.data, atStorageVersion, vStart, vEnd, vCount, limit, false, *pLimitBytes );
			limit += result.data.size() - prevSize;

			for (auto i = &result.data[prevSize]; i != result.data.end(); i++)
				*pLimitBytes -= sizeof(KeyValueRef) + i->expectedSize();

			vStart = vEnd;
			readEnd = readBegin;

			if (vStart && vStart->isClearTo()) {
				ASSERT( vStart.key() < readEnd );
				readEnd = vStart.key();
				--vStart;
			}
		}
	}
	result.more = limit == 0 || *pLimitBytes<=0;  // FIXME: Does this have to be exact?
	result.version = version;
	return result;
}

bool selectorInRange( KeySelectorRef const& sel, KeyRangeRef const& range ) {
	// Returns true if the given range suffices to at least begin to resolve the given KeySelectorRef
	return sel.getKey() >= range.begin && (sel.isBackward() ? sel.getKey() <= range.end : sel.getKey() < range.end);
}

ACTOR Future<Key> findKey( StorageServer* data, KeySelectorRef sel, Version version, KeyRange range, int* pOffset)
// Attempts to find the key indicated by sel in the data at version, within range.
// Precondition: selectorInRange(sel, range)
// If it is found, offset is set to 0 and a key is returned which falls inside range.
// If the search would depend on any key outside range OR if the key selector offset is too large (range read returns too many bytes), it returns either
//   a negative offset and a key in [range.begin, sel.getKey()], indicating the key is (the first key <= returned key) + offset, or
//   a positive offset and a key in (sel.getKey(), range.end], indicating the key is (the first key >= returned key) + offset-1
// The range passed in to this function should specify a shard.  If range.begin is repeatedly not the beginning of a shard, then it is possible to get stuck looping here
{
	ASSERT( version != latestVersion );
	ASSERT( selectorInRange(sel, range) && version >= data->oldestVersion.get() );

	// Count forward or backward distance items, skipping the first one if it == key and skipEqualKey
	state bool forward = sel.offset > 0;                  // If forward, result >= sel.getKey(); else result <= sel.getKey()
	state int sign = forward ? +1 : -1;
	state bool skipEqualKey = sel.orEqual == forward;
	state int distance = forward ? sel.offset : 1-sel.offset;

	//Don't limit the number of bytes if this is a trivial key selector (there will be at most two items returned from the read range in this case)
	state int maxBytes;
	if (sel.offset <= 1 && sel.offset >= 0)
		maxBytes = std::numeric_limits<int>::max();
	else
		maxBytes = BUGGIFY ? SERVER_KNOBS->BUGGIFY_LIMIT_BYTES : SERVER_KNOBS->STORAGE_LIMIT_BYTES;

	state GetKeyValuesReply rep = wait( readRange( data, version, forward ? KeyRangeRef(sel.getKey(), range.end) : KeyRangeRef(range.begin, keyAfter(sel.getKey())), (distance + skipEqualKey)*sign, &maxBytes ) );
	state bool more = rep.more && rep.data.size() != distance + skipEqualKey;

	//If we get only one result in the reverse direction as a result of the data being too large, we could get stuck in a loop
	if(more && !forward && rep.data.size() == 1) {
		TEST(true); //Reverse key selector returned only one result in range read
		maxBytes = std::numeric_limits<int>::max();
		GetKeyValuesReply rep2 = wait( readRange( data, version, KeyRangeRef(range.begin, keyAfter(sel.getKey())), -2, &maxBytes ) );
		rep = rep2;
		more = rep.more && rep.data.size() != distance + skipEqualKey;
		ASSERT(rep.data.size() == 2 || !more);
	}

	int index = distance-1;
	if (skipEqualKey && rep.data.size() && rep.data[0].key == sel.getKey() )
		++index;

	if (index < rep.data.size()) {
		*pOffset = 0;
		return rep.data[ index ].key;
	} else {
		// FIXME: If range.begin=="" && !forward, return success?
		*pOffset = index - rep.data.size() + 1;
		if (!forward) *pOffset = -*pOffset;

		if (more) {
			TEST(true); // Key selector read range had more results

			ASSERT(rep.data.size());
			Key returnKey = forward ? keyAfter(rep.data.back().key) : rep.data.back().key;

			//This is possible if key/value pairs are very large and only one result is returned on a last less than query
			//SOMEDAY: graceful handling of exceptionally sized values
			ASSERT(returnKey != sel.getKey());

			return returnKey;
		}
		else
			return forward ? range.end : range.begin;
	}
}

KeyRange getShardKeyRange( StorageServer* data, const KeySelectorRef& sel )
// Returns largest range such that the shard state isReadable and selectorInRange(sel, range) or wrong_shard_server if no such range exists
{
	auto i = sel.isBackward() ? data->shards.rangeContainingKeyBefore( sel.getKey() ) : data->shards.rangeContaining( sel.getKey() );
	if (!i->value()->isReadable()) throw wrong_shard_server();
	ASSERT( selectorInRange(sel, i->range()) );
	return i->range();
}

ACTOR Future<Void> getKeyValues( StorageServer* data, GetKeyValuesRequest req )
// Throws a wrong_shard_server if the keys in the request or result depend on data outside this server OR if a large selector offset prevents
// all data from being read in one range read
{
	state int64_t resultSize = 0;

	++data->counters.getRangeQueries;
	++data->counters.allQueries;
	++data->readQueueSizeMetric;
	data->maxQueryQueue = std::max<int>( data->maxQueryQueue, data->counters.allQueries.getValue() - data->counters.finishedQueries.getValue());

	// Active load balancing runs at a very high priority (to obtain accurate queue lengths)
	// so we need to downgrade here
	wait( delay(0, TaskDefaultEndpoint) );

	try {
		if( req.debugID.present() )
			g_traceBatch.addEvent("TransactionDebug", req.debugID.get().first(), "storageserver.getKeyValues.Before");
		state Version version = wait( waitForVersion( data, req.version ) );

		state uint64_t changeCounter = data->shardChangeCounter;
//		try {
		state KeyRange shard = getShardKeyRange( data, req.begin );

		if( req.debugID.present() )
			g_traceBatch.addEvent("TransactionDebug", req.debugID.get().first(), "storageserver.getKeyValues.AfterVersion");
		//.detail("ShardBegin", shard.begin).detail("ShardEnd", shard.end);
		//} catch (Error& e) { TraceEvent("WrongShardServer", data->thisServerID).detail("Begin", req.begin.toString()).detail("End", req.end.toString()).detail("Version", version).detail("Shard", "None").detail("In", "getKeyValues>getShardKeyRange"); throw e; }

		if ( !selectorInRange(req.end, shard) && !(req.end.isFirstGreaterOrEqual() && req.end.getKey() == shard.end) ) {
//			TraceEvent("WrongShardServer1", data->thisServerID).detail("Begin", req.begin.toString()).detail("End", req.end.toString()).detail("Version", version).detail("ShardBegin", shard.begin).detail("ShardEnd", shard.end).detail("In", "getKeyValues>checkShardExtents");
			throw wrong_shard_server();
		}

		state int offset1;
		state int offset2;
		state Future<Key> fBegin = req.begin.isFirstGreaterOrEqual() ? Future<Key>(req.begin.getKey()) : findKey( data, req.begin, version, shard, &offset1 );
		state Future<Key> fEnd = req.end.isFirstGreaterOrEqual() ? Future<Key>(req.end.getKey()) : findKey( data, req.end, version, shard, &offset2 );
		state Key begin = wait(fBegin);
		state Key end = wait(fEnd);
		if( req.debugID.present() )
			g_traceBatch.addEvent("TransactionDebug", req.debugID.get().first(), "storageserver.getKeyValues.AfterKeys");
		//.detail("Off1",offset1).detail("Off2",offset2).detail("ReqBegin",req.begin.getKey()).detail("ReqEnd",req.end.getKey());

		// Offsets of zero indicate begin/end keys in this shard, which obviously means we can answer the query
		// An end offset of 1 is also OK because the end key is exclusive, so if the first key of the next shard is the end the last actual key returned must be from this shard.
		// A begin offset of 1 is also OK because then either begin is past end or equal to end (so the result is definitely empty)
		if ((offset1 && offset1!=1) || (offset2 && offset2!=1)) {
			TEST(true);  // wrong_shard_server due to offset
			// We could detect when offset1 takes us off the beginning of the database or offset2 takes us off the end, and return a clipped range rather
			// than an error (since that is what the NativeAPI.getRange will do anyway via its "slow path"), but we would have to add some flags to the response
			// to encode whether we went off the beginning and the end, since it needs that information.
			//TraceEvent("WrongShardServer2", data->thisServerID).detail("Begin", req.begin.toString()).detail("End", req.end.toString()).detail("Version", version).detail("ShardBegin", shard.begin).detail("ShardEnd", shard.end).detail("In", "getKeyValues>checkOffsets").detail("BeginKey", begin).detail("EndKey", end).detail("BeginOffset", offset1).detail("EndOffset", offset2);
			throw wrong_shard_server();
		}

		if (begin >= end) {
			if( req.debugID.present() )
				g_traceBatch.addEvent("TransactionDebug", req.debugID.get().first(), "storageserver.getKeyValues.Send");
			//.detail("Begin",begin).detail("End",end);

			GetKeyValuesReply none;
			none.version = version;
			none.more = false;
			none.penalty = data->getPenalty();

			data->checkChangeCounter( changeCounter, KeyRangeRef( std::min<KeyRef>(req.begin.getKey(), req.end.getKey()), std::max<KeyRef>(req.begin.getKey(), req.end.getKey()) ) );
			req.reply.send( none );
		} else {
			state int remainingLimitBytes = req.limitBytes;

			GetKeyValuesReply _r = wait( readRange(data, version, KeyRangeRef(begin, end), req.limit, &remainingLimitBytes) );
			GetKeyValuesReply r = _r;

			if( req.debugID.present() )
				g_traceBatch.addEvent("TransactionDebug", req.debugID.get().first(), "storageserver.getKeyValues.AfterReadRange");
			//.detail("Begin",begin).detail("End",end).detail("SizeOf",r.data.size());
			data->checkChangeCounter( changeCounter, KeyRangeRef( std::min<KeyRef>(begin, std::min<KeyRef>(req.begin.getKey(), req.end.getKey())), std::max<KeyRef>(end, std::max<KeyRef>(req.begin.getKey(), req.end.getKey())) ) );
			if (EXPENSIVE_VALIDATION) {
				for (int i = 0; i < r.data.size(); i++)
					ASSERT(r.data[i].key >= begin && r.data[i].key < end);
				ASSERT(r.data.size() <= std::abs(req.limit));
			}

			/*for( int i = 0; i < r.data.size(); i++ ) {
				StorageMetrics m;
				m.bytesPerKSecond = r.data[i].expectedSize();
				m.iosPerKSecond = 1; //FIXME: this should be 1/r.data.size(), but we cannot do that because it is an int
				data->metrics.notify(r.data[i].key, m);
			}*/

			r.penalty = data->getPenalty();
			req.reply.send( r );

			resultSize = req.limitBytes - remainingLimitBytes;
			data->counters.bytesQueried += resultSize;
			data->counters.rowsQueried += r.data.size();
		}
	} catch (Error& e) {
		if(!canReplyWith(e))
			throw;
		data->sendErrorWithPenalty(req.reply, e, data->getPenalty());
	}

	++data->counters.finishedQueries;
	--data->readQueueSizeMetric;
	
	if(data->latencyBandConfig.present()) {
		int maxReadBytes = data->latencyBandConfig.get().readConfig.maxReadBytes.orDefault(std::numeric_limits<int>::max());
		int maxSelectorOffset = data->latencyBandConfig.get().readConfig.maxKeySelectorOffset.orDefault(std::numeric_limits<int>::max());
		data->counters.readLatencyBands.addMeasurement(timer()-req.requestTime, resultSize > maxReadBytes || abs(req.begin.offset) > maxSelectorOffset || abs(req.end.offset) > maxSelectorOffset);
	}

	return Void();
}

ACTOR Future<Void> getKey( StorageServer* data, GetKeyRequest req ) {
	state int64_t resultSize = 0;

	++data->counters.getKeyQueries;
	++data->counters.allQueries;
	++data->readQueueSizeMetric;
	data->maxQueryQueue = std::max<int>( data->maxQueryQueue, data->counters.allQueries.getValue() - data->counters.finishedQueries.getValue());

	// Active load balancing runs at a very high priority (to obtain accurate queue lengths)
	// so we need to downgrade here
	wait( delay(0, TaskDefaultEndpoint) );

	try {
		state Version version = wait( waitForVersion( data, req.version ) );
		state uint64_t changeCounter = data->shardChangeCounter;
		state KeyRange shard = getShardKeyRange( data, req.sel );

		state int offset;
		Key k = wait( findKey( data, req.sel, version, shard, &offset ) );

		data->checkChangeCounter( changeCounter, KeyRangeRef( std::min<KeyRef>(req.sel.getKey(), k), std::max<KeyRef>(req.sel.getKey(), k) ) );

		KeySelector updated;
		if (offset < 0)
			updated = firstGreaterOrEqual(k)+offset;  // first thing on this shard OR (large offset case) smallest key retrieved in range read
		else if (offset > 0)
			updated = firstGreaterOrEqual(k)+offset-1;	// first thing on next shard OR (large offset case) keyAfter largest key retrieved in range read
		else
			updated = KeySelectorRef(k,true,0); //found

		resultSize = k.size();
		data->counters.bytesQueried += resultSize;
		++data->counters.rowsQueried;

		GetKeyReply reply(updated);
		reply.penalty = data->getPenalty();
		req.reply.send(reply);
	}
	catch (Error& e) {
		//if (e.code() == error_code_wrong_shard_server) TraceEvent("WrongShardServer").detail("In","getKey");
		if(!canReplyWith(e))
			throw;
		data->sendErrorWithPenalty(req.reply, e, data->getPenalty());
	}

	++data->counters.finishedQueries;
	--data->readQueueSizeMetric;
	if(data->latencyBandConfig.present()) {
		int maxReadBytes = data->latencyBandConfig.get().readConfig.maxReadBytes.orDefault(std::numeric_limits<int>::max());
		int maxSelectorOffset = data->latencyBandConfig.get().readConfig.maxKeySelectorOffset.orDefault(std::numeric_limits<int>::max());
		data->counters.readLatencyBands.addMeasurement(timer()-req.requestTime, resultSize > maxReadBytes || abs(req.sel.offset) > maxSelectorOffset);
	}

	return Void();
}

void getQueuingMetrics( StorageServer* self, StorageQueuingMetricsRequest const& req ) {
	StorageQueuingMetricsReply reply;
	reply.localTime = now();
	reply.instanceID = self->instanceID;
	reply.bytesInput = self->counters.bytesInput.getValue();
	reply.bytesDurable = self->counters.bytesDurable.getValue();

	reply.storageBytes = self->storage.getStorageBytes();
	reply.localRateLimit = self->currentRate();

	reply.version = self->version.get();
	reply.cpuUsage = self->cpuUsage;
	reply.diskUsage = self->diskUsage;
	reply.durableVersion = self->durableVersion.get();
	req.reply.send( reply );
}

#pragma endregion

/////////////////////////// Updates ////////////////////////////////
#pragma region Updates

ACTOR Future<Void> doEagerReads( StorageServer* data, UpdateEagerReadInfo* eager ) {
	eager->finishKeyBegin();

	vector<Future<Key>> keyEnd( eager->keyBegin.size() );
	for(int i=0; i<keyEnd.size(); i++)
		keyEnd[i] = data->storage.readNextKeyInclusive( eager->keyBegin[i] );

	state Future<vector<Key>> futureKeyEnds = getAll(keyEnd);

	vector<Future<Optional<Value>>> value( eager->keys.size() );
	for(int i=0; i<value.size(); i++)
		value[i] = data->storage.readValuePrefix( eager->keys[i].first, eager->keys[i].second );

	state Future<vector<Optional<Value>>> futureValues = getAll(value);
	state vector<Key> keyEndVal = wait( futureKeyEnds );
	vector<Optional<Value>> optionalValues = wait ( futureValues);

	eager->keyEnd = keyEndVal;
	eager->value = optionalValues;

	return Void();
}

bool changeDurableVersion( StorageServer* data, Version desiredDurableVersion ) {
	// Remove entries from the latest version of data->versionedData that haven't changed since they were inserted
	//   before or at desiredDurableVersion, to maintain the invariants for versionedData.
	// Such entries remain in older versions of versionedData until they are forgotten, because it is expensive to dig them out.
	// We also remove everything up to and including newDurableVersion from mutationLog, and everything
	//   up to but excluding desiredDurableVersion from freeable
	// May return false if only part of the work has been done, in which case the caller must call again with the same parameters

	auto& verData = data->mutableData();
	ASSERT( verData.getLatestVersion() == data->version.get() || verData.getLatestVersion() == data->version.get()+1 );

	Version nextDurableVersion = desiredDurableVersion;

	auto mlv = data->getMutationLog().begin();
	if (mlv != data->getMutationLog().end() && mlv->second.version <= desiredDurableVersion) {
		auto& v = mlv->second;
		nextDurableVersion = v.version;
		data->freeable[ data->version.get() ].dependsOn( v.arena() );

		if (verData.getLatestVersion() <= data->version.get())
			verData.createNewVersion( data->version.get()+1 );

		int64_t bytesDurable = VERSION_OVERHEAD;
		for(auto m = v.mutations.begin(); m; ++m) {
			bytesDurable += mvccStorageBytes(*m);
			auto i = verData.atLatest().find(m->param1);
			if (i) {
				ASSERT( i.key() == m->param1 );
				ASSERT( i.insertVersion() >= nextDurableVersion );
				if (i.insertVersion() == nextDurableVersion)
					verData.erase(i);
			}
			if (m->type == MutationRef::SetValue) {
				// A set can split a clear, so there might be another entry immediately after this one that should also be cleaned up
				i = verData.atLatest().upper_bound(m->param1);
				if (i) {
					ASSERT( i.insertVersion() >= nextDurableVersion );
					if (i.insertVersion() == nextDurableVersion)
						verData.erase(i);
				}
			}
		}
		data->counters.bytesDurable += bytesDurable;
	}

	if (EXPENSIVE_VALIDATION) {
		// Check that the above loop did its job
		auto view = data->data().atLatest();
		for(auto i = view.begin(); i != view.end(); ++i)
			ASSERT( i.insertVersion() > nextDurableVersion );
	}
	data->getMutableMutationLog().erase(data->getMutationLog().begin(), data->getMutationLog().upper_bound(nextDurableVersion));
	data->freeable.erase( data->freeable.begin(), data->freeable.lower_bound(nextDurableVersion) );

	Future<Void> checkFatalError = data->otherError.getFuture();
	data->durableVersion.set( nextDurableVersion );
	if (checkFatalError.isReady()) checkFatalError.get();

	//TraceEvent("ForgotVersionsBefore", data->thisServerID).detail("Version", nextDurableVersion);
	validate(data);

	return nextDurableVersion == desiredDurableVersion;
}

Optional<MutationRef> clipMutation( MutationRef const& m, KeyRangeRef range ) {
	if (isSingleKeyMutation((MutationRef::Type) m.type)) {
		if (range.contains(m.param1)) return m;
	}
	else if (m.type == MutationRef::ClearRange) {
		KeyRangeRef i = range & KeyRangeRef(m.param1, m.param2);
		if (!i.empty())
			return MutationRef( (MutationRef::Type)m.type, i.begin, i.end );
	}
	else
		ASSERT(false);
	return Optional<MutationRef>();
}

bool expandMutation( MutationRef& m, StorageServer::VersionedData const& data, UpdateEagerReadInfo* eager, KeyRef eagerTrustedEnd, Arena& ar ) {
	// After this function call, m should be copied into an arena immediately (before modifying data, shards, or eager)
	if (m.type == MutationRef::ClearRange) {
		// Expand the clear
		const auto& d = data.atLatest();

		// If another clear overlaps the beginning of this one, engulf it
		auto i = d.lastLess(m.param1);
		if (i && i->isClearTo() && i->getEndKey() >= m.param1)
			m.param1 = i.key();

		// If another clear overlaps the end of this one, engulf it; otherwise expand
		i = d.lastLessOrEqual(m.param2);
		if (i && i->isClearTo() && i->getEndKey() >= m.param2) {
			m.param2 = i->getEndKey();
		} else {
			// Expand to the next set or clear (from storage or latestVersion), and if it
			// is a clear, engulf it as well
			i = d.lower_bound(m.param2);
			KeyRef endKeyAtStorageVersion = m.param2 == eagerTrustedEnd ? eagerTrustedEnd : std::min( eager->getKeyEnd( m.param2 ), eagerTrustedEnd );
			if (!i || endKeyAtStorageVersion < i.key())
				m.param2 = endKeyAtStorageVersion;
			else if (i->isClearTo())
				m.param2 = i->getEndKey();
			else
				m.param2 = i.key();
		}
	}
	else if (m.type != MutationRef::SetValue && (m.type)) {

		Optional<StringRef> oldVal;
		auto it = data.atLatest().lastLessOrEqual(m.param1);
		if (it != data.atLatest().end() && it->isValue() && it.key() == m.param1)
			oldVal = it->getValue();
		else if (it != data.atLatest().end() && it->isClearTo() && it->getEndKey() > m.param1) {
			TEST(true); // Atomic op right after a clear.
		}
		else {
			Optional<Value>& oldThing = eager->getValue(m.param1);
			if (oldThing.present())
				oldVal = oldThing.get();
		}

		switch(m.type) {
		case MutationRef::AddValue:
			m.param2 = doLittleEndianAdd(oldVal, m.param2, ar);
			break;
		case MutationRef::And:
			m.param2 = doAnd(oldVal, m.param2, ar);
			break;
		case MutationRef::Or:
			m.param2 = doOr(oldVal, m.param2, ar);
			break;
		case MutationRef::Xor:
			m.param2 = doXor(oldVal, m.param2, ar);
			break;
		case MutationRef::AppendIfFits:
			m.param2 = doAppendIfFits(oldVal, m.param2, ar);
			break;
		case MutationRef::Max:
			m.param2 = doMax(oldVal, m.param2, ar);
			break;
		case MutationRef::Min:
			m.param2 = doMin(oldVal, m.param2, ar);
			break;
		case MutationRef::ByteMin:
			m.param2 = doByteMin(oldVal, m.param2, ar);
			break;
		case MutationRef::ByteMax:
			m.param2 = doByteMax(oldVal, m.param2, ar);
			break;
		case MutationRef::MinV2:
			m.param2 = doMinV2(oldVal, m.param2, ar);
			break;
		case MutationRef::AndV2:
			m.param2 = doAndV2(oldVal, m.param2, ar);
			break;
		case MutationRef::CompareAndClear:
			if (oldVal.present() && m.param2 == oldVal.get()) {
				m.type = MutationRef::ClearRange;
				m.param2 = keyAfter(m.param1, ar);
				return expandMutation(m, data, eager, eagerTrustedEnd, ar);
			}
			return false;
		}
		m.type = MutationRef::SetValue;
	}

	return true;
}

bool isClearContaining( StorageServer::VersionedData::ViewAtVersion const& view, KeyRef key ) {
	auto i = view.lastLessOrEqual(key);
	return i && i->isClearTo() && i->getEndKey() > key;
}

void applyMutation( StorageServer *self, MutationRef const& m, Arena& arena, StorageServer::VersionedData &data ) {
	// m is expected to be in arena already
	// Clear split keys are added to arena
	StorageMetrics metrics;
	metrics.bytesPerKSecond = mvccStorageBytes( m ) / 2;
	metrics.iosPerKSecond = 1;
	self->metrics.notify(m.param1, metrics);

	if (m.type == MutationRef::SetValue) {
		auto prev = data.atLatest().lastLessOrEqual(m.param1);
		if (prev && prev->isClearTo() && prev->getEndKey() > m.param1) {
			ASSERT( prev.key() <= m.param1 );
			KeyRef end = prev->getEndKey();
			// the insert version of the previous clear is preserved for the "left half", because in changeDurableVersion() the previous clear is still responsible for removing it
			// insert() invalidates prev, so prev.key() is not safe to pass to it by reference
			data.insert( KeyRef(prev.key()), ValueOrClearToRef::clearTo( m.param1 ), prev.insertVersion() );  // overwritten by below insert if empty
			KeyRef nextKey = keyAfter(m.param1, arena);
			if ( end != nextKey ) {
				ASSERT( end > nextKey );
				// the insert version of the "right half" is not preserved, because in changeDurableVersion() this set is responsible for removing it
				// FIXME: This copy is technically an asymptotic problem, definitely a waste of memory (copy of keyAfter is a waste, but not asymptotic)
				data.insert( nextKey, ValueOrClearToRef::clearTo( KeyRef(arena, end) ) );
			}
		}
		data.insert( m.param1, ValueOrClearToRef::value(m.param2) );
		self->watches.trigger( m.param1 );
	} else if (m.type == MutationRef::ClearRange) {
		data.erase( m.param1, m.param2 );
		ASSERT( m.param2 > m.param1 );
		ASSERT( !isClearContaining( data.atLatest(), m.param1 ) );
		data.insert( m.param1, ValueOrClearToRef::clearTo(m.param2) );
		self->watches.triggerRange( m.param1, m.param2 );
	}

}

void removeDataRange( StorageServer *ss, Standalone<VersionUpdateRef> &mLV, KeyRangeMap<Reference<ShardInfo>>& shards, KeyRangeRef range ) {
	// modify the latest version of data to remove all sets and trim all clears to exclude range.
	// Add a clear to mLV (mutationLog[data.getLatestVersion()]) that ensures all keys in range are removed from the disk when this latest version becomes durable
	// mLV is also modified if necessary to ensure that split clears can be forgotten

	MutationRef clearRange( MutationRef::ClearRange, range.begin, range.end );
	clearRange = ss->addMutationToMutationLog( mLV, clearRange );

	auto& data = ss->mutableData();

	// Expand the range to the right to include other shards not in versionedData
	for( auto r = shards.rangeContaining(range.end); r != shards.ranges().end() && !r->value()->isInVersionedData(); ++r )
		range = KeyRangeRef(range.begin, r->end());

	auto endClear = data.atLatest().lastLess( range.end );
	if (endClear && endClear->isClearTo() && endClear->getEndKey() > range.end ) {
		// This clear has been bumped up to insertVersion==data.getLatestVersion and needs a corresponding mutation log entry to forget
		MutationRef m( MutationRef::ClearRange, range.end, endClear->getEndKey() );
		m = ss->addMutationToMutationLog( mLV, m );
		data.insert( m.param1, ValueOrClearToRef::clearTo( m.param2 ) );
	}

	auto beginClear = data.atLatest().lastLess( range.begin );
	if (beginClear && beginClear->isClearTo() && beginClear->getEndKey() > range.begin ) {
		// We don't need any special mutationLog entry - because the begin key and insert version are unchanged the original clear
		//   mutation works to forget this one - but we need range.begin in the right arena
		KeyRef rb(  mLV.arena(), range.begin );
		// insert() invalidates beginClear, so beginClear.key() is not safe to pass to it by reference
		data.insert( KeyRef(beginClear.key()), ValueOrClearToRef::clearTo( rb ), beginClear.insertVersion() );
	}

	data.erase( range.begin, range.end );
}

void setAvailableStatus( StorageServer* self, KeyRangeRef keys, bool available );
void setAssignedStatus( StorageServer* self, KeyRangeRef keys, bool nowAssigned );

void coalesceShards(StorageServer *data, KeyRangeRef keys) {
	auto shardRanges = data->shards.intersectingRanges(keys);
	auto fullRange = data->shards.ranges();

	auto iter = shardRanges.begin();
	if( iter != fullRange.begin() ) --iter;
	auto iterEnd = shardRanges.end();
	if( iterEnd != fullRange.end() ) ++iterEnd;

	bool lastReadable = false;
	bool lastNotAssigned = false;
	KeyRangeMap<Reference<ShardInfo>>::Iterator lastRange;

	for( ; iter != iterEnd; ++iter) {
		if( lastReadable && iter->value()->isReadable() ) {
			KeyRange range = KeyRangeRef( lastRange->begin(), iter->end() );
			data->addShard( ShardInfo::newReadWrite( range, data) );
			iter = data->shards.rangeContaining(range.begin);
		} else if( lastNotAssigned && iter->value()->notAssigned() ) {
			KeyRange range = KeyRangeRef( lastRange->begin(), iter->end() );
			data->addShard( ShardInfo::newNotAssigned( range) );
			iter = data->shards.rangeContaining(range.begin);
		}

		lastReadable = iter->value()->isReadable();
		lastNotAssigned = iter->value()->notAssigned();
		lastRange = iter;
	}
}

ACTOR Future<Standalone<RangeResultRef>> tryGetRange( Database cx, Version version, KeyRangeRef keys, GetRangeLimits limits, bool* isTooOld ) {
	state Transaction tr( cx );
	state Standalone<RangeResultRef> output;
	state KeySelectorRef begin = firstGreaterOrEqual( keys.begin );
	state KeySelectorRef end = firstGreaterOrEqual( keys.end );

	if( *isTooOld )
		throw transaction_too_old();

	tr.setVersion( version );
	limits.minRows = 0;

	try {
		loop {
			Standalone<RangeResultRef> rep = wait( tr.getRange( begin, end, limits, true ) );
			limits.decrement( rep );

			if( limits.isReached() || !rep.more ) {
				if( output.size() ) {
					output.arena().dependsOn( rep.arena() );
					output.append( output.arena(), rep.begin(), rep.size() );
					if( limits.isReached() && rep.readThrough.present() )
						output.readThrough = rep.readThrough.get();
				} else {
					output = rep;
				}

				output.more = limits.isReached();

				return output;
			} else if( rep.readThrough.present() ) {
				output.arena().dependsOn( rep.arena() );
				if( rep.size() ) {
					output.append( output.arena(), rep.begin(), rep.size() );
					ASSERT( rep.readThrough.get() > rep.end()[-1].key );
				} else {
					ASSERT( rep.readThrough.get() > keys.begin );
				}
				begin = firstGreaterOrEqual( rep.readThrough.get() );
			} else {
				output.arena().dependsOn( rep.arena() );
				output.append( output.arena(), rep.begin(), rep.size() );
				begin = firstGreaterThan( output.end()[-1].key );
			}
		}
	} catch( Error &e ) {
		if( begin.getKey() != keys.begin && ( e.code() == error_code_transaction_too_old || e.code() == error_code_future_version || e.code() == error_code_process_behind ) ) {
			if( e.code() == error_code_transaction_too_old )
				*isTooOld = true;
			output.more = true;
			if( begin.isFirstGreaterOrEqual() )
				output.readThrough = begin.getKey();
			return output;
		}
		throw;
	}
}

template <class T>
void addMutation( T& target, Version version, MutationRef const& mutation ) {
	target.addMutation( version, mutation );
}

template <class T>
void addMutation( Reference<T>& target, Version version, MutationRef const& mutation ) {
	addMutation(*target, version, mutation);
}

template <class T>
void splitMutations(StorageServer* data, KeyRangeMap<T>& map, VerUpdateRef const& update, vector<int>& execIndex) {
	for(int i = 0; i < update.mutations.size(); i++) {
		splitMutation(data, map, update.mutations[i], update.version);
		if (update.mutations[i].type == MutationRef::Exec) {
			execIndex.push_back(i);
		}
	}
}

template <class T>
void splitMutation(StorageServer* data, KeyRangeMap<T>& map, MutationRef const& m, Version ver) {
	if(isSingleKeyMutation((MutationRef::Type) m.type)) {
		if ( !SHORT_CIRCUT_ACTUAL_STORAGE || !normalKeys.contains(m.param1) )
			addMutation( map.rangeContaining(m.param1)->value(), ver, m );
	}
	else if (m.type == MutationRef::ClearRange) {
		KeyRangeRef mKeys( m.param1, m.param2 );
		if ( !SHORT_CIRCUT_ACTUAL_STORAGE || !normalKeys.contains(mKeys) ){
			auto r = map.intersectingRanges( mKeys );
			for(auto i = r.begin(); i != r.end(); ++i) {
				KeyRangeRef k = mKeys & i->range();
				addMutation( i->value(), ver, MutationRef((MutationRef::Type)m.type, k.begin, k.end) );
			}
		}
	} else if (m.type == MutationRef::Exec) {
	} else
		ASSERT(false);  // Unknown mutation type in splitMutations
}

ACTOR Future<Void>
snapHelper(StorageServer* data, MutationRef m, Version ver)
{
	state std::string cmd = m.param1.toString();
	if ((cmd == execDisableTLogPop) || (cmd == execEnableTLogPop)) {
		TraceEvent("IgnoreNonSnapCommands").detail("ExecCommand", cmd);
		return Void();
	}

	state ExecCmdValueString execArg(m.param2);
	state StringRef uidStr = execArg.getBinaryArgValue(LiteralStringRef("uid"));
	state int err = 0;
	state Future<int> cmdErr;
	state UID execUID = UID::fromString(uidStr.toString());
	state bool skip = false;
	if (cmd == execSnap && isTLogInSameNode()) {
		skip = true;
	}
	// other storage has initiated the exec, so we can skip
	if (!skip && isExecOpInProgress(execUID)) {
		skip = true;
	}

	if (!skip) {
		setExecOpInProgress(execUID);
		int err = wait(execHelper(&execArg, data->folder, "role=storage"));
		clearExecOpInProgress(execUID);
	}
	TraceEvent te = TraceEvent("ExecTraceStorage");
	te.detail("Uid", uidStr.toString());
	te.detail("Status", err);
	te.detail("Role", "storage");
	te.detail("Version", ver);
	te.detail("Mutation", m.toString());
	te.detail("Mid", data->thisServerID.toString());
	te.detail("DurableVersion", data->durableVersion.get());
	te.detail("DataVersion", data->version.get());
	te.detail("Tag", data->tag.toString());
	te.detail("SnapCreateSkipped", skip);
	return Void();
}

ACTOR Future<Void> fetchKeys( StorageServer *data, AddingShard* shard ) {
	state TraceInterval interval("FetchKeys");
	state KeyRange keys = shard->keys;
	state double startt = now();
	state int fetchBlockBytes = BUGGIFY ? SERVER_KNOBS->BUGGIFY_BLOCK_BYTES : SERVER_KNOBS->FETCH_BLOCK_BYTES;

	// delay(0) to force a return to the run loop before the work of fetchKeys is started.
	//  This allows adding->start() to be called inline with CSK.
	wait( data->coreStarted.getFuture() && delay( 0 ) );

	try {
		debugKeyRange("fetchKeysBegin", data->version.get(), shard->keys);

		TraceEvent(SevDebug, interval.begin(), data->thisServerID)
			.detail("KeyBegin", shard->keys.begin)
			.detail("KeyEnd",shard->keys.end);

		validate(data);

		// Wait (if necessary) for the latest version at which any key in keys was previously available (+1) to be durable
		auto navr = data->newestAvailableVersion.intersectingRanges( keys );
		Version lastAvailable = invalidVersion;
		for(auto r=navr.begin(); r!=navr.end(); ++r) {
			ASSERT( r->value() != latestVersion );
			lastAvailable = std::max(lastAvailable, r->value());
		}
		auto ndvr = data->newestDirtyVersion.intersectingRanges( keys );
		for(auto r=ndvr.begin(); r!=ndvr.end(); ++r)
			lastAvailable = std::max(lastAvailable, r->value());

		if (lastAvailable != invalidVersion && lastAvailable >= data->durableVersion.get()) {
			TEST(true);  // FetchKeys waits for previous available version to be durable
			wait( data->durableVersion.whenAtLeast(lastAvailable+1) );
		}

		TraceEvent(SevDebug, "FetchKeysVersionSatisfied", data->thisServerID).detail("FKID", interval.pairID);

		wait( data->fetchKeysParallelismLock.take( TaskDefaultYield, fetchBlockBytes ) );
		state FlowLock::Releaser holdingFKPL( data->fetchKeysParallelismLock, fetchBlockBytes );

		state double executeStart = now();
		++data->counters.fetchWaitingCount;
		data->counters.fetchWaitingMS += 1000*(executeStart - startt);

		// Fetch keys gets called while the update actor is processing mutations. data->version will not be updated until all mutations for a version
		// have been processed. We need to take the durableVersionLock to ensure data->version is greater than the version of the mutation which caused
		// the fetch to be initiated.
		wait( data->durableVersionLock.take() );

		shard->phase = AddingShard::Fetching;
		state Version fetchVersion = data->version.get();

		data->durableVersionLock.release();

		wait(delay(0));

		TraceEvent(SevDebug, "FetchKeysUnblocked", data->thisServerID).detail("FKID", interval.pairID).detail("Version", fetchVersion);

		// Get the history
		state int debug_getRangeRetries = 0;
		state int debug_nextRetryToLog = 1;
		state bool isTooOld = false;

		//FIXME: The client cache does not notice when servers are added to a team. To read from a local storage server we must refresh the cache manually.
		data->cx->invalidateCache(keys);

		loop {
			try {
				TEST(true);		// Fetching keys for transferred shard

				state Standalone<RangeResultRef> this_block = wait( tryGetRange( data->cx, fetchVersion, keys, GetRangeLimits( CLIENT_KNOBS->ROW_LIMIT_UNLIMITED, fetchBlockBytes ), &isTooOld ) );

				int expectedSize = (int)this_block.expectedSize() + (8-(int)sizeof(KeyValueRef))*this_block.size();

				TraceEvent(SevDebug, "FetchKeysBlock", data->thisServerID).detail("FKID", interval.pairID)
					.detail("BlockRows", this_block.size()).detail("BlockBytes", expectedSize)
					.detail("KeyBegin", keys.begin).detail("KeyEnd", keys.end)
					.detail("Last", this_block.size() ? this_block.end()[-1].key : std::string())
					.detail("Version", fetchVersion).detail("More", this_block.more);
				debugKeyRange("fetchRange", fetchVersion, keys);
				for(auto k = this_block.begin(); k != this_block.end(); ++k) debugMutation("fetch", fetchVersion, MutationRef(MutationRef::SetValue, k->key, k->value));

				data->counters.bytesFetched += expectedSize;
				if( fetchBlockBytes > expectedSize ) {
					holdingFKPL.release( fetchBlockBytes - expectedSize );
				}

				// Wait for permission to proceed
				//wait( data->fetchKeysStorageWriteLock.take() );
				//state FlowLock::Releaser holdingFKSWL( data->fetchKeysStorageWriteLock );

				// Write this_block to storage
				state KeyValueRef *kvItr = this_block.begin();
				for(; kvItr != this_block.end(); ++kvItr) {
					data->storage.writeKeyValue( *kvItr );
					wait(yield());
				}

				kvItr = this_block.begin();
				for(; kvItr != this_block.end(); ++kvItr) {
					data->byteSampleApplySet( *kvItr, invalidVersion );
					wait(yield());
				}

				if (this_block.more) {
					Key nfk = this_block.readThrough.present() ? this_block.readThrough.get() : keyAfter( this_block.end()[-1].key );
					if (nfk != keys.end) {
						state std::deque< Standalone<VerUpdateRef> > updatesToSplit = std::move( shard->updates );

						// This actor finishes committing the keys [keys.begin,nfk) that we already fetched.
						// The remaining unfetched keys [nfk,keys.end) will become a separate AddingShard with its own fetchKeys.
						shard->server->addShard( ShardInfo::addingSplitLeft( KeyRangeRef(keys.begin, nfk), shard ) );
						shard->server->addShard( ShardInfo::newAdding( data, KeyRangeRef(nfk, keys.end) ) );
						shard = data->shards.rangeContaining( keys.begin ).value()->adding;
						state AddingShard* otherShard = data->shards.rangeContaining( nfk ).value()->adding;
						keys = shard->keys;

						// Split our prior updates.  The ones that apply to our new, restricted key range will go back into shard->updates,
						// and the ones delivered to the new shard will be discarded because it is in WaitPrevious phase (hasn't chosen a fetchVersion yet).
						// What we are doing here is expensive and could get more expensive if we started having many more blocks per shard. May need optimization in the future.
						state vector<int> execIdxVec;
						state std::deque< Standalone<VerUpdateRef> >::iterator u = updatesToSplit.begin();
						for(; u != updatesToSplit.end(); ++u) {
							ASSERT(execIdxVec.size() == 0);
							splitMutations(data, data->shards, *u, execIdxVec);
							for (auto execIdx : execIdxVec) {
								wait(snapHelper(data, u->mutations[execIdx], u->version));
							}
							execIdxVec.clear();
						}

						TEST( true );
						TEST( shard->updates.size() );
						ASSERT( otherShard->updates.empty() );
					}
				}

				this_block = Standalone<RangeResultRef>();

				if (BUGGIFY) wait( delay( 1 ) );

				break;
			} catch (Error& e) {
				TraceEvent("FKBlockFail", data->thisServerID).error(e,true).suppressFor(1.0).detail("FKID", interval.pairID);
				if (e.code() == error_code_transaction_too_old){
					TEST(true); // A storage server has forgotten the history data we are fetching
					Version lastFV = fetchVersion;
					fetchVersion = data->version.get();
					isTooOld = false;

					// Throw away deferred updates from before fetchVersion, since we don't need them to use blocks fetched at that version
					while (!shard->updates.empty() && shard->updates[0].version <= fetchVersion) shard->updates.pop_front();

					//FIXME: remove when we no longer support upgrades from 5.X
					if(debug_getRangeRetries >= 100) {
						data->cx->enableLocalityLoadBalance = false;
					}

					debug_getRangeRetries++;
					if (debug_nextRetryToLog==debug_getRangeRetries){
						debug_nextRetryToLog += std::min(debug_nextRetryToLog, 1024);
						TraceEvent(SevWarn, "FetchPast", data->thisServerID).detail("TotalAttempts", debug_getRangeRetries).detail("FKID", interval.pairID).detail("V", lastFV).detail("N", fetchVersion).detail("E", data->version.get());
					}
				} else if (e.code() == error_code_future_version || e.code() == error_code_process_behind) {
					TEST(true); // fetchKeys got future_version or process_behind, so there must be a huge storage lag somewhere.  Keep trying.
				} else {
					throw;
				}
				wait( delayJittered( FLOW_KNOBS->PREVENT_FAST_SPIN_DELAY ) );
			}
		}

		//FIXME: remove when we no longer support upgrades from 5.X
		data->cx->enableLocalityLoadBalance = true;

		// We have completed the fetch and write of the data, now we wait for MVCC window to pass.
		//  As we have finished this work, we will allow more work to start...
		shard->fetchComplete.send(Void());

		TraceEvent(SevDebug, "FKBeforeFinalCommit", data->thisServerID).detail("FKID", interval.pairID).detail("SV", data->storageVersion()).detail("DV", data->durableVersion.get());
		// Directly commit()ing the IKVS would interfere with updateStorage, possibly resulting in an incomplete version being recovered.
		// Instead we wait for the updateStorage loop to commit something (and consequently also what we have written)

		wait( data->durableVersion.whenAtLeast( data->storageVersion()+1 ) );
		holdingFKPL.release();

		TraceEvent(SevDebug, "FKAfterFinalCommit", data->thisServerID).detail("FKID", interval.pairID).detail("SV", data->storageVersion()).detail("DV", data->durableVersion.get());

		// Wait to run during update(), after a new batch of versions is received from the tlog but before eager reads take place.
		Promise<FetchInjectionInfo*> p;
		data->readyFetchKeys.push_back( p );

		FetchInjectionInfo* batch = wait( p.getFuture() );
		TraceEvent(SevDebug, "FKUpdateBatch", data->thisServerID).detail("FKID", interval.pairID);

		shard->phase = AddingShard::Waiting;

		// Choose a transferredVersion.  This choice and timing ensure that
		//   * The transferredVersion can be mutated in versionedData
		//   * The transferredVersion isn't yet committed to storage (so we can write the availability status change)
		//   * The transferredVersion is <= the version of any of the updates in batch, and if there is an equal version
		//     its mutations haven't been processed yet
		shard->transferredVersion = data->version.get() + 1;
		//shard->transferredVersion = batch->changes[0].version;  //< FIXME: This obeys the documented properties, and seems "safer" because it never introduces extra versions into the data structure, but violates some ASSERTs currently
		data->mutableData().createNewVersion( shard->transferredVersion );
		ASSERT( shard->transferredVersion > data->storageVersion() );
		ASSERT( shard->transferredVersion == data->data().getLatestVersion() );

		TraceEvent(SevDebug, "FetchKeysHaveData", data->thisServerID).detail("FKID", interval.pairID)
			.detail("Version", shard->transferredVersion).detail("StorageVersion", data->storageVersion());
		validate(data);

		// Put the updates that were collected during the FinalCommit phase into the batch at the transferredVersion.  Eager reads will be done
		// for them by update(), and the mutations will come back through AddingShard::addMutations and be applied to versionedMap and mutationLog as normal.
		// The lie about their version is acceptable because this shard will never be read at versions < transferredVersion
		for(auto i=shard->updates.begin(); i!=shard->updates.end(); ++i) {
			i->version = shard->transferredVersion;
			batch->arena.dependsOn(i->arena());
		}

		int startSize = batch->changes.size();
		TEST(startSize); //Adding fetch data to a batch which already has changes
		batch->changes.resize( batch->changes.size()+shard->updates.size() );

		//FIXME: pass the deque back rather than copy the data
		std::copy( shard->updates.begin(), shard->updates.end(), batch->changes.begin()+startSize );
		Version checkv = shard->transferredVersion;

		for(auto b = batch->changes.begin()+startSize; b != batch->changes.end(); ++b ) {
			ASSERT( b->version >= checkv );
			checkv = b->version;
			for(auto& m : b->mutations)
				debugMutation("fetchKeysFinalCommitInject", batch->changes[0].version, m);
		}

		shard->updates.clear();

		setAvailableStatus(data, keys, true); // keys will be available when getLatestVersion()==transferredVersion is durable

		// Wait for the transferredVersion (and therefore the shard data) to be committed and durable.
		wait( data->durableVersion.whenAtLeast( shard->transferredVersion ) );

		ASSERT( data->shards[shard->keys.begin]->assigned() && data->shards[shard->keys.begin]->keys == shard->keys );  // We aren't changing whether the shard is assigned
		data->newestAvailableVersion.insert(shard->keys, latestVersion);
		shard->readWrite.send(Void());
		data->addShard( ShardInfo::newReadWrite(shard->keys, data) );   // invalidates shard!
		coalesceShards(data, keys);

		validate(data);

		++data->counters.fetchExecutingCount;
		data->counters.fetchExecutingMS += 1000*(now() - executeStart);

		TraceEvent(SevDebug, interval.end(), data->thisServerID);
	} catch (Error &e){
		TraceEvent(SevDebug, interval.end(), data->thisServerID).error(e, true).detail("Version", data->version.get());

		if (e.code() == error_code_actor_cancelled && !data->shuttingDown && shard->phase >= AddingShard::Fetching) {
			if (shard->phase < AddingShard::Waiting) {
				data->storage.clearRange( keys );
				data->byteSampleApplyClear( keys, invalidVersion );
			} else {
				ASSERT( data->data().getLatestVersion() > data->version.get() );
				removeDataRange( data, data->addVersionToMutationLog(data->data().getLatestVersion()), data->shards, keys );
				setAvailableStatus(data, keys, false);
				// Prevent another, overlapping fetchKeys from entering the Fetching phase until data->data().getLatestVersion() is durable
				data->newestDirtyVersion.insert( keys, data->data().getLatestVersion() );
			}
		}

		TraceEvent(SevError, "FetchKeysError", data->thisServerID)
			.error(e)
			.detail("Elapsed", now()-startt)
			.detail("KeyBegin", keys.begin)
			.detail("KeyEnd",keys.end);
		if (e.code() != error_code_actor_cancelled)
			data->otherError.sendError(e);  // Kill the storage server.  Are there any recoverable errors?
		throw; // goes nowhere
	}

	return Void();
};

AddingShard::AddingShard( StorageServer* server, KeyRangeRef const& keys )
	: server(server), keys(keys), transferredVersion(invalidVersion), phase(WaitPrevious)
{
	fetchClient = fetchKeys(server, this);
}

void AddingShard::addMutation( Version version, MutationRef const& mutation ){
	if (mutation.type == mutation.ClearRange) {
		ASSERT( keys.begin<=mutation.param1 && mutation.param2<=keys.end );
	}
	else if (isSingleKeyMutation((MutationRef::Type) mutation.type)) {
		ASSERT( keys.contains(mutation.param1) );
	}

	if (phase == WaitPrevious) {
		// Updates can be discarded
	} else if (phase == Fetching) {
		if (!updates.size() || version > updates.end()[-1].version) {
			VerUpdateRef v;
			v.version = version;
			v.isPrivateData = false;
			updates.push_back(v);
		} else {
			ASSERT( version == updates.end()[-1].version );
		}
		updates.back().mutations.push_back_deep( updates.back().arena(), mutation );
	} else if (phase == Waiting) {
		server->addMutation(version, mutation, keys, server->updateEagerReads);
	} else ASSERT(false);
}

void ShardInfo::addMutation(Version version, MutationRef const& mutation) {
	ASSERT( (void *)this);
	ASSERT( keys.contains( mutation.param1 ) );
	if (adding)
		adding->addMutation(version, mutation);
	else if (readWrite)
		readWrite->addMutation(version, mutation, this->keys, readWrite->updateEagerReads);
	else if ((mutation.type != MutationRef::ClearRange)
	         && (mutation.type != MutationRef::Exec)) {
		TraceEvent(SevError, "DeliveredToNotAssigned").detail("Version", version).detail("Mutation", mutation.toString());
		ASSERT(false);  // Mutation delivered to notAssigned shard!
	}
}

enum ChangeServerKeysContext { CSK_UPDATE, CSK_RESTORE };
const char* changeServerKeysContextName[] = { "Update", "Restore" };

void changeServerKeys( StorageServer* data, const KeyRangeRef& keys, bool nowAssigned, Version version, ChangeServerKeysContext context ) {
	ASSERT( !keys.empty() );

	//TraceEvent("ChangeServerKeys", data->thisServerID)
	//	.detail("KeyBegin", keys.begin)
	//	.detail("KeyEnd", keys.end)
	//	.detail("NowAssigned", nowAssigned)
	//	.detail("Version", version)
	//	.detail("Context", changeServerKeysContextName[(int)context]);
	validate(data);

	debugKeyRange( nowAssigned ? "KeysAssigned" : "KeysUnassigned", version, keys );

	bool isDifferent = false;
	auto existingShards = data->shards.intersectingRanges(keys);
	for( auto it = existingShards.begin(); it != existingShards.end(); ++it ) {
		if( nowAssigned != it->value()->assigned() ) {
			isDifferent = true;
			/*TraceEvent("CSKRangeDifferent", data->thisServerID)
			  .detail("KeyBegin", it->range().begin)
			  .detail("KeyEnd", it->range().end);*/
			break;
		}
	}
	if( !isDifferent ) {
		//TraceEvent("CSKShortCircuit", data->thisServerID)
		//	.detail("KeyBegin", keys.begin)
		//	.detail("KeyEnd", keys.end);
		return;
	}

	// Save a backup of the ShardInfo references before we start messing with shards, in order to defer fetchKeys cancellation (and
	// its potential call to removeDataRange()) until shards is again valid
	vector< Reference<ShardInfo> > oldShards;
	auto os = data->shards.intersectingRanges(keys);
	for(auto r = os.begin(); r != os.end(); ++r)
		oldShards.push_back( r->value() );

	// As addShard (called below)'s documentation requires, reinitialize any overlapping range(s)
	auto ranges = data->shards.getAffectedRangesAfterInsertion( keys, Reference<ShardInfo>() );  // null reference indicates the range being changed
	for(int i=0; i<ranges.size(); i++) {
		if (!ranges[i].value) {
			ASSERT( (KeyRangeRef&)ranges[i] == keys ); // there shouldn't be any nulls except for the range being inserted
		} else if (ranges[i].value->notAssigned())
			data->addShard( ShardInfo::newNotAssigned(ranges[i]) );
		else if (ranges[i].value->isReadable())
			data->addShard( ShardInfo::newReadWrite(ranges[i], data) );
		else {
			ASSERT( ranges[i].value->adding );
			data->addShard( ShardInfo::newAdding( data, ranges[i] ) );
			TEST( true );	// ChangeServerKeys reFetchKeys
		}
	}

	// Shard state depends on nowAssigned and whether the data is available (actually assigned in memory or on the disk) up to the given
	// version.  The latter depends on data->newestAvailableVersion, so loop over the ranges of that.
	// SOMEDAY: Could this just use shards?  Then we could explicitly do the removeDataRange here when an adding/transferred shard is cancelled
	auto vr = data->newestAvailableVersion.intersectingRanges(keys);
	std::vector<std::pair<KeyRange,Version>> changeNewestAvailable;
	std::vector<KeyRange> removeRanges;
	for (auto r = vr.begin(); r != vr.end(); ++r) {
		KeyRangeRef range = keys & r->range();
		bool dataAvailable = r->value()==latestVersion || r->value() >= version;
		/*TraceEvent("CSKRange", data->thisServerID)
			.detail("KeyBegin", range.begin)
			.detail("KeyEnd", range.end)
			.detail("Available", dataAvailable)
			.detail("NowAssigned", nowAssigned)
			.detail("NewestAvailable", r->value())
			.detail("ShardState0", data->shards[range.begin]->debugDescribeState());*/
		if (!nowAssigned) {
			if (dataAvailable) {
				ASSERT( r->value() == latestVersion);  // Not that we care, but this used to be checked instead of dataAvailable
				ASSERT( data->mutableData().getLatestVersion() > version || context == CSK_RESTORE );
				changeNewestAvailable.emplace_back(range, version);
				removeRanges.push_back( range );
			}
			data->addShard( ShardInfo::newNotAssigned(range) );
			data->watches.triggerRange( range.begin, range.end );
		} else if (!dataAvailable) {
			// SOMEDAY: Avoid restarting adding/transferred shards
			if (version==0){ // bypass fetchkeys; shard is known empty at version 0
				changeNewestAvailable.emplace_back(range, latestVersion);
				data->addShard( ShardInfo::newReadWrite(range, data) );
				setAvailableStatus(data, range, true);
			} else {
				auto& shard = data->shards[range.begin];
				if( !shard->assigned() || shard->keys != range )
					data->addShard( ShardInfo::newAdding(data, range) );
			}
		} else {
			changeNewestAvailable.emplace_back(range, latestVersion);
			data->addShard( ShardInfo::newReadWrite(range, data) );
		}
	}
	// Update newestAvailableVersion when a shard becomes (un)available (in a separate loop to avoid invalidating vr above)
	for(auto r = changeNewestAvailable.begin(); r != changeNewestAvailable.end(); ++r)
		data->newestAvailableVersion.insert( r->first, r->second );

	if (!nowAssigned)
		data->metrics.notifyNotReadable( keys );

	coalesceShards( data, KeyRangeRef(ranges[0].begin, ranges[ranges.size()-1].end) );

	// Now it is OK to do removeDataRanges, directly and through fetchKeys cancellation (and we have to do so before validate())
	oldShards.clear();
	ranges.clear();
	for(auto r=removeRanges.begin(); r!=removeRanges.end(); ++r) {
		removeDataRange( data, data->addVersionToMutationLog(data->data().getLatestVersion()), data->shards, *r );
		setAvailableStatus(data, *r, false);
	}
	validate(data);
}

void rollback( StorageServer* data, Version rollbackVersion, Version nextVersion ) {
	TEST(true); // call to shard rollback
	debugKeyRange("Rollback", rollbackVersion, allKeys);

	// We used to do a complicated dance to roll back in MVCC history.  It's much simpler, and more testable,
	// to simply restart the storage server actor and restore from the persistent disk state, and then roll
	// forward from the TLog's history.  It's not quite as efficient, but we rarely have to do this in practice.

	// FIXME: This code is relying for liveness on an undocumented property of the log system implementation: that after a rollback the rolled back versions will
	// eventually be missing from the peeked log.  A more sophisticated approach would be to make the rollback range durable and, after reboot, skip over
	// those versions if they appear in peek results.

	throw please_reboot();
}

void StorageServer::addMutation(Version version, MutationRef const& mutation, KeyRangeRef const& shard, UpdateEagerReadInfo* eagerReads ) {
	MutationRef expanded = mutation;
	auto& mLog = addVersionToMutationLog(version);

	if ( !expandMutation( expanded, data(), eagerReads, shard.end, mLog.arena()) ) {
		return;
	}
	expanded = addMutationToMutationLog(mLog, expanded);
	if (debugMutation("expandedMutation", version, expanded)) {
		const char* type =
			mutation.type == MutationRef::SetValue ? "SetValue" :
			mutation.type == MutationRef::ClearRange ? "ClearRange" :
			mutation.type == MutationRef::DebugKeyRange ? "DebugKeyRange" :
			mutation.type == MutationRef::DebugKey ? "DebugKey" :
			"UnknownMutation";
		printf("DEBUGMUTATION:\t%.6f\t%s\t%s\t%" PRId64 "\t%s\t%s\t%s\n", now(), g_network->getLocalAddress().toString().c_str(), "originalMutation", version, type, printable(mutation.param1).c_str(), printable(mutation.param2).c_str());
		printf("  shard: %s - %s\n", printable(shard.begin).c_str(), printable(shard.end).c_str());
		if (mutation.type == MutationRef::ClearRange && mutation.param2 != shard.end)
			printf("  eager: %s\n", printable( eagerReads->getKeyEnd( mutation.param2 ) ).c_str() );
	}
	applyMutation( this, expanded, mLog.arena(), mutableData() );
}

struct OrderByVersion {
	bool operator()( const VersionUpdateRef& a, const VersionUpdateRef& b ) {
		if (a.version != b.version) return a.version < b.version;
		if (a.isPrivateData != b.isPrivateData) return a.isPrivateData;
		return false;
	}
};

#define PERSIST_PREFIX "\xff\xff"

// Immutable
static const KeyValueRef persistFormat( LiteralStringRef( PERSIST_PREFIX "Format" ), LiteralStringRef("FoundationDB/StorageServer/1/4") );
static const KeyRangeRef persistFormatReadableRange( LiteralStringRef("FoundationDB/StorageServer/1/2"), LiteralStringRef("FoundationDB/StorageServer/1/5") );
static const KeyRef persistID = LiteralStringRef( PERSIST_PREFIX "ID" );

// (Potentially) change with the durable version or when fetchKeys completes
static const KeyRef persistVersion = LiteralStringRef( PERSIST_PREFIX "Version" );
static const KeyRangeRef persistShardAssignedKeys = KeyRangeRef( LiteralStringRef( PERSIST_PREFIX "ShardAssigned/" ), LiteralStringRef( PERSIST_PREFIX "ShardAssigned0" ) );
static const KeyRangeRef persistShardAvailableKeys = KeyRangeRef( LiteralStringRef( PERSIST_PREFIX "ShardAvailable/" ), LiteralStringRef( PERSIST_PREFIX "ShardAvailable0" ) );
static const KeyRangeRef persistByteSampleKeys = KeyRangeRef( LiteralStringRef( PERSIST_PREFIX "BS/" ), LiteralStringRef( PERSIST_PREFIX "BS0" ) );
static const KeyRangeRef persistByteSampleSampleKeys = KeyRangeRef( LiteralStringRef( PERSIST_PREFIX "BS/" PERSIST_PREFIX "BS/" ), LiteralStringRef( PERSIST_PREFIX "BS/" PERSIST_PREFIX "BS0" ) );
static const KeyRef persistLogProtocol = LiteralStringRef(PERSIST_PREFIX "LogProtocol");
static const KeyRef persistPrimaryLocality = LiteralStringRef( PERSIST_PREFIX "PrimaryLocality" );
// data keys are unmangled (but never start with PERSIST_PREFIX because they are always in allKeys)

class StorageUpdater {
public:
	StorageUpdater() : fromVersion(invalidVersion), currentVersion(invalidVersion), restoredVersion(invalidVersion), processedStartKey(false) {}
	StorageUpdater(Version fromVersion, Version restoredVersion) : fromVersion(fromVersion), currentVersion(fromVersion), restoredVersion(restoredVersion), processedStartKey(false) {}

	void applyMutation(StorageServer* data, MutationRef const& m, Version ver) {
		//TraceEvent("SSNewVersion", data->thisServerID).detail("VerWas", data->mutableData().latestVersion).detail("ChVer", ver);

		if(currentVersion != ver) {
			fromVersion = currentVersion;
			currentVersion = ver;
			data->mutableData().createNewVersion(ver);
		}

		if (m.param1.startsWith( systemKeys.end )) {
			//TraceEvent("PrivateData", data->thisServerID).detail("Mutation", m.toString()).detail("Version", ver);
			applyPrivateData( data, m );
		} else {
			// FIXME: enable when debugMutation is active
			//for(auto m = changes[c].mutations.begin(); m; ++m) {
			//	debugMutation("SSUpdateMutation", changes[c].version, *m);
			//}

			splitMutation(data, data->shards, m, ver);
		}

		if (data->otherError.getFuture().isReady()) data->otherError.getFuture().get();
	}

	Version currentVersion;
private:
	Version fromVersion;
	Version restoredVersion;

	KeyRef startKey;
	bool nowAssigned;
	bool processedStartKey;

	void applyPrivateData( StorageServer* data, MutationRef const& m ) {
		TraceEvent(SevDebug, "SSPrivateMutation", data->thisServerID).detail("Mutation", m.toString());

		if (processedStartKey) {
			// Because of the implementation of the krm* functions, we expect changes in pairs, [begin,end)
			// We can also ignore clearRanges, because they are always accompanied by such a pair of sets with the same keys
			ASSERT (m.type == MutationRef::SetValue && m.param1.startsWith(data->sk));
			KeyRangeRef keys( startKey.removePrefix( data->sk ), m.param1.removePrefix( data->sk ));

			// add changes in shard assignment to the mutation log
			setAssignedStatus( data, keys, nowAssigned );

			// The changes for version have already been received (and are being processed now).  We need
			// to fetch the data for change.version-1 (changes from versions < change.version)
			changeServerKeys( data, keys, nowAssigned, currentVersion-1, CSK_UPDATE );
			processedStartKey = false;
		} else if (m.type == MutationRef::SetValue && m.param1.startsWith( data->sk )) {
			// Because of the implementation of the krm* functions, we expect changes in pairs, [begin,end)
			// We can also ignore clearRanges, because they are always accompanied by such a pair of sets with the same keys
			startKey = m.param1;
			nowAssigned = m.param2 != serverKeysFalse;
			processedStartKey = true;
		} else if (m.type == MutationRef::SetValue && m.param1 == lastEpochEndPrivateKey) {
			// lastEpochEnd transactions are guaranteed by the master to be alone in their own batch (version)
			// That means we don't have to worry about the impact on changeServerKeys
			//ASSERT( /*isFirstVersionUpdateFromTLog && */!std::next(it) );

			Version rollbackVersion;
			BinaryReader br(m.param2, Unversioned());
			br >> rollbackVersion;

			if ( rollbackVersion < fromVersion && rollbackVersion > restoredVersion ) {
				TEST( true );  // ShardApplyPrivateData shard rollback
				TraceEvent(SevWarn, "Rollback", data->thisServerID)
					.detail("FromVersion", fromVersion)
					.detail("ToVersion", rollbackVersion)
					.detail("AtVersion", currentVersion)
					.detail("StorageVersion", data->storageVersion());
				ASSERT( rollbackVersion >= data->storageVersion() );
				rollback( data, rollbackVersion, currentVersion );
			}

			data->recoveryVersionSkips.emplace_back(rollbackVersion, currentVersion - rollbackVersion);
		} else if (m.type == MutationRef::SetValue && m.param1 == killStoragePrivateKey) {
			throw worker_removed();
		} else if ((m.type == MutationRef::SetValue || m.type == MutationRef::ClearRange) && m.param1.substr(1).startsWith(serverTagPrefix)) {
			bool matchesThisServer = decodeServerTagKey(m.param1.substr(1)) == data->thisServerID;
			if( (m.type == MutationRef::SetValue && !matchesThisServer) || (m.type == MutationRef::ClearRange && matchesThisServer) )
				throw worker_removed();
		} else if (m.type == MutationRef::SetValue && m.param1 == rebootWhenDurablePrivateKey) {
			data->rebootAfterDurableVersion = currentVersion;
			TraceEvent("RebootWhenDurableSet", data->thisServerID).detail("DurableVersion", data->durableVersion.get()).detail("RebootAfterDurableVersion", data->rebootAfterDurableVersion);
		} else if (m.type == MutationRef::SetValue && m.param1 == primaryLocalityPrivateKey) {
			data->primaryLocality = BinaryReader::fromStringRef<int8_t>(m.param2, Unversioned());
			auto& mLV = data->addVersionToMutationLog( data->data().getLatestVersion() );
			data->addMutationToMutationLog( mLV, MutationRef(MutationRef::SetValue, persistPrimaryLocality, m.param2) );
		} else {
			ASSERT(false);  // Unknown private mutation
		}
	}
};

ACTOR Future<Void> update( StorageServer* data, bool* pReceivedUpdate )
{
	state double start;
	try {
		// If we are disk bound and durableVersion is very old, we need to block updates or we could run out of memory
		// This is often referred to as the storage server e-brake (emergency brake)
		state double waitStartT = 0;
		while ( data->queueSize() >= SERVER_KNOBS->STORAGE_HARD_LIMIT_BYTES && data->durableVersion.get() < data->desiredOldestVersion.get() ) {
			if (now() - waitStartT >= 1) {
				TraceEvent(SevWarn, "StorageServerUpdateLag", data->thisServerID)
					.detail("Version", data->version.get())
					.detail("DurableVersion", data->durableVersion.get());
				waitStartT = now();
			}

			data->behind = true;
			wait( delayJittered(.005, TaskTLogPeekReply) );
		}

		while( data->byteSampleClearsTooLarge.get() ) {
			wait( data->byteSampleClearsTooLarge.onChange() );
		}

		state Reference<ILogSystem::IPeekCursor> cursor = data->logCursor;
		//TraceEvent("SSUpdatePeeking", data->thisServerID).detail("MyVer", data->version.get()).detail("Epoch", data->updateEpoch).detail("Seq", data->updateSequence);

		loop {
			wait( cursor->getMore() );
			if(!cursor->isExhausted()) {
				break;
			}
		}
		if(cursor->popped() > 0)
			throw worker_removed();

		++data->counters.updateBatches;
		data->lastTLogVersion = cursor->getMaxKnownVersion();
		data->versionLag = std::max<int64_t>(0, data->lastTLogVersion - data->version.get());

		ASSERT(*pReceivedUpdate == false);
		*pReceivedUpdate = true;

		start = now();
		wait( data->durableVersionLock.take(TaskTLogPeekReply,1) );
		state FlowLock::Releaser holdingDVL( data->durableVersionLock );
		if(now() - start > 0.1)
			TraceEvent("SSSlowTakeLock1", data->thisServerID).detailf("From", "%016llx", debug_lastLoadBalanceResultEndpointToken).detail("Duration", now() - start).detail("Version", data->version.get());

		start = now();
		state UpdateEagerReadInfo eager;
		state FetchInjectionInfo fii;
		state Reference<ILogSystem::IPeekCursor> cloneCursor2;

		loop{
			state uint64_t changeCounter = data->shardChangeCounter;
			bool epochEnd = false;
			bool hasPrivateData = false;
			bool firstMutation = true;
			bool dbgLastMessageWasProtocol = false;

			Reference<ILogSystem::IPeekCursor> cloneCursor1 = cursor->cloneNoMore();
			cloneCursor2 = cursor->cloneNoMore();

			cloneCursor1->setProtocolVersion(data->logProtocol);

			for (; cloneCursor1->hasMessage(); cloneCursor1->nextMessage()) {
				ArenaReader& cloneReader = *cloneCursor1->reader();

				if (LogProtocolMessage::isNextIn(cloneReader)) {
					LogProtocolMessage lpm;
					cloneReader >> lpm;
					dbgLastMessageWasProtocol = true;
					cloneCursor1->setProtocolVersion(cloneReader.protocolVersion());
				}
				else {
					MutationRef msg;
					cloneReader >> msg;

					if (firstMutation && msg.param1.startsWith(systemKeys.end))
						hasPrivateData = true;
					firstMutation = false;

					if (msg.param1 == lastEpochEndPrivateKey) {
						epochEnd = true;
						ASSERT(dbgLastMessageWasProtocol);
					}

					eager.addMutation(msg);
					dbgLastMessageWasProtocol = false;
				}
			}

			// Any fetchKeys which are ready to transition their shards to the adding,transferred state do so now.
			// If there is an epoch end we skip this step, to increase testability and to prevent inserting a version in the middle of a rolled back version range.
			while(!hasPrivateData && !epochEnd && !data->readyFetchKeys.empty()) {
				auto fk = data->readyFetchKeys.back();
				data->readyFetchKeys.pop_back();
				fk.send( &fii );
			}

			for(auto& c : fii.changes)
				eager.addMutations(c.mutations);

			wait( doEagerReads( data, &eager ) );
			if (data->shardChangeCounter == changeCounter) break;
			TEST(true); // A fetchKeys completed while we were doing this, so eager might be outdated.  Read it again.
			// SOMEDAY: Theoretically we could check the change counters of individual shards and retry the reads only selectively
			eager = UpdateEagerReadInfo();
		}

		if(now() - start > 0.1)
			TraceEvent("SSSlowTakeLock2", data->thisServerID).detailf("From", "%016llx", debug_lastLoadBalanceResultEndpointToken).detail("Duration", now() - start).detail("Version", data->version.get());

		data->updateEagerReads = &eager;
		data->debug_inApplyUpdate = true;

		state StorageUpdater updater(data->lastVersionWithData, data->restoredVersion);

		if (EXPENSIVE_VALIDATION) data->data().atLatest().validate();
		validate(data);

		state bool injectedChanges = false;
		state int changeNum = 0;
		state int mutationBytes = 0;
		for(; changeNum < fii.changes.size(); changeNum++) {
			state int mutationNum = 0;
			state VerUpdateRef* pUpdate = &fii.changes[changeNum];
			for(; mutationNum < pUpdate->mutations.size(); mutationNum++) {
				updater.applyMutation(data, pUpdate->mutations[mutationNum], pUpdate->version);
				if (pUpdate->mutations[mutationNum].type == MutationRef::Exec) {
					wait(snapHelper(data, pUpdate->mutations[mutationNum], pUpdate->version));
				}
				mutationBytes += pUpdate->mutations[mutationNum].totalSize();
				injectedChanges = true;
				if(mutationBytes > SERVER_KNOBS->DESIRED_UPDATE_BYTES) {
					mutationBytes = 0;
					wait(delay(SERVER_KNOBS->UPDATE_DELAY));
				}
			}
		}

		state Version ver = invalidVersion;
		cloneCursor2->setProtocolVersion(data->logProtocol);
		//TraceEvent("SSUpdatePeeked", data->thisServerID).detail("FromEpoch", data->updateEpoch).detail("FromSeq", data->updateSequence).detail("ToEpoch", results.end_epoch).detail("ToSeq", results.end_seq).detail("MsgSize", results.messages.size());
		for (;cloneCursor2->hasMessage(); cloneCursor2->nextMessage()) {
			if(mutationBytes > SERVER_KNOBS->DESIRED_UPDATE_BYTES) {
				mutationBytes = 0;
				//Instead of just yielding, leave time for the storage server to respond to reads
				wait(delay(SERVER_KNOBS->UPDATE_DELAY));
			}

			if (cloneCursor2->version().version > ver) {
				ASSERT(cloneCursor2->version().version > data->version.get());
			}

			auto &rd = *cloneCursor2->reader();

			if (cloneCursor2->version().version > ver && cloneCursor2->version().version > data->version.get()) {
				++data->counters.updateVersions;
				ver = cloneCursor2->version().version;
			}

			if (LogProtocolMessage::isNextIn(rd)) {
				LogProtocolMessage lpm;
				rd >> lpm;

				data->logProtocol = rd.protocolVersion();
				data->storage.changeLogProtocol(ver, data->logProtocol);
				cloneCursor2->setProtocolVersion(rd.protocolVersion());
			}
			else {
				MutationRef msg;
				rd >> msg;

				if (ver != invalidVersion) {  // This change belongs to a version < minVersion
					if (debugMutation("SSPeek", ver, msg) || ver == 1)
						TraceEvent("SSPeekMutation", data->thisServerID).detail("Mutation", msg.toString()).detail("Version", cloneCursor2->version().toString());

					updater.applyMutation(data, msg, ver);
					mutationBytes += msg.totalSize();
					data->counters.mutationBytes += msg.totalSize();
					++data->counters.mutations;
					switch(msg.type) {
						case MutationRef::SetValue:
							++data->counters.setMutations;
							break;
						case MutationRef::ClearRange:
							++data->counters.clearRangeMutations;
							break;
						case MutationRef::AddValue:
						case MutationRef::And:
						case MutationRef::AndV2:
						case MutationRef::AppendIfFits:
						case MutationRef::ByteMax:
						case MutationRef::ByteMin:
						case MutationRef::Max:
						case MutationRef::Min:
						case MutationRef::MinV2:
						case MutationRef::Or:
						case MutationRef::Xor:
						case MutationRef::CompareAndClear:
							++data->counters.atomicMutations;
							break;
					}
					if (msg.type == MutationRef::Exec) {
						wait(snapHelper(data, msg, ver));
					}
				}
				else
					TraceEvent(SevError, "DiscardingPeekedData", data->thisServerID).detail("Mutation", msg.toString()).detail("Version", cloneCursor2->version().toString());
			}
		}

		if(ver != invalidVersion) {
			data->lastVersionWithData = ver;
		} else {
			ver = cloneCursor2->version().version - 1;
		}
		if(injectedChanges) data->lastVersionWithData = ver;

		data->updateEagerReads = NULL;
		data->debug_inApplyUpdate = false;

		if(ver == invalidVersion && !fii.changes.empty() ) {
			ver = updater.currentVersion;
		}

		if(ver != invalidVersion && ver > data->version.get()) {
			debugKeyRange("SSUpdate", ver, allKeys);

			data->mutableData().createNewVersion(ver);
			if (data->otherError.getFuture().isReady()) data->otherError.getFuture().get();

			data->noRecentUpdates.set(false);
			data->lastUpdate = now();
			data->version.set( ver );		// Triggers replies to waiting gets for new version(s)
			if (data->otherError.getFuture().isReady()) data->otherError.getFuture().get();

			Version maxVersionsInMemory = SERVER_KNOBS->MAX_READ_TRANSACTION_LIFE_VERSIONS;
			for(int i = 0; i < data->recoveryVersionSkips.size(); i++) {
				maxVersionsInMemory += data->recoveryVersionSkips[i].second;
			}

			// Trigger updateStorage if necessary
			Version proposedOldestVersion = std::max(data->version.get(), cursor->getMinKnownCommittedVersion()) - maxVersionsInMemory;
			if(data->primaryLocality == tagLocalitySpecial || data->tag.locality == data->primaryLocality) {
				proposedOldestVersion = std::max(proposedOldestVersion, data->lastTLogVersion - maxVersionsInMemory);
			}
			proposedOldestVersion = std::min(proposedOldestVersion, data->version.get()-1);
			proposedOldestVersion = std::max(proposedOldestVersion, data->oldestVersion.get());
			proposedOldestVersion = std::max(proposedOldestVersion, data->desiredOldestVersion.get());

			//TraceEvent("StorageServerUpdated", data->thisServerID).detail("Ver", ver).detail("DataVersion", data->version.get())
			//	.detail("LastTLogVersion", data->lastTLogVersion).detail("NewOldest", data->oldestVersion.get()).detail("DesiredOldest",data->desiredOldestVersion.get())
			//	.detail("MaxVersionInMemory", maxVersionsInMemory).detail("Proposed", proposedOldestVersion).detail("PrimaryLocality", data->primaryLocality).detail("Tag", data->tag.toString());

			while(!data->recoveryVersionSkips.empty() && proposedOldestVersion > data->recoveryVersionSkips.front().first) {
				data->recoveryVersionSkips.pop_front();
			}
			data->desiredOldestVersion.set(proposedOldestVersion);

		}

		validate(data);

		data->logCursor->advanceTo( cloneCursor2->version() );
		if(cursor->version().version >= data->lastTLogVersion) {
			if(data->behind) {
				TraceEvent("StorageServerNoLongerBehind", data->thisServerID).detail("CursorVersion", cursor->version().version).detail("TLogVersion", data->lastTLogVersion);
			}
			data->behind = false;
		}

		return Void();  // update will get called again ASAP
	} catch (Error& err) {
		state Error e = err;
		if (e.code() != error_code_worker_removed && e.code() != error_code_please_reboot) {
			TraceEvent(SevError, "SSUpdateError", data->thisServerID).error(e).backtrace();
		} else if (e.code() == error_code_please_reboot) {
			wait( data->durableInProgress );
		}
		throw e;
	}
}

ACTOR Future<Void> updateStorage(StorageServer* data) {
	loop {
		ASSERT( data->durableVersion.get() == data->storageVersion() );
		if (g_network->isSimulated()) {
			double endTime = g_simulator.checkDisabled(format("%s/updateStorage", data->thisServerID.toString().c_str()));
			if(endTime > now()) {
				wait(delay(endTime - now(), TaskUpdateStorage));
			}
		}
		wait( data->desiredOldestVersion.whenAtLeast( data->storageVersion()+1 ) );
		wait( delay(0, TaskUpdateStorage) );

		state Promise<Void> durableInProgress;
		data->durableInProgress = durableInProgress.getFuture();

		state Version startOldestVersion = data->storageVersion();
		state Version newOldestVersion = data->storageVersion();
		state Version desiredVersion = data->desiredOldestVersion.get();
		state int64_t bytesLeft = SERVER_KNOBS->STORAGE_COMMIT_BYTES;
		loop {
			state bool done = data->storage.makeVersionMutationsDurable(newOldestVersion, desiredVersion, bytesLeft);
			// We want to forget things from these data structures atomically with changing oldestVersion (and "before", since oldestVersion.set() may trigger waiting actors)
			// forgetVersionsBeforeAsync visibly forgets immediately (without waiting) but asynchronously frees memory.
			Future<Void> finishedForgetting = data->mutableData().forgetVersionsBeforeAsync( newOldestVersion, TaskUpdateStorage );
			data->oldestVersion.set( newOldestVersion );
			wait( finishedForgetting );
			wait( yield(TaskUpdateStorage) );
			if (done) break;
		}

		if (startOldestVersion != newOldestVersion)
			data->storage.makeVersionDurable( newOldestVersion );

		debug_advanceMaxCommittedVersion( data->thisServerID, newOldestVersion );
		state Future<Void> durable = data->storage.commit();
		state Future<Void> durableDelay = Void();

		if (bytesLeft > 0)
			durableDelay = delay(SERVER_KNOBS->STORAGE_COMMIT_INTERVAL);

		wait( durable );

		debug_advanceMinCommittedVersion( data->thisServerID, newOldestVersion );

		if(newOldestVersion > data->rebootAfterDurableVersion) {
			TraceEvent("RebootWhenDurableTriggered", data->thisServerID).detail("NewOldestVersion", newOldestVersion).detail("RebootAfterDurableVersion", data->rebootAfterDurableVersion);
			// To avoid brokenPromise error, which is caused by the sender of the durableInProgress (i.e., this process)
			// never sets durableInProgress, we should set durableInProgress before send the please_reboot() error.
			// Otherwise, in the race situation when storage server receives both reboot and
			// brokenPromise of durableInProgress, the worker of the storage server will die.
			// We will eventually end up with no worker for storage server role.
			// The data distributor's buildTeam() will get stuck in building a team
			durableInProgress.sendError(please_reboot());
			throw please_reboot();
		}

		durableInProgress.send(Void());
		wait( delay(0, TaskUpdateStorage) ); //Setting durableInProgess could cause the storage server to shut down, so delay to check for cancellation

		// Taking and releasing the durableVersionLock ensures that no eager reads both begin before the commit was effective and
		// are applied after we change the durable version. Also ensure that we have to lock while calling changeDurableVersion,
		// because otherwise the latest version of mutableData might be partially loaded.
		wait( data->durableVersionLock.take() );
		data->popVersion( data->durableVersion.get() + 1 );

		while (!changeDurableVersion( data, newOldestVersion )) {
			if(g_network->check_yield(TaskUpdateStorage)) {
				data->durableVersionLock.release();
				wait(delay(0, TaskUpdateStorage));
				wait( data->durableVersionLock.take() );
			}
		}

		data->durableVersionLock.release();

		//TraceEvent("StorageServerDurable", data->thisServerID).detail("Version", newOldestVersion);

		wait( durableDelay );
	}
}

#pragma endregion

////////////////////////////////// StorageServerDisk ///////////////////////////////////////
#pragma region StorageServerDisk

void StorageServerDisk::makeNewStorageServerDurable() {
	storage->set( persistFormat );
	storage->set( KeyValueRef(persistID, BinaryWriter::toValue(data->thisServerID, Unversioned())) );
	storage->set( KeyValueRef(persistVersion, BinaryWriter::toValue(data->version.get(), Unversioned())) );
	storage->set( KeyValueRef(persistShardAssignedKeys.begin.toString(), LiteralStringRef("0")) );
	storage->set( KeyValueRef(persistShardAvailableKeys.begin.toString(), LiteralStringRef("0")) );
}

void setAvailableStatus( StorageServer* self, KeyRangeRef keys, bool available ) {
	//ASSERT( self->debug_inApplyUpdate );
	ASSERT( !keys.empty() );

	auto& mLV = self->addVersionToMutationLog( self->data().getLatestVersion() );

	KeyRange availableKeys = KeyRangeRef( persistShardAvailableKeys.begin.toString() + keys.begin.toString(), persistShardAvailableKeys.begin.toString() + keys.end.toString() );
	//TraceEvent("SetAvailableStatus", self->thisServerID).detail("Version", mLV.version).detail("RangeBegin", availableKeys.begin).detail("RangeEnd", availableKeys.end);

	self->addMutationToMutationLog( mLV, MutationRef( MutationRef::ClearRange, availableKeys.begin, availableKeys.end ) );
	self->addMutationToMutationLog( mLV, MutationRef( MutationRef::SetValue, availableKeys.begin, available ? LiteralStringRef("1") : LiteralStringRef("0") ) );
	if (keys.end != allKeys.end) {
		bool endAvailable = self->shards.rangeContaining( keys.end )->value()->isInVersionedData();
		self->addMutationToMutationLog( mLV, MutationRef( MutationRef::SetValue, availableKeys.end, endAvailable ? LiteralStringRef("1") : LiteralStringRef("0") ) );
	}

}

void setAssignedStatus( StorageServer* self, KeyRangeRef keys, bool nowAssigned ) {
	ASSERT( !keys.empty() );
	auto& mLV = self->addVersionToMutationLog( self->data().getLatestVersion() );
	KeyRange assignedKeys = KeyRangeRef(
		persistShardAssignedKeys.begin.toString() + keys.begin.toString(),
		persistShardAssignedKeys.begin.toString() + keys.end.toString() );
	//TraceEvent("SetAssignedStatus", self->thisServerID).detail("Version", mLV.version).detail("RangeBegin", assignedKeys.begin).detail("RangeEnd", assignedKeys.end);
	self->addMutationToMutationLog( mLV, MutationRef( MutationRef::ClearRange, assignedKeys.begin, assignedKeys.end ) );
	self->addMutationToMutationLog( mLV, MutationRef( MutationRef::SetValue, assignedKeys.begin,
			nowAssigned ? LiteralStringRef("1") : LiteralStringRef("0") ) );
	if (keys.end != allKeys.end) {
		bool endAssigned = self->shards.rangeContaining( keys.end )->value()->assigned();
		self->addMutationToMutationLog( mLV, MutationRef( MutationRef::SetValue, assignedKeys.end, endAssigned ? LiteralStringRef("1") : LiteralStringRef("0") ) );
	}
}

void StorageServerDisk::clearRange( KeyRangeRef keys ) {
	storage->clear(keys);
}

void StorageServerDisk::writeKeyValue( KeyValueRef kv ) {
	storage->set( kv );
}

void StorageServerDisk::writeMutation( MutationRef mutation ) {
	// FIXME: debugMutation(debugContext, debugVersion, *m);
	if (mutation.type == MutationRef::SetValue) {
		storage->set( KeyValueRef(mutation.param1, mutation.param2) );
	} else if (mutation.type == MutationRef::ClearRange) {
		storage->clear( KeyRangeRef(mutation.param1, mutation.param2) );
	} else
		ASSERT(false);
}

void StorageServerDisk::writeMutations( MutationListRef mutations, Version debugVersion, const char* debugContext ) {
	for(auto m = mutations.begin(); m; ++m) {
		debugMutation(debugContext, debugVersion, *m);
		if (m->type == MutationRef::SetValue) {
			storage->set( KeyValueRef(m->param1, m->param2) );
		} else if (m->type == MutationRef::ClearRange) {
			storage->clear( KeyRangeRef(m->param1, m->param2) );
		}
	}
}

bool StorageServerDisk::makeVersionMutationsDurable( Version& prevStorageVersion, Version newStorageVersion, int64_t& bytesLeft ) {
	if (bytesLeft <= 0) return true;

	// Apply mutations from the mutationLog
	auto u = data->getMutationLog().upper_bound(prevStorageVersion);
	if (u != data->getMutationLog().end() && u->first <= newStorageVersion) {
		VersionUpdateRef const& v = u->second;
		ASSERT( v.version > prevStorageVersion && v.version <= newStorageVersion );
		debugKeyRange("makeVersionMutationsDurable", v.version, allKeys);
		writeMutations(v.mutations, v.version, "makeVersionDurable");
		for(auto m=v.mutations.begin(); m; ++m)
			bytesLeft -= mvccStorageBytes(*m);
		prevStorageVersion = v.version;
		return false;
	} else {
		prevStorageVersion = newStorageVersion;
		return true;
	}
}

// Update data->storage to persist the changes from (data->storageVersion(),version]
void StorageServerDisk::makeVersionDurable( Version version ) {
	storage->set( KeyValueRef(persistVersion, BinaryWriter::toValue(version, Unversioned())) );

	//TraceEvent("MakeDurable", data->thisServerID).detail("FromVersion", prevStorageVersion).detail("ToVersion", version);
}

void StorageServerDisk::changeLogProtocol(Version version, uint64_t protocol) {
	data->addMutationToMutationLogOrStorage(version, MutationRef(MutationRef::SetValue, persistLogProtocol, BinaryWriter::toValue(protocol, Unversioned())));
}

ACTOR Future<Void> applyByteSampleResult( StorageServer* data, IKeyValueStore* storage, Key begin, Key end, std::vector<Standalone<VectorRef<KeyValueRef>>>* results = NULL) {
	state int totalFetches = 0;
	state int totalKeys = 0;
	state int totalBytes = 0;
	loop {
		Standalone<VectorRef<KeyValueRef>> bs = wait( storage->readRange( KeyRangeRef(begin, end), SERVER_KNOBS->STORAGE_LIMIT_BYTES, SERVER_KNOBS->STORAGE_LIMIT_BYTES ) );
		if(results) results->push_back(bs);
		int rangeSize = bs.expectedSize();
		totalFetches++;
		totalKeys += bs.size();
		totalBytes += rangeSize;
		for( int j = 0; j < bs.size(); j++ ) {
			KeyRef key = bs[j].key.removePrefix(persistByteSampleKeys.begin);
			if(!data->byteSampleClears.rangeContaining(key).value()) {
				data->metrics.byteSample.sample.insert( key, BinaryReader::fromStringRef<int32_t>(bs[j].value, Unversioned()), false );
			}
		}
		if( rangeSize >= SERVER_KNOBS->STORAGE_LIMIT_BYTES ) {
			Key nextBegin = keyAfter(bs.back().key);
			data->byteSampleClears.insert(KeyRangeRef(begin, nextBegin).removePrefix(persistByteSampleKeys.begin), true);
			data->byteSampleClearsTooLarge.set(data->byteSampleClears.size() > SERVER_KNOBS->MAX_BYTE_SAMPLE_CLEAR_MAP_SIZE);
			begin = nextBegin;
			if(begin == end) {
				break;
			}
		} else {
			data->byteSampleClears.insert(KeyRangeRef(begin.removePrefix(persistByteSampleKeys.begin), end == persistByteSampleKeys.end ? LiteralStringRef("\xff\xff\xff") : end.removePrefix(persistByteSampleKeys.begin)), true);
			data->byteSampleClearsTooLarge.set(data->byteSampleClears.size() > SERVER_KNOBS->MAX_BYTE_SAMPLE_CLEAR_MAP_SIZE);
			break;
		}

		if(!results) {
			wait(delay(SERVER_KNOBS->BYTE_SAMPLE_LOAD_DELAY));
		}
	}
	TraceEvent("RecoveredByteSampleRange", data->thisServerID).detail("Begin", begin).detail("End", end).detail("Fetches", totalFetches).detail("Keys", totalKeys).detail("ReadBytes", totalBytes);
	return Void();
}

ACTOR Future<Void> restoreByteSample(StorageServer* data, IKeyValueStore* storage, Promise<Void> byteSampleSampleRecovered, Future<Void> startRestore) {
	state std::vector<Standalone<VectorRef<KeyValueRef>>> byteSampleSample;
	wait( applyByteSampleResult(data, storage, persistByteSampleSampleKeys.begin, persistByteSampleSampleKeys.end, &byteSampleSample) );
	byteSampleSampleRecovered.send(Void());
<<<<<<< HEAD
	wait( delay( BUGGIFY ? deterministicRandom()->random01() * 2.0 : 0.0001 ) );
=======
	wait( startRestore );
	wait( delay(SERVER_KNOBS->BYTE_SAMPLE_START_DELAY) );
>>>>>>> 2684f601

	size_t bytes_per_fetch = 0;
	// Since the expected size also includes (as of now) the space overhead of the container, we calculate our own number here
	for( auto& it : byteSampleSample ) {
		for( auto& kv : it ) {
			bytes_per_fetch += BinaryReader::fromStringRef<int32_t>(kv.value, Unversioned());
		}
	}
	bytes_per_fetch = (bytes_per_fetch/SERVER_KNOBS->BYTE_SAMPLE_LOAD_PARALLELISM) + 1;

	state std::vector<Future<Void>> sampleRanges;
	int accumulatedSize = 0;
	Key lastStart = persistByteSampleKeys.begin; // make sure the first range starts at the absolute beginning of the byte sample
	for( auto& it : byteSampleSample ) {
		for( auto& kv : it ) {
			if( accumulatedSize >= bytes_per_fetch ) {
				accumulatedSize = 0;
				Key realKey = kv.key.removePrefix(  persistByteSampleKeys.begin );
				sampleRanges.push_back( applyByteSampleResult(data, storage, lastStart, realKey) );
				lastStart = realKey;
			}
			accumulatedSize += BinaryReader::fromStringRef<int32_t>(kv.value, Unversioned());
		}
	}
	// make sure that the last range goes all the way to the end of the byte sample
	sampleRanges.push_back( applyByteSampleResult(data, storage, lastStart, persistByteSampleKeys.end) );

	wait( waitForAll( sampleRanges ) );
	TraceEvent("RecoveredByteSampleChunkedRead", data->thisServerID).detail("Ranges",sampleRanges.size());

	if( BUGGIFY )
		wait( delay( deterministicRandom()->random01() * 10.0 ) );

	return Void();
}

ACTOR Future<bool> restoreDurableState( StorageServer* data, IKeyValueStore* storage ) {
	state Future<Optional<Value>> fFormat = storage->readValue(persistFormat.key);
	state Future<Optional<Value>> fID = storage->readValue(persistID);
	state Future<Optional<Value>> fVersion = storage->readValue(persistVersion);
	state Future<Optional<Value>> fLogProtocol = storage->readValue(persistLogProtocol);
	state Future<Optional<Value>> fPrimaryLocality = storage->readValue(persistPrimaryLocality);
	state Future<Standalone<VectorRef<KeyValueRef>>> fShardAssigned = storage->readRange(persistShardAssignedKeys);
	state Future<Standalone<VectorRef<KeyValueRef>>> fShardAvailable = storage->readRange(persistShardAvailableKeys);

	state Promise<Void> byteSampleSampleRecovered;
	state Promise<Void> startByteSampleRestore;
	data->byteSampleRecovery = restoreByteSample(data, storage, byteSampleSampleRecovered, startByteSampleRestore.getFuture());

	TraceEvent("ReadingDurableState", data->thisServerID);
	wait( waitForAll( (vector<Future<Optional<Value>>>(), fFormat, fID, fVersion, fLogProtocol, fPrimaryLocality) ) );
	wait( waitForAll( (vector<Future<Standalone<VectorRef<KeyValueRef>>>>(), fShardAssigned, fShardAvailable) ) );
	wait( byteSampleSampleRecovered.getFuture() );
	TraceEvent("RestoringDurableState", data->thisServerID);

	if (!fFormat.get().present()) {
		// The DB was never initialized
		TraceEvent("DBNeverInitialized", data->thisServerID);
		storage->dispose();
		data->thisServerID = UID();
		data->sk = Key();
		return false;
	}
	if (!persistFormatReadableRange.contains( fFormat.get().get() )) {
		TraceEvent(SevError, "UnsupportedDBFormat").detail("Format", fFormat.get().get().toString()).detail("Expected", persistFormat.value.toString());
		throw worker_recovery_failed();
	}
	data->thisServerID = BinaryReader::fromStringRef<UID>(fID.get().get(), Unversioned());
	data->sk = serverKeysPrefixFor( data->thisServerID ).withPrefix(systemKeys.begin);  // FFFF/serverKeys/[this server]/

	if (fLogProtocol.get().present())
		data->logProtocol = BinaryReader::fromStringRef<uint64_t>(fLogProtocol.get().get(), Unversioned());

	if (fPrimaryLocality.get().present())
		data->primaryLocality = BinaryReader::fromStringRef<int8_t>(fPrimaryLocality.get().get(), Unversioned());

	state Version version = BinaryReader::fromStringRef<Version>( fVersion.get().get(), Unversioned() );
	debug_checkRestoredVersion( data->thisServerID, version, "StorageServer" );
	data->setInitialVersion( version );

	state Standalone<VectorRef<KeyValueRef>> available = fShardAvailable.get();
	state int availableLoc;
	for(availableLoc=0; availableLoc<available.size(); availableLoc++) {
		KeyRangeRef keys(
			available[availableLoc].key.removePrefix(persistShardAvailableKeys.begin),
			availableLoc+1==available.size() ? allKeys.end : available[availableLoc+1].key.removePrefix(persistShardAvailableKeys.begin));
		ASSERT( !keys.empty() );
		bool nowAvailable = available[availableLoc].value!=LiteralStringRef("0");
		/*if(nowAvailable)
		  TraceEvent("AvailableShard", data->thisServerID).detail("RangeBegin", keys.begin).detail("RangeEnd", keys.end);*/
		data->newestAvailableVersion.insert( keys, nowAvailable ? latestVersion : invalidVersion );
		wait(yield());
	}

	state Standalone<VectorRef<KeyValueRef>> assigned = fShardAssigned.get();
	state int assignedLoc;
	for(assignedLoc=0; assignedLoc<assigned.size(); assignedLoc++) {
		KeyRangeRef keys(
			assigned[assignedLoc].key.removePrefix(persistShardAssignedKeys.begin),
			assignedLoc+1==assigned.size() ? allKeys.end : assigned[assignedLoc+1].key.removePrefix(persistShardAssignedKeys.begin));
		ASSERT( !keys.empty() );
		bool nowAssigned = assigned[assignedLoc].value!=LiteralStringRef("0");
		/*if(nowAssigned)
		  TraceEvent("AssignedShard", data->thisServerID).detail("RangeBegin", keys.begin).detail("RangeEnd", keys.end);*/
		changeServerKeys(data, keys, nowAssigned, version, CSK_RESTORE);

		if (!nowAssigned) ASSERT( data->newestAvailableVersion.allEqual(keys, invalidVersion) );
		wait(yield());
	}

	wait( delay( 0.0001 ) );

	{
		// Erase data which isn't available (it is from some fetch at a later version)
		// SOMEDAY: Keep track of keys that might be fetching, make sure we don't have any data elsewhere?
		for(auto it = data->newestAvailableVersion.ranges().begin(); it != data->newestAvailableVersion.ranges().end(); ++it) {
			if (it->value() == invalidVersion) {
				KeyRangeRef clearRange(it->begin(), it->end());
				debugKeyRange("clearInvalidVersion", invalidVersion, clearRange);
				storage->clear( clearRange );
				data->byteSampleApplyClear( clearRange, invalidVersion );
			}
		}
	}

	validate(data, true);
	startByteSampleRestore.send(Void());

	return true;
}

Future<bool> StorageServerDisk::restoreDurableState() {
	return ::restoreDurableState(data, storage);
}

//Determines whether a key-value pair should be included in a byte sample
//Also returns size information about the sample
ByteSampleInfo isKeyValueInSample(KeyValueRef keyValue) {
	ByteSampleInfo info;

	const KeyRef key = keyValue.key;
	info.size = key.size() + keyValue.value.size();

	uint32_t a = 0;
	uint32_t b = 0;
	hashlittle2( key.begin(), key.size(), &a, &b );

	double probability = (double)info.size / (key.size() + SERVER_KNOBS->BYTE_SAMPLING_OVERHEAD) / SERVER_KNOBS->BYTE_SAMPLING_FACTOR;
	info.inSample = a / ((1 << 30) * 4.0) < probability;
	info.sampledSize = info.size / std::min(1.0, probability);

	return info;
}

void StorageServer::addMutationToMutationLogOrStorage( Version ver, MutationRef m ) {
	if (ver != invalidVersion) {
		addMutationToMutationLog( addVersionToMutationLog(ver), m );
	} else {
		storage.writeMutation( m );
		byteSampleApplyMutation( m, ver );
	}
}

void StorageServer::byteSampleApplySet( KeyValueRef kv, Version ver ) {
	// Update byteSample in memory and (eventually) on disk and notify waiting metrics

	ByteSampleInfo sampleInfo = isKeyValueInSample(kv);
	auto& byteSample = metrics.byteSample.sample;

	int64_t delta = 0;
	const KeyRef key = kv.key;

	auto old = byteSample.find(key);
	if (old != byteSample.end()) delta = -byteSample.getMetric(old);
	if (sampleInfo.inSample) {
		delta += sampleInfo.sampledSize;
		byteSample.insert( key, sampleInfo.sampledSize );
		addMutationToMutationLogOrStorage( ver, MutationRef(MutationRef::SetValue, key.withPrefix(persistByteSampleKeys.begin), BinaryWriter::toValue( sampleInfo.sampledSize, Unversioned() )) );
	} else {
		bool any = old != byteSample.end();
		if(!byteSampleRecovery.isReady() ) {
			if(!byteSampleClears.rangeContaining(key).value()) {
				byteSampleClears.insert(key, true);
				byteSampleClearsTooLarge.set(byteSampleClears.size() > SERVER_KNOBS->MAX_BYTE_SAMPLE_CLEAR_MAP_SIZE);
				any = true;
			}
		}
		if (any) {
			byteSample.erase(old);
			auto diskRange = singleKeyRange(key.withPrefix(persistByteSampleKeys.begin));
			addMutationToMutationLogOrStorage( ver, MutationRef(MutationRef::ClearRange, diskRange.begin, diskRange.end) );
		}
	}

	if (delta) metrics.notifyBytes( key, delta );
}

void StorageServer::byteSampleApplyClear( KeyRangeRef range, Version ver ) {
	// Update byteSample in memory and (eventually) on disk via the mutationLog and notify waiting metrics

	auto& byteSample = metrics.byteSample.sample;
	bool any = false;

	if(range.begin < allKeys.end) {
		//NotifyBytes should not be called for keys past allKeys.end
		KeyRangeRef searchRange = KeyRangeRef(range.begin, std::min(range.end, allKeys.end));
		auto r = metrics.waitMetricsMap.intersectingRanges(searchRange);
		for(auto shard = r.begin(); shard != r.end(); ++shard) {
			KeyRangeRef intersectingRange = shard.range() & range;
			int64_t bytes = byteSample.sumRange(intersectingRange.begin, intersectingRange.end);
			metrics.notifyBytes(shard, -bytes);
			any = any || bytes > 0;
		}
	}

	if(range.end > allKeys.end && byteSample.sumRange(std::max(allKeys.end, range.begin), range.end) > 0)
		any = true;

	if(!byteSampleRecovery.isReady()) {
		auto clearRanges = byteSampleClears.intersectingRanges(range);
		for(auto it : clearRanges) {
			if(!it.value()) {
				byteSampleClears.insert(range, true);
				byteSampleClearsTooLarge.set(byteSampleClears.size() > SERVER_KNOBS->MAX_BYTE_SAMPLE_CLEAR_MAP_SIZE);
				any = true;
				break;
			}
		}
	}

	if (any) {
		byteSample.eraseAsync( range.begin, range.end );
		auto diskRange = range.withPrefix( persistByteSampleKeys.begin );
		addMutationToMutationLogOrStorage( ver, MutationRef(MutationRef::ClearRange, diskRange.begin, diskRange.end) );
	}
}

ACTOR Future<Void> waitMetrics( StorageServerMetrics* self, WaitMetricsRequest req, Future<Void> timeout ) {
	state PromiseStream< StorageMetrics > change;
	state StorageMetrics metrics = self->getMetrics( req.keys );
	state Error error = success();
	state bool timedout = false;

	if ( !req.min.allLessOrEqual( metrics ) || !metrics.allLessOrEqual( req.max ) ) {
		TEST( true ); // ShardWaitMetrics return case 1 (quickly)
		req.reply.send( metrics );
		return Void();
	}

	{
		auto rs = self->waitMetricsMap.modify( req.keys );
		for(auto r = rs.begin(); r != rs.end(); ++r)
			r->value().push_back( change );
		loop {
			try {
				choose {
					when( StorageMetrics c = waitNext( change.getFuture() ) ) {
						metrics += c;

						// SOMEDAY: validation! The changes here are possibly partial changes (we recieve multiple messages per
						//  update to our requested range). This means that the validation would have to occur after all
						//  the messages for one clear or set have been dispatched.

						/*StorageMetrics m = getMetrics( data, req.keys );
						  bool b = ( m.bytes != metrics.bytes || m.bytesPerKSecond != metrics.bytesPerKSecond || m.iosPerKSecond != metrics.iosPerKSecond );
						  if (b) {
						  printf("keys: '%s' - '%s' @%p\n", printable(req.keys.begin).c_str(), printable(req.keys.end).c_str(), this);
						  printf("waitMetrics: desync %d (%lld %lld %lld) != (%lld %lld %lld); +(%lld %lld %lld)\n", b, m.bytes, m.bytesPerKSecond, m.iosPerKSecond, metrics.bytes, metrics.bytesPerKSecond, metrics.iosPerKSecond, c.bytes, c.bytesPerKSecond, c.iosPerKSecond);

						  }*/
					}
					when( wait( timeout ) ) {
						timedout = true;
					}
				}
			} catch (Error& e) {
				if( e.code() == error_code_actor_cancelled ) throw; // This is only cancelled when the main loop had exited...no need in this case to clean up self
				error = e;
				break;
			}

			if ( timedout || !req.min.allLessOrEqual( metrics ) || !metrics.allLessOrEqual( req.max ) ) {
				TEST( !timedout ); // ShardWaitMetrics return case 2 (delayed)
				TEST( timedout ); // ShardWaitMetrics return on timeout
				req.reply.send( metrics );
				break;
			}
		}

		wait( delay(0) ); //prevent iterator invalidation of functions sending changes
	}

	auto rs = self->waitMetricsMap.modify( req.keys );
	for(auto i = rs.begin(); i != rs.end(); ++i) {
		auto &x = i->value();
		for( int j = 0; j < x.size(); j++ ) {
			if( x[j] == change ) {
				swapAndPop(&x, j);
				break;
			}
		}
	}
	self->waitMetricsMap.coalesce( req.keys );

	if (error.code() != error_code_success ) {
		if (error.code() != error_code_wrong_shard_server) throw error;
		TEST( true );	// ShardWaitMetrics delayed wrong_shard_server()
		req.reply.sendError(error);
	}

	return Void();
}

Future<Void> StorageServerMetrics::waitMetrics(WaitMetricsRequest req, Future<Void> delay) {
	return ::waitMetrics(this, req, delay);
}

#pragma endregion

/////////////////////////////// Core //////////////////////////////////////
#pragma region Core

ACTOR Future<Void> metricsCore( StorageServer* self, StorageServerInterface ssi ) {
	state Future<Void> doPollMetrics = Void();
	state ActorCollection actors(false);

	wait( self->byteSampleRecovery );

	actors.add(traceCounters("StorageMetrics", self->thisServerID, SERVER_KNOBS->STORAGE_LOGGING_DELAY, &self->counters.cc, self->thisServerID.toString() + "/StorageMetrics"));

	loop {
		choose {
			when (WaitMetricsRequest req = waitNext(ssi.waitMetrics.getFuture())) {
				if (!self->isReadable( req.keys )) {
					TEST( true );	// waitMetrics immediate wrong_shard_server()
					self->sendErrorWithPenalty(req.reply, wrong_shard_server(), self->getPenalty());
				} else {
					actors.add( self->metrics.waitMetrics( req, delayJittered( SERVER_KNOBS->STORAGE_METRIC_TIMEOUT ) ) );
				}
			}
			when (SplitMetricsRequest req = waitNext(ssi.splitMetrics.getFuture())) {
				if (!self->isReadable( req.keys )) {
					TEST( true );	// splitMetrics immediate wrong_shard_server()
					self->sendErrorWithPenalty(req.reply, wrong_shard_server(), self->getPenalty());
				} else {
					self->metrics.splitMetrics( req );
				}
			}
			when (GetPhysicalMetricsRequest req = waitNext(ssi.getPhysicalMetrics.getFuture())) {
				StorageBytes sb = self->storage.getStorageBytes();
				self->metrics.getPhysicalMetrics( req, sb );
			}
			when (wait(doPollMetrics) ) {
				self->metrics.poll();
				doPollMetrics = delay(SERVER_KNOBS->STORAGE_SERVER_POLL_METRICS_DELAY);
			}
			when(wait(actors.getResult())) {}
		}
	}
}

ACTOR Future<Void> logLongByteSampleRecovery(Future<Void> recovery) {
	choose {
		when(wait(recovery)) {}
		when(wait(delay(SERVER_KNOBS->LONG_BYTE_SAMPLE_RECOVERY_DELAY))) {
			TraceEvent(g_network->isSimulated() ? SevWarn : SevWarnAlways, "LongByteSampleRecovery");
		}
	}

	return Void();
}

ACTOR Future<Void> storageServerCore( StorageServer* self, StorageServerInterface ssi )
{
	state Future<Void> doUpdate = Void();
	state bool updateReceived = false;  // true iff the current update() actor assigned to doUpdate has already received an update from the tlog
	state ActorCollection actors(false);
	state double lastLoopTopTime = now();
	state Future<Void> dbInfoChange = Void();
	state Future<Void> checkLastUpdate = Void();
	state double updateProcessStatsDelay = SERVER_KNOBS->UPDATE_STORAGE_PROCESS_STATS_INTERVAL;
	state Future<Void> updateProcessStatsTimer = delay(updateProcessStatsDelay);

	actors.add(updateStorage(self));
	actors.add(waitFailureServer(ssi.waitFailure.getFuture()));
	actors.add(self->otherError.getFuture());
	actors.add(metricsCore(self, ssi));
	actors.add(logLongByteSampleRecovery(self->byteSampleRecovery));

	self->coreStarted.send( Void() );

	loop {
		++self->counters.loops;

		double loopTopTime = now();
		double elapsedTime = loopTopTime - lastLoopTopTime;
		if( elapsedTime > 0.050 ) {
			if (deterministicRandom()->random01() < 0.01)
				TraceEvent(SevWarn, "SlowSSLoopx100", self->thisServerID).detail("Elapsed", elapsedTime);
		}
		lastLoopTopTime = loopTopTime;

		choose {
			when( wait( checkLastUpdate ) ) {
				if(now() - self->lastUpdate >= CLIENT_KNOBS->NO_RECENT_UPDATES_DURATION) {
					self->noRecentUpdates.set(true);
					checkLastUpdate = delay(CLIENT_KNOBS->NO_RECENT_UPDATES_DURATION);
				} else {
					checkLastUpdate = delay( std::max(CLIENT_KNOBS->NO_RECENT_UPDATES_DURATION-(now()-self->lastUpdate), 0.1) );
				}
			}
			when( wait( dbInfoChange ) ) {
				TEST( self->logSystem );  // shardServer dbInfo changed
				dbInfoChange = self->db->onChange();
				if( self->db->get().recoveryState >= RecoveryState::ACCEPTING_COMMITS ) {
					self->logSystem = ILogSystem::fromServerDBInfo( self->thisServerID, self->db->get() );
					if (self->logSystem) {
						if(self->db->get().logSystemConfig.recoveredAt.present()) {
							self->poppedAllAfter = self->db->get().logSystemConfig.recoveredAt.get();
						}
						self->logCursor = self->logSystem->peekSingle( self->thisServerID, self->version.get() + 1, self->tag, self->history );
						self->popVersion( self->durableVersion.get() + 1, true );
					}
					// If update() is waiting for results from the tlog, it might never get them, so needs to be cancelled.  But if it is waiting later,
					// cancelling it could cause problems (e.g. fetchKeys that already committed to transitioning to waiting state)
					if (!updateReceived) {
						doUpdate = Void();
					}
				}

				Optional<LatencyBandConfig> newLatencyBandConfig = self->db->get().latencyBandConfig;
				if(newLatencyBandConfig.present() != self->latencyBandConfig.present()
					|| (newLatencyBandConfig.present() && newLatencyBandConfig.get().readConfig != self->latencyBandConfig.get().readConfig))
				{
					self->latencyBandConfig = newLatencyBandConfig;
					self->counters.readLatencyBands.clearBands();
					TraceEvent("LatencyBandReadUpdatingConfig").detail("Present", newLatencyBandConfig.present());
					if(self->latencyBandConfig.present()) {
						for(auto band : self->latencyBandConfig.get().readConfig.bands) {
							self->counters.readLatencyBands.addThreshold(band);
						}
					}
				}
			}
			when( GetValueRequest req = waitNext(ssi.getValue.getFuture()) ) {
				// Warning: This code is executed at extremely high priority (TaskLoadBalancedEndpoint), so downgrade before doing real work
				if( req.debugID.present() )
					g_traceBatch.addEvent("GetValueDebug", req.debugID.get().first(), "storageServer.recieved"); //.detail("TaskID", g_network->getCurrentTask());

				if (SHORT_CIRCUT_ACTUAL_STORAGE && normalKeys.contains(req.key))
					req.reply.send(GetValueReply());
				else
					actors.add(self->readGuard(req , getValueQ));
			}
			when( WatchValueRequest req = waitNext(ssi.watchValue.getFuture()) ) {
				// TODO: fast load balancing?
				// SOMEDAY: combine watches for the same key/value into a single watch
				actors.add(self->readGuard(req, watchValueQ));
			}
			when (GetKeyRequest req = waitNext(ssi.getKey.getFuture())) {
				// Warning: This code is executed at extremely high priority (TaskLoadBalancedEndpoint), so downgrade before doing real work
				actors.add(self->readGuard(req , getKey));
			}
			when (GetKeyValuesRequest req = waitNext(ssi.getKeyValues.getFuture()) ) {
				// Warning: This code is executed at extremely high priority (TaskLoadBalancedEndpoint), so downgrade before doing real work
				actors.add(self->readGuard(req , getKeyValues));
			}
			when (GetShardStateRequest req = waitNext(ssi.getShardState.getFuture()) ) {
				if (req.mode == GetShardStateRequest::NO_WAIT ) {
					if( self->isReadable( req.keys ) )
						req.reply.send(std::make_pair(self->version.get(),self->durableVersion.get()));
					else
						req.reply.sendError(wrong_shard_server());
				} else {
					actors.add( getShardStateQ( self, req ) );
				}
			}
			when (StorageQueuingMetricsRequest req = waitNext(ssi.getQueuingMetrics.getFuture())) {
				getQueuingMetrics(self, req);
			}
			when( ReplyPromise<Version> reply = waitNext(ssi.getVersion.getFuture()) ) {
				reply.send( self->version.get() );
			}
			when( ReplyPromise<KeyValueStoreType> reply = waitNext(ssi.getKeyValueStoreType.getFuture()) ) {
				reply.send( self->storage.getKeyValueStoreType() );
			}
			when( wait(doUpdate) ) {
				updateReceived = false;
				if (!self->logSystem)
					doUpdate = Never();
				else
					doUpdate = update( self, &updateReceived );
			}
			when(wait(updateProcessStatsTimer)) {
				updateProcessStats(self);
				updateProcessStatsTimer = delay(updateProcessStatsDelay);
			}
			when(wait(actors.getResult())) {}
		}
	}
}

bool storageServerTerminated(StorageServer& self, IKeyValueStore* persistentData, Error const& e) {
	self.shuttingDown = true;

	// Clearing shards shuts down any fetchKeys actors; these may do things on cancellation that are best done with self still valid
	self.shards.insert( allKeys, Reference<ShardInfo>() );

	// Dispose the IKVS (destroying its data permanently) only if this shutdown is definitely permanent.  Otherwise just close it.
	if (e.code() == error_code_please_reboot) {
		// do nothing.
	} else if (e.code() == error_code_worker_removed || e.code() == error_code_recruitment_failed) {
		persistentData->dispose();
	} else {
		persistentData->close();
	}

	if ( e.code() == error_code_worker_removed ||
		 e.code() == error_code_recruitment_failed ||
		 e.code() == error_code_file_not_found ||
		 e.code() == error_code_actor_cancelled )
	{
		TraceEvent("StorageServerTerminated", self.thisServerID).error(e, true);
		return true;
	} else
		return false;
}

ACTOR Future<Void> storageServer( IKeyValueStore* persistentData, StorageServerInterface ssi, Tag seedTag, ReplyPromise<InitializeStorageReply> recruitReply,
	Reference<AsyncVar<ServerDBInfo>> db, std::string folder )
{
	state StorageServer self(persistentData, db, ssi);

	self.sk = serverKeysPrefixFor( self.thisServerID ).withPrefix(systemKeys.begin);  // FFFF/serverKeys/[this server]/
	self.folder = folder;

	try {
		wait( self.storage.init() );
		wait( self.storage.commit() );

		if (seedTag == invalidTag) {
			std::pair<Version, Tag> verAndTag = wait( addStorageServer(self.cx, ssi) ); // Might throw recruitment_failed in case of simultaneous master failure
			self.tag = verAndTag.second;
			self.setInitialVersion( verAndTag.first-1 );
		} else {
			self.tag = seedTag;
		}

		self.storage.makeNewStorageServerDurable();
		wait( self.storage.commit() );

		TraceEvent("StorageServerInit", ssi.id()).detail("Version", self.version.get()).detail("SeedTag", seedTag.toString());
		InitializeStorageReply rep;
		rep.interf = ssi;
		rep.addedVersion = self.version.get();
		recruitReply.send(rep);
		self.byteSampleRecovery = Void();
		wait( storageServerCore(&self, ssi) );

		throw internal_error();
	} catch (Error& e) {
		// If we die with an error before replying to the recruitment request, send the error to the recruiter (ClusterController, and from there to the DataDistributionTeamCollection)
		if (!recruitReply.isSet())
			recruitReply.sendError( recruitment_failed() );
		if (storageServerTerminated(self, persistentData, e))
			return Void();
		throw e;
	}
}

ACTOR Future<Void> replaceInterface( StorageServer* self, StorageServerInterface ssi )
{
	state Transaction tr(self->cx);

	loop {
		state Future<Void> infoChanged = self->db->onChange();
		state Reference<ProxyInfo> proxies( new ProxyInfo(self->db->get().client.proxies, self->db->get().myLocality) );
		choose {
			when( GetStorageServerRejoinInfoReply _rep = wait( proxies->size() ? loadBalance( proxies, &MasterProxyInterface::getStorageServerRejoinInfo, GetStorageServerRejoinInfoRequest(ssi.id(), ssi.locality.dcId()) ) : Never() ) ) {
				state GetStorageServerRejoinInfoReply rep = _rep;
				try {
					tr.reset();
					tr.setOption(FDBTransactionOptions::PRIORITY_SYSTEM_IMMEDIATE);
					tr.setVersion( rep.version );

					tr.addReadConflictRange(singleKeyRange(serverListKeyFor(ssi.id())));
					tr.addReadConflictRange(singleKeyRange(serverTagKeyFor(ssi.id())));
					tr.addReadConflictRange(serverTagHistoryRangeFor(ssi.id()));
					tr.addReadConflictRange(singleKeyRange(tagLocalityListKeyFor(ssi.locality.dcId())));

					tr.set(serverListKeyFor(ssi.id()), serverListValue(ssi));

					if(rep.newLocality) {
						tr.addReadConflictRange(tagLocalityListKeys);
						tr.set( tagLocalityListKeyFor(ssi.locality.dcId()), tagLocalityListValue(rep.newTag.get().locality) );
					}

					if(rep.newTag.present()) {
						KeyRange conflictRange = singleKeyRange(serverTagConflictKeyFor(rep.newTag.get()));
						tr.addReadConflictRange( conflictRange );
						tr.addWriteConflictRange( conflictRange );
						tr.setOption(FDBTransactionOptions::FIRST_IN_BATCH);
						tr.set( serverTagKeyFor(ssi.id()), serverTagValue(rep.newTag.get()) );
						tr.atomicOp( serverTagHistoryKeyFor(ssi.id()), serverTagValue(rep.tag), MutationRef::SetVersionstampedKey );
					}

					if(rep.history.size() && rep.history.back().first < self->version.get()) {
						tr.clear(serverTagHistoryRangeBefore(ssi.id(), self->version.get()));
					}

					choose {
						when ( wait( tr.commit() ) ) {
							self->history = rep.history;

							if(rep.newTag.present()) {
								self->tag = rep.newTag.get();
								self->history.insert(self->history.begin(), std::make_pair(tr.getCommittedVersion(), rep.tag));
							} else {
								self->tag = rep.tag;
							}
							self->allHistory = self->history;

							TraceEvent("SSTag", self->thisServerID).detail("MyTag", self->tag.toString());
							for(auto it : self->history) {
								TraceEvent("SSHistory", self->thisServerID).detail("Ver", it.first).detail("Tag", it.second.toString());
							}

							if(self->history.size() && BUGGIFY) {
								TraceEvent("SSHistoryReboot", self->thisServerID);
								throw please_reboot();
							}

							break;
						}
						when ( wait(infoChanged) ) {}
					}
				} catch (Error& e) {
					wait( tr.onError(e) );
				}
			}
			when ( wait(infoChanged) ) {}
		}
	}

	return Void();
}

ACTOR Future<Void> storageServer( IKeyValueStore* persistentData, StorageServerInterface ssi, Reference<AsyncVar<ServerDBInfo>> db, std::string folder, Promise<Void> recovered )
{
	state StorageServer self(persistentData, db, ssi);
	self.folder = folder;
	self.sk = serverKeysPrefixFor( self.thisServerID ).withPrefix(systemKeys.begin);  // FFFF/serverKeys/[this server]/
	try {
		state double start = now();
		TraceEvent("StorageServerRebootStart", self.thisServerID);
		wait(self.storage.init());
		wait(self.storage.commit()); //after a rollback there might be uncommitted changes.
		bool ok = wait( self.storage.restoreDurableState() );
		if (!ok) {
			if(recovered.canBeSet()) recovered.send(Void());
			return Void();
		}
		TraceEvent("SSTimeRestoreDurableState", self.thisServerID).detail("TimeTaken", now() - start);

		ASSERT( self.thisServerID == ssi.id() );
		TraceEvent("StorageServerReboot", self.thisServerID)
			.detail("Version", self.version.get());

		if(recovered.canBeSet()) recovered.send(Void());

		wait( replaceInterface( &self, ssi ) );

		TraceEvent("StorageServerStartingCore", self.thisServerID).detail("TimeTaken", now() - start);

		//wait( delay(0) );  // To make sure self->zkMasterInfo.onChanged is available to wait on
		wait( storageServerCore(&self, ssi) );

		throw internal_error();
	} catch (Error& e) {
		if(recovered.canBeSet()) recovered.send(Void());
		if (storageServerTerminated(self, persistentData, e))
			return Void();
		throw e;
	}
}

#pragma endregion

/*
4 Reference count
4 priority
24 pointers
8 lastUpdateVersion
2 updated, replacedPointer
--
42 PTree overhead

8 Version insertVersion
--
50 VersionedMap overhead

12 KeyRef
12 ValueRef
1  isClear
--
25 payload


50 overhead
25 payload
21 structure padding
32 allocator rounds up
---
128 allocated

To reach 64, need to save: 11 bytes + all padding

Possibilities:
  -8 Combine lastUpdateVersion, insertVersion?
  -2 Fold together updated, replacedPointer, isClear bits
  -3 Fold away updated, replacedPointer, isClear
  -8 Move value lengths into arena
  -4 Replace priority with H(pointer)
  -12 Compress pointers (using special allocator)
  -4 Modular lastUpdateVersion (make sure no node survives 4 billion updates)
*/

void versionedMapTest() {
	VersionedMap<int,int> vm;

	printf("SS Ptree node is %zu bytes\n", sizeof( StorageServer::VersionedData::PTreeT ) );

	const int NSIZE = sizeof(VersionedMap<int,int>::PTreeT);
	const int ASIZE = NSIZE <= 64 ? 64 : nextFastAllocatedSize(NSIZE);

	auto before = FastAllocator< ASIZE >::getTotalMemory();

	for(int v=1; v<=1000; ++v) {
		vm.createNewVersion(v);
		for(int i=0; i<1000; i++) {
			int k = deterministicRandom()->randomInt(0, 2000000);
			/*for(int k2=k-5; k2<k+5; k2++)
				if (vm.atLatest().find(k2) != vm.atLatest().end())
					vm.erase(k2);*/
			vm.erase( k-5, k+5 );
			vm.insert( k, v );
		}
	}

	auto after = FastAllocator< ASIZE >::getTotalMemory();

	int count = 0;
	for(auto i = vm.atLatest().begin(); i != vm.atLatest().end(); ++i)
		++count;

	printf("PTree node is %d bytes, allocated as %d bytes\n", NSIZE, ASIZE);
	printf("%d distinct after %d insertions\n", count, 1000*1000);
	printf("Memory used: %f MB\n",
		 (after - before)/ 1e6);
}<|MERGE_RESOLUTION|>--- conflicted
+++ resolved
@@ -3090,12 +3090,8 @@
 	state std::vector<Standalone<VectorRef<KeyValueRef>>> byteSampleSample;
 	wait( applyByteSampleResult(data, storage, persistByteSampleSampleKeys.begin, persistByteSampleSampleKeys.end, &byteSampleSample) );
 	byteSampleSampleRecovered.send(Void());
-<<<<<<< HEAD
-	wait( delay( BUGGIFY ? deterministicRandom()->random01() * 2.0 : 0.0001 ) );
-=======
 	wait( startRestore );
 	wait( delay(SERVER_KNOBS->BYTE_SAMPLE_START_DELAY) );
->>>>>>> 2684f601
 
 	size_t bytes_per_fetch = 0;
 	// Since the expected size also includes (as of now) the space overhead of the container, we calculate our own number here
