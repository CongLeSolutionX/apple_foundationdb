/*
 * storageserver.actor.cpp
 *
 * This source file is part of the FoundationDB open source project
 *
 * Copyright 2013-2018 Apple Inc. and the FoundationDB project authors
 *
 * Licensed under the Apache License, Version 2.0 (the "License");
 * you may not use this file except in compliance with the License.
 * You may obtain a copy of the License at
 *
 *     http://www.apache.org/licenses/LICENSE-2.0
 *
 * Unless required by applicable law or agreed to in writing, software
 * distributed under the License is distributed on an "AS IS" BASIS,
 * WITHOUT WARRANTIES OR CONDITIONS OF ANY KIND, either express or implied.
 * See the License for the specific language governing permissions and
 * limitations under the License.
 */

#include <cinttypes>
#include <functional>
#include <type_traits>
#include <unordered_map>

#include "fdbrpc/fdbrpc.h"
#include "fdbrpc/LoadBalance.h"
#include "flow/ActorCollection.h"
#include "flow/Arena.h"
#include "flow/Hash3.h"
#include "flow/Histogram.h"
#include "flow/IRandom.h"
#include "flow/IndexedSet.h"
#include "flow/SystemMonitor.h"
#include "flow/Tracing.h"
#include "flow/Util.h"
#include "fdbclient/Atomic.h"
#include "fdbclient/DatabaseContext.h"
#include "fdbclient/KeyRangeMap.h"
#include "fdbclient/CommitProxyInterface.h"
#include "fdbclient/KeyBackedTypes.h"
#include "fdbclient/NativeAPI.actor.h"
#include "fdbclient/Notified.h"
#include "fdbclient/StatusClient.h"
#include "fdbclient/SystemData.h"
#include "fdbclient/TransactionLineage.h"
#include "fdbclient/VersionedMap.h"
#include "fdbserver/FDBExecHelper.actor.h"
#include "fdbserver/IKeyValueStore.h"
#include "fdbserver/Knobs.h"
#include "fdbserver/LatencyBandConfig.h"
#include "fdbserver/LogProtocolMessage.h"
#include "fdbserver/SpanContextMessage.h"
#include "fdbserver/LogSystem.h"
#include "fdbserver/MoveKeys.actor.h"
#include "fdbserver/MutationTracking.h"
#include "fdbserver/RecoveryState.h"
#include "fdbserver/StorageMetrics.h"
#include "fdbserver/ServerDBInfo.h"
#include "fdbserver/TLogInterface.h"
#include "fdbserver/WaitFailure.h"
#include "fdbserver/WorkerInterface.actor.h"
#include "fdbrpc/sim_validation.h"
#include "fdbrpc/Smoother.h"
#include "fdbrpc/Stats.h"
#include "flow/TDMetric.actor.h"
#include "flow/genericactors.actor.h"

#include "flow/actorcompiler.h" // This must be the last #include.

#ifndef __INTEL_COMPILER
#pragma region Data Structures
#endif

#define SHORT_CIRCUT_ACTUAL_STORAGE 0

namespace {
bool canReplyWith(Error e) {
	switch (e.code()) {
	case error_code_transaction_too_old:
	case error_code_future_version:
	case error_code_wrong_shard_server:
	case error_code_process_behind:
	case error_code_watch_cancelled:
	case error_code_unknown_change_feed:
		// case error_code_all_alternatives_failed:
		return true;
	default:
		return false;
	};
}
} // namespace

struct AddingShard : NonCopyable {
	KeyRange keys;
	Future<Void> fetchClient; // holds FetchKeys() actor
	Promise<Void> fetchComplete;
	Promise<Void> readWrite;
	PromiseStream<Key> changeFeedRemovals;

	// During the Fetching phase, it saves newer mutations whose version is greater or equal to fetchClient's
	// fetchVersion, while the shard is still busy catching up with fetchClient. It applies these updates after fetching
	// completes.
	std::deque<Standalone<VerUpdateRef>> updates;

	struct StorageServer* server;
	Version transferredVersion;

	// To learn more details of the phase transitions, see function fetchKeys(). The phases below are sorted in
	// chronological order and do not go back.
	enum Phase {
		WaitPrevious,
		// During Fetching phase, it fetches data before fetchVersion and write it to storage, then let updater know it
		// is ready to update the deferred updates` (see the comment of member variable `updates` above).
		Fetching,
		// During Waiting phase, it sends updater the deferred updates, and wait until they are durable.
		Waiting
		// The shard's state is changed from adding to readWrite then.
	};

	Phase phase;

	AddingShard(StorageServer* server, KeyRangeRef const& keys);

	// When fetchKeys "partially completes" (splits an adding shard in two), this is used to construct the left half
	AddingShard(AddingShard* prev, KeyRange const& keys)
	  : keys(keys), fetchClient(prev->fetchClient), server(prev->server), transferredVersion(prev->transferredVersion),
	    phase(prev->phase) {}
	~AddingShard() {
		if (!fetchComplete.isSet())
			fetchComplete.send(Void());
		if (!readWrite.isSet())
			readWrite.send(Void());
	}

	void addMutation(Version version, bool fromFetch, MutationRef const& mutation);

	bool isTransferred() const { return phase == Waiting; }
};

class ShardInfo : public ReferenceCounted<ShardInfo>, NonCopyable {
	ShardInfo(KeyRange keys, std::unique_ptr<AddingShard>&& adding, StorageServer* readWrite)
	  : adding(std::move(adding)), readWrite(readWrite), keys(keys) {}

public:
	// A shard has 3 mutual exclusive states: adding, readWrite and notAssigned.
	std::unique_ptr<AddingShard> adding;
	struct StorageServer* readWrite;
	KeyRange keys;
	uint64_t changeCounter;

	static ShardInfo* newNotAssigned(KeyRange keys) { return new ShardInfo(keys, nullptr, nullptr); }
	static ShardInfo* newReadWrite(KeyRange keys, StorageServer* data) { return new ShardInfo(keys, nullptr, data); }
	static ShardInfo* newAdding(StorageServer* data, KeyRange keys) {
		return new ShardInfo(keys, std::make_unique<AddingShard>(data, keys), nullptr);
	}
	static ShardInfo* addingSplitLeft(KeyRange keys, AddingShard* oldShard) {
		return new ShardInfo(keys, std::make_unique<AddingShard>(oldShard, keys), nullptr);
	}

	bool isReadable() const { return readWrite != nullptr; }
	bool notAssigned() const { return !readWrite && !adding; }
	bool assigned() const { return readWrite || adding; }
	bool isInVersionedData() const { return readWrite || (adding && adding->isTransferred()); }
	void addMutation(Version version, bool fromFetch, MutationRef const& mutation);
	bool isFetched() const { return readWrite || (adding && adding->fetchComplete.isSet()); }

	const char* debugDescribeState() const {
		if (notAssigned())
			return "NotAssigned";
		else if (adding && !adding->isTransferred())
			return "AddingFetching";
		else if (adding)
			return "AddingTransferred";
		else
			return "ReadWrite";
	}
};

struct StorageServerDisk {
	explicit StorageServerDisk(struct StorageServer* data, IKeyValueStore* storage) : data(data), storage(storage) {}

	void makeNewStorageServerDurable();
	bool makeVersionMutationsDurable(Version& prevStorageVersion, Version newStorageVersion, int64_t& bytesLeft);
	void makeVersionDurable(Version version);
	void makeTssQuarantineDurable();
	Future<bool> restoreDurableState();

	void changeLogProtocol(Version version, ProtocolVersion protocol);

	void writeMutation(MutationRef mutation);
	void writeKeyValue(KeyValueRef kv);
	void clearRange(KeyRangeRef keys);

	Future<Void> getError() { return storage->getError(); }
	Future<Void> init() { return storage->init(); }
	Future<Void> commit() { return storage->commit(); }

	// SOMEDAY: Put readNextKeyInclusive in IKeyValueStore
	Future<Key> readNextKeyInclusive(KeyRef key) { return readFirstKey(storage, KeyRangeRef(key, allKeys.end)); }
	Future<Optional<Value>> readValue(KeyRef key, Optional<UID> debugID = Optional<UID>()) {
		return storage->readValue(key, debugID);
	}
	Future<Optional<Value>> readValuePrefix(KeyRef key, int maxLength, Optional<UID> debugID = Optional<UID>()) {
		return storage->readValuePrefix(key, maxLength, debugID);
	}
	Future<RangeResult> readRange(KeyRangeRef keys, int rowLimit = 1 << 30, int byteLimit = 1 << 30) {
		return storage->readRange(keys, rowLimit, byteLimit);
	}

	KeyValueStoreType getKeyValueStoreType() const { return storage->getType(); }
	StorageBytes getStorageBytes() const { return storage->getStorageBytes(); }
	std::tuple<size_t, size_t, size_t> getSize() const { return storage->getSize(); }

private:
	struct StorageServer* data;
	IKeyValueStore* storage;

	void writeMutations(const VectorRef<MutationRef>& mutations, Version debugVersion, const char* debugContext);

	ACTOR static Future<Key> readFirstKey(IKeyValueStore* storage, KeyRangeRef range) {
		RangeResult r = wait(storage->readRange(range, 1));
		if (r.size())
			return r[0].key;
		else
			return range.end;
	}
};

struct UpdateEagerReadInfo {
	std::vector<KeyRef> keyBegin;
	std::vector<Key> keyEnd; // these are for ClearRange

	std::vector<std::pair<KeyRef, int>> keys;
	std::vector<Optional<Value>> value;

	Arena arena;

	void addMutations(VectorRef<MutationRef> const& mutations) {
		for (auto& m : mutations)
			addMutation(m);
	}

	void addMutation(MutationRef const& m) {
		// SOMEDAY: Theoretically we can avoid a read if there is an earlier overlapping ClearRange
		if (m.type == MutationRef::ClearRange && !m.param2.startsWith(systemKeys.end) &&
		    SERVER_KNOBS->ENABLE_CLEAR_RANGE_EAGER_READS)
			keyBegin.push_back(m.param2);
		else if (m.type == MutationRef::CompareAndClear) {
			if (SERVER_KNOBS->ENABLE_CLEAR_RANGE_EAGER_READS)
				keyBegin.push_back(keyAfter(m.param1, arena));
			if (keys.size() > 0 && keys.back().first == m.param1) {
				// Don't issue a second read, if the last read was equal to the current key.
				// CompareAndClear is likely to be used after another atomic operation on same key.
				keys.back().second = std::max(keys.back().second, m.param2.size() + 1);
			} else {
				keys.emplace_back(m.param1, m.param2.size() + 1);
			}
		} else if ((m.type == MutationRef::AppendIfFits) || (m.type == MutationRef::ByteMin) ||
		           (m.type == MutationRef::ByteMax))
			keys.emplace_back(m.param1, CLIENT_KNOBS->VALUE_SIZE_LIMIT);
		else if (isAtomicOp((MutationRef::Type)m.type))
			keys.emplace_back(m.param1, m.param2.size());
	}

	void finishKeyBegin() {
		if (SERVER_KNOBS->ENABLE_CLEAR_RANGE_EAGER_READS) {
			std::sort(keyBegin.begin(), keyBegin.end());
			keyBegin.resize(std::unique(keyBegin.begin(), keyBegin.end()) - keyBegin.begin());
		}
		std::sort(keys.begin(), keys.end(), [](const std::pair<KeyRef, int>& lhs, const std::pair<KeyRef, int>& rhs) {
			return (lhs.first < rhs.first) || (lhs.first == rhs.first && lhs.second > rhs.second);
		});
		keys.resize(std::unique(keys.begin(),
		                        keys.end(),
		                        [](const std::pair<KeyRef, int>& lhs, const std::pair<KeyRef, int>& rhs) {
			                        return lhs.first == rhs.first;
		                        }) -
		            keys.begin());
		// value gets populated in doEagerReads
	}

	Optional<Value>& getValue(KeyRef key) {
		int i = std::lower_bound(keys.begin(),
		                         keys.end(),
		                         std::pair<KeyRef, int>(key, 0),
		                         [](const std::pair<KeyRef, int>& lhs, const std::pair<KeyRef, int>& rhs) {
			                         return lhs.first < rhs.first;
		                         }) -
		        keys.begin();
		ASSERT(i < keys.size() && keys[i].first == key);
		return value[i];
	}

	KeyRef getKeyEnd(KeyRef key) {
		int i = std::lower_bound(keyBegin.begin(), keyBegin.end(), key) - keyBegin.begin();
		ASSERT(i < keyBegin.size() && keyBegin[i] == key);
		return keyEnd[i];
	}
};

const int VERSION_OVERHEAD =
    64 + sizeof(Version) + sizeof(Standalone<VerUpdateRef>) + // mutationLog, 64b overhead for map
    2 * (64 + sizeof(Version) +
         sizeof(Reference<VersionedMap<KeyRef, ValueOrClearToRef>::PTreeT>)); // versioned map [ x2 for
                                                                              // createNewVersion(version+1) ], 64b
                                                                              // overhead for map
// For both the mutation log and the versioned map.
static int mvccStorageBytes(MutationRef const& m) {
	return VersionedMap<KeyRef, ValueOrClearToRef>::overheadPerItem * 2 +
	       (MutationRef::OVERHEAD_BYTES + m.param1.size() + m.param2.size()) * 2;
}

struct FetchInjectionInfo {
	Arena arena;
	std::vector<VerUpdateRef> changes;
};

struct ChangeFeedInfo : ReferenceCounted<ChangeFeedInfo> {
	std::deque<Standalone<MutationsAndVersionRef>> mutations;
	Version storageVersion = invalidVersion;
	Version durableVersion = invalidVersion;
	Version emptyVersion = 0;
	KeyRange range;
	Key id;
	AsyncTrigger newMutations;
};

class ServerWatchMetadata : public ReferenceCounted<ServerWatchMetadata> {
public:
	Key key;
	Optional<Value> value;
	Version version;
	Future<Version> watch_impl;
	Promise<Version> versionPromise;
	Optional<TagSet> tags;
	Optional<UID> debugID;

	ServerWatchMetadata(Key key, Optional<Value> value, Version version, Optional<TagSet> tags, Optional<UID> debugID)
	  : key(key), value(value), version(version), tags(tags), debugID(debugID) {}
};

struct StorageServer {
	typedef VersionedMap<KeyRef, ValueOrClearToRef> VersionedData;

private:
	// versionedData contains sets and clears.

	// * Nonoverlapping: No clear overlaps a set or another clear, or adjoins another clear.
	// ~ Clears are maximal: If versionedData.at(v) contains a clear [b,e) then
	//      there is a key data[e]@v, or e==allKeys.end, or a shard boundary or former boundary at e

	// * Reads are possible: When k is in a readable shard, for any v in [storageVersion, version.get()],
	//      storage[k] + versionedData.at(v)[k] = database[k] @ v    (storage[k] might be @ any version in
	//      [durableVersion, storageVersion])

	// * Transferred shards are partially readable: When k is in an adding, transferred shard, for any v in
	// [transferredVersion, version.get()],
	//      storage[k] + versionedData.at(v)[k] = database[k] @ v

	// * versionedData contains versions [storageVersion(), version.get()].  It might also contain version
	// (version.get()+1), in which changeDurableVersion may be deleting ghosts, and/or it might
	//      contain later versions if applyUpdate is on the stack.

	// * Old shards are erased: versionedData.atLatest() has entries (sets or intersecting clears) only for keys in
	// readable or adding,transferred shards.
	//   Earlier versions may have extra entries for shards that *were* readable or adding,transferred when those
	//   versions were the latest, but they eventually are forgotten.

	// * Old mutations are erased: All items in versionedData.atLatest() have insertVersion() > durableVersion(), but
	// views
	//   at older versions may contain older items which are also in storage (this is OK because of idempotency)

	VersionedData versionedData;
	std::map<Version, Standalone<VerUpdateRef>> mutationLog; // versions (durableVersion, version]
	std::unordered_map<KeyRef, Reference<ServerWatchMetadata>> watchMap; // keep track of server watches

public:
public:
	// Histograms
	struct FetchKeysHistograms {
		const Reference<Histogram> latency;
		const Reference<Histogram> bytes;
		const Reference<Histogram> bandwidth;

		FetchKeysHistograms()
		  : latency(Histogram::getHistogram(STORAGESERVER_HISTOGRAM_GROUP,
		                                    FETCH_KEYS_LATENCY_HISTOGRAM,
		                                    Histogram::Unit::microseconds)),
		    bytes(Histogram::getHistogram(STORAGESERVER_HISTOGRAM_GROUP,
		                                  FETCH_KEYS_BYTES_HISTOGRAM,
		                                  Histogram::Unit::bytes)),
		    bandwidth(Histogram::getHistogram(STORAGESERVER_HISTOGRAM_GROUP,
		                                      FETCH_KEYS_BYTES_PER_SECOND_HISTOGRAM,
		                                      Histogram::Unit::bytes_per_second)) {}
	} fetchKeysHistograms;

	Reference<Histogram> tlogCursorReadsLatencyHistogram;
	Reference<Histogram> ssVersionLockLatencyHistogram;
	Reference<Histogram> eagerReadsLatencyHistogram;
	Reference<Histogram> fetchKeysPTreeUpdatesLatencyHistogram;
	Reference<Histogram> tLogMsgsPTreeUpdatesLatencyHistogram;
	Reference<Histogram> storageUpdatesDurableLatencyHistogram;
	Reference<Histogram> storageCommitLatencyHistogram;
	Reference<Histogram> ssDurableVersionUpdateLatencyHistogram;

	// watch map operations
	Reference<ServerWatchMetadata> getWatchMetadata(KeyRef key) const;
	KeyRef setWatchMetadata(Reference<ServerWatchMetadata> metadata);
	void deleteWatchMetadata(KeyRef key);
	void clearWatchMetadata();

	class CurrentRunningFetchKeys {
		std::unordered_map<UID, double> startTimeMap;
		std::unordered_map<UID, KeyRange> keyRangeMap;

		static const StringRef emptyString;
		static const KeyRangeRef emptyKeyRange;

	public:
		void recordStart(const UID id, const KeyRange& keyRange) {
			startTimeMap[id] = now();
			keyRangeMap[id] = keyRange;
		}

		void recordFinish(const UID id) {
			startTimeMap.erase(id);
			keyRangeMap.erase(id);
		}

		std::pair<double, KeyRange> longestTime() const {
			if (numRunning() == 0) {
				return { -1, emptyKeyRange };
			}

			const double currentTime = now();
			double longest = 0;
			UID UIDofLongest;
			for (const auto& kv : startTimeMap) {
				const double currentRunningTime = currentTime - kv.second;
				if (longest <= currentRunningTime) {
					longest = currentRunningTime;
					UIDofLongest = kv.first;
				}
			}
			if (BUGGIFY) {
				UIDofLongest = deterministicRandom()->randomUniqueID();
			}
			auto it = keyRangeMap.find(UIDofLongest);
			if (it != keyRangeMap.end()) {
				return { longest, it->second };
			}
			return { -1, emptyKeyRange };
		}

		int numRunning() const { return startTimeMap.size(); }
	} currentRunningFetchKeys;

	Tag tag;
	std::vector<std::pair<Version, Tag>> history;
	std::vector<std::pair<Version, Tag>> allHistory;
	Version poppedAllAfter;
	std::map<Version, Arena>
	    freeable; // for each version, an Arena that must be held until that version is < oldestVersion
	Arena lastArena;
	double cpuUsage;
	double diskUsage;

	std::map<Version, Standalone<VerUpdateRef>> const& getMutationLog() const { return mutationLog; }
	std::map<Version, Standalone<VerUpdateRef>>& getMutableMutationLog() { return mutationLog; }
	VersionedData const& data() const { return versionedData; }
	VersionedData& mutableData() { return versionedData; }

	double old_rate = 1.0;
	double currentRate() {
		auto versionLag = version.get() - durableVersion.get();
		double res;
		if (versionLag >= SERVER_KNOBS->STORAGE_DURABILITY_LAG_HARD_MAX) {
			res = 0.0;
		} else if (versionLag > SERVER_KNOBS->STORAGE_DURABILITY_LAG_SOFT_MAX) {
			res =
			    1.0 -
			    (double(versionLag - SERVER_KNOBS->STORAGE_DURABILITY_LAG_SOFT_MAX) /
			     double(SERVER_KNOBS->STORAGE_DURABILITY_LAG_HARD_MAX - SERVER_KNOBS->STORAGE_DURABILITY_LAG_SOFT_MAX));
		} else {
			res = 1.0;
		}
		if (res != old_rate) {
			TraceEvent(SevDebug, "LocalRatekeeperChange", thisServerID)
			    .detail("Old", old_rate)
			    .detail("New", res)
			    .detail("NonDurableVersions", versionLag);
			old_rate = res;
		}
		return res;
	}

	void addMutationToMutationLogOrStorage(
	    Version ver,
	    MutationRef m); // Appends m to mutationLog@ver, or to storage if ver==invalidVersion

	// Update the byteSample, and write the updates to the mutation log@ver, or to storage if ver==invalidVersion
	void byteSampleApplyMutation(MutationRef const& m, Version ver);
	void byteSampleApplySet(KeyValueRef kv, Version ver);
	void byteSampleApplyClear(KeyRangeRef range, Version ver);

	void popVersion(Version v, bool popAllTags = false) {
		if (logSystem && !isTss()) {
			if (v > poppedAllAfter) {
				popAllTags = true;
				poppedAllAfter = std::numeric_limits<Version>::max();
			}

			std::vector<std::pair<Version, Tag>>* hist = &history;
			std::vector<std::pair<Version, Tag>> allHistoryCopy;
			if (popAllTags) {
				allHistoryCopy = allHistory;
				hist = &allHistoryCopy;
			}

			while (hist->size() && v > hist->back().first) {
				logSystem->pop(v, hist->back().second);
				hist->pop_back();
			}
			if (hist->size()) {
				logSystem->pop(v, hist->back().second);
			} else {
				logSystem->pop(v, tag);
			}
		}
	}

	Standalone<VerUpdateRef>& addVersionToMutationLog(Version v) {
		// return existing version...
		auto m = mutationLog.find(v);
		if (m != mutationLog.end())
			return m->second;

		// ...or create a new one
		auto& u = mutationLog[v];
		u.version = v;
		if (lastArena.getSize() >= 65536)
			lastArena = Arena(4096);
		u.arena() = lastArena;
		counters.bytesInput += VERSION_OVERHEAD;
		return u;
	}

	MutationRef addMutationToMutationLog(Standalone<VerUpdateRef>& mLV, MutationRef const& m) {
		byteSampleApplyMutation(m, mLV.version);
		counters.bytesInput += mvccStorageBytes(m);
		return mLV.push_back_deep(mLV.arena(), m);
	}

	void setTssPair(UID pairId) {
		tssPairID = Optional<UID>(pairId);

		// Set up tss fault injection here, only if we are in simulated mode and with fault injection.
		// With fault injection enabled, the tss will start acting normal for a bit, then after the specified delay
		// start behaving incorrectly.
		if (g_network->isSimulated() && !g_simulator.speedUpSimulation &&
		    g_simulator.tssMode >= ISimulator::TSSMode::EnabledAddDelay) {
			tssFaultInjectTime = now() + deterministicRandom()->randomInt(60, 300);
			TraceEvent(SevWarnAlways, "TSSInjectFaultEnabled", thisServerID)
			    .detail("Mode", g_simulator.tssMode)
			    .detail("At", tssFaultInjectTime.get());
		}
	}

	// If a TSS is "in quarantine", it means it has incorrect data. It is effectively in a "zombie" state where it
	// rejects all read requests and ignores all non-private mutations and data movements, but otherwise is still part
	// of the cluster. The purpose of this state is to "freeze" the TSS state after a mismatch so a human operator can
	// investigate, but preventing a new storage process from replacing the TSS on the worker. It will still get removed
	// from the cluster if it falls behind on the mutation stream, or if its tss pair gets removed and its tag is no
	// longer valid.
	bool isTSSInQuarantine() { return tssPairID.present() && tssInQuarantine; }

	void startTssQuarantine() {
		if (!tssInQuarantine) {
			// persist quarantine so it's still quarantined if rebooted
			storage.makeTssQuarantineDurable();
		}
		tssInQuarantine = true;
	}

	StorageServerDisk storage;

	KeyRangeMap<Reference<ShardInfo>> shards;
	uint64_t shardChangeCounter; // max( shards->changecounter )

	KeyRangeMap<bool> cachedRangeMap; // indicates if a key-range is being cached

	KeyRangeMap<std::vector<Reference<ChangeFeedInfo>>> keyChangeFeed;
	std::map<Key, Reference<ChangeFeedInfo>> uidChangeFeed;
	Deque<std::pair<std::vector<Key>, Version>> changeFeedVersions;
	std::map<UID, PromiseStream<Key>> changeFeedRemovals;
	std::set<Key> currentChangeFeeds;

	// newestAvailableVersion[k]
	//   == invalidVersion -> k is unavailable at all versions
	//   <= storageVersion -> k is unavailable at all versions (but might be read anyway from storage if we are in the
	//   process of committing makeShardDurable)
	//   == v              -> k is readable (from storage+versionedData) @ [storageVersion,v], and not being updated
	//   when version increases
	//   == latestVersion  -> k is readable (from storage+versionedData) @ [storageVersion,version.get()], and thus
	//   stays available when version increases
	CoalescedKeyRangeMap<Version> newestAvailableVersion;

	CoalescedKeyRangeMap<Version> newestDirtyVersion; // Similar to newestAvailableVersion, but includes (only) keys
	                                                  // that were only partly available (due to cancelled fetchKeys)

	// The following are in rough order from newest to oldest
	Version lastTLogVersion, lastVersionWithData, restoredVersion;
	NotifiedVersion version;
	NotifiedVersion desiredOldestVersion; // We can increase oldestVersion (and then durableVersion) to this version
	                                      // when the disk permits
	NotifiedVersion oldestVersion; // See also storageVersion()
	NotifiedVersion durableVersion; // At least this version will be readable from storage after a power failure
	Version rebootAfterDurableVersion;
	int8_t primaryLocality;
	Version knownCommittedVersion;

	Deque<std::pair<Version, Version>> recoveryVersionSkips;
	int64_t versionLag; // An estimate for how many versions it takes for the data to move from the logs to this storage
	                    // server

	Optional<UID> sourceTLogID; // the tLog from which the latest batch of versions were fetched

	ProtocolVersion logProtocol;

	Reference<ILogSystem> logSystem;
	Reference<ILogSystem::IPeekCursor> logCursor;

	UID thisServerID;
	Optional<UID> tssPairID; // if this server is a tss, this is the id of its (ss) pair
	Optional<UID> ssPairID; // if this server is an ss, this is the id of its (tss) pair
	Optional<double> tssFaultInjectTime;
	bool tssInQuarantine;

	Key sk;
	Reference<AsyncVar<ServerDBInfo> const> db;
	Database cx;
	ActorCollection actors;

	StorageServerMetrics metrics;
	CoalescedKeyRangeMap<bool, int64_t, KeyBytesMetric<int64_t>> byteSampleClears;
	AsyncVar<bool> byteSampleClearsTooLarge;
	Future<Void> byteSampleRecovery;
	Future<Void> durableInProgress;

	AsyncMap<Key, bool> watches;
	int64_t watchBytes;
	int64_t numWatches;
	AsyncVar<bool> noRecentUpdates;
	double lastUpdate;

	Int64MetricHandle readQueueSizeMetric;

	std::string folder;

	// defined only during splitMutations()/addMutation()
	UpdateEagerReadInfo* updateEagerReads;

	FlowLock durableVersionLock;
	FlowLock fetchKeysParallelismLock;
	int64_t fetchKeysBytesBudget;
	AsyncVar<bool> fetchKeysBudgetUsed;
	std::vector<Promise<FetchInjectionInfo*>> readyFetchKeys;

	int64_t instanceID;

	Promise<Void> otherError;
	Promise<Void> coreStarted;
	bool shuttingDown;

	bool behind;
	bool versionBehind;

	bool debug_inApplyUpdate;
	double debug_lastValidateTime;

	int maxQueryQueue;
	int getAndResetMaxQueryQueueSize() {
		int val = maxQueryQueue;
		maxQueryQueue = 0;
		return val;
	}

	struct TransactionTagCounter {
		struct TagInfo {
			TransactionTag tag;
			double rate;
			double fractionalBusyness;

			TagInfo(TransactionTag const& tag, double rate, double fractionalBusyness)
			  : tag(tag), rate(rate), fractionalBusyness(fractionalBusyness) {}
		};

		TransactionTagMap<int64_t> intervalCounts;
		int64_t intervalTotalSampledCount = 0;
		TransactionTag busiestTag;
		int64_t busiestTagCount = 0;
		double intervalStart = 0;

		Optional<TagInfo> previousBusiestTag;

		UID thisServerID;

		Reference<EventCacheHolder> busiestReadTagEventHolder;

		TransactionTagCounter(UID thisServerID)
		  : thisServerID(thisServerID),
		    busiestReadTagEventHolder(makeReference<EventCacheHolder>(thisServerID.toString() + "/BusiestReadTag")) {}

		int64_t costFunction(int64_t bytes) { return bytes / SERVER_KNOBS->READ_COST_BYTE_FACTOR + 1; }

		void addRequest(Optional<TagSet> const& tags, int64_t bytes) {
			if (tags.present()) {
				TEST(true); // Tracking tag on storage server
				double cost = costFunction(bytes);
				for (auto& tag : tags.get()) {
					int64_t& count = intervalCounts[TransactionTag(tag, tags.get().getArena())];
					count += cost;
					if (count > busiestTagCount) {
						busiestTagCount = count;
						busiestTag = tag;
					}
				}

				intervalTotalSampledCount += cost;
			}
		}

		void startNewInterval() {
			double elapsed = now() - intervalStart;
			previousBusiestTag.reset();
			if (intervalStart > 0 && CLIENT_KNOBS->READ_TAG_SAMPLE_RATE > 0 && elapsed > 0) {
				double rate = busiestTagCount / CLIENT_KNOBS->READ_TAG_SAMPLE_RATE / elapsed;
				if (rate > SERVER_KNOBS->MIN_TAG_READ_PAGES_RATE) {
					previousBusiestTag = TagInfo(busiestTag, rate, (double)busiestTagCount / intervalTotalSampledCount);
				}

				TraceEvent("BusiestReadTag", thisServerID)
				    .detail("Elapsed", elapsed)
				    .detail("Tag", printable(busiestTag))
				    .detail("TagCost", busiestTagCount)
				    .detail("TotalSampledCost", intervalTotalSampledCount)
				    .detail("Reported", previousBusiestTag.present())
				    .trackLatest(busiestReadTagEventHolder->trackingKey);
			}

			intervalCounts.clear();
			intervalTotalSampledCount = 0;
			busiestTagCount = 0;
			intervalStart = now();
		}

		Optional<TagInfo> getBusiestTag() const { return previousBusiestTag; }
	};

	TransactionTagCounter transactionTagCounter;

	Optional<LatencyBandConfig> latencyBandConfig;

	struct Counters {
		CounterCollection cc;
		Counter allQueries, getKeyQueries, getValueQueries, getRangeQueries, getRangeStreamQueries, finishedQueries,
		    lowPriorityQueries, rowsQueried, bytesQueried, watchQueries, emptyQueries;

		// Bytes of the mutations that have been added to the memory of the storage server. When the data is durable
		// and cleared from the memory, we do not subtract it but add it to bytesDurable.
		Counter bytesInput;
		// Bytes of the mutations that have been removed from memory because they durable. The counting is same as
		// bytesInput, instead of the actual bytes taken in the storages, so that (bytesInput - bytesDurable) can
		// reflect the current memory footprint of MVCC.
		Counter bytesDurable;
		// Bytes fetched by fetchKeys() for data movements. The size is counted as a collection of KeyValueRef.
		Counter bytesFetched;
		// Like bytesInput but without MVCC accounting. The size is counted as how much it takes when serialized. It
		// is basically the size of both parameters of the mutation and a 12 bytes overhead that keeps mutation type
		// and the lengths of both parameters.
		Counter mutationBytes;

		Counter sampledBytesCleared;
		// The number of key-value pairs fetched by fetchKeys()
		Counter kvFetched;
		Counter mutations, setMutations, clearRangeMutations, atomicMutations;
		Counter updateBatches, updateVersions;
		Counter loops;
		Counter fetchWaitingMS, fetchWaitingCount, fetchExecutingMS, fetchExecutingCount;
		Counter readsRejected;
		Counter wrongShardServer;
		Counter fetchedVersions;
		Counter fetchesFromLogs;

		LatencySample readLatencySample;
		LatencyBands readLatencyBands;

		Counters(StorageServer* self)
		  : cc("StorageServer", self->thisServerID.toString()), allQueries("QueryQueue", cc),
		    getKeyQueries("GetKeyQueries", cc), getValueQueries("GetValueQueries", cc),
		    getRangeQueries("GetRangeQueries", cc), getRangeStreamQueries("GetRangeStreamQueries", cc),
		    finishedQueries("FinishedQueries", cc), lowPriorityQueries("LowPriorityQueries", cc),
		    rowsQueried("RowsQueried", cc), bytesQueried("BytesQueried", cc), watchQueries("WatchQueries", cc),
		    emptyQueries("EmptyQueries", cc), bytesInput("BytesInput", cc), bytesDurable("BytesDurable", cc),
		    bytesFetched("BytesFetched", cc), mutationBytes("MutationBytes", cc),
		    sampledBytesCleared("SampledBytesCleared", cc), kvFetched("KVFetched", cc), mutations("Mutations", cc),
		    setMutations("SetMutations", cc), clearRangeMutations("ClearRangeMutations", cc),
		    atomicMutations("AtomicMutations", cc), updateBatches("UpdateBatches", cc),
		    updateVersions("UpdateVersions", cc), loops("Loops", cc), fetchWaitingMS("FetchWaitingMS", cc),
		    fetchWaitingCount("FetchWaitingCount", cc), fetchExecutingMS("FetchExecutingMS", cc),
		    fetchExecutingCount("FetchExecutingCount", cc), readsRejected("ReadsRejected", cc),
		    wrongShardServer("WrongShardServer", cc), fetchedVersions("FetchedVersions", cc),
		    fetchesFromLogs("FetchesFromLogs", cc), readLatencySample("ReadLatencyMetrics",
		                                                              self->thisServerID,
		                                                              SERVER_KNOBS->LATENCY_METRICS_LOGGING_INTERVAL,
		                                                              SERVER_KNOBS->LATENCY_SAMPLE_SIZE),
		    readLatencyBands("ReadLatencyBands", self->thisServerID, SERVER_KNOBS->STORAGE_LOGGING_DELAY) {
			specialCounter(cc, "LastTLogVersion", [self]() { return self->lastTLogVersion; });
			specialCounter(cc, "Version", [self]() { return self->version.get(); });
			specialCounter(cc, "StorageVersion", [self]() { return self->storageVersion(); });
			specialCounter(cc, "DurableVersion", [self]() { return self->durableVersion.get(); });
			specialCounter(cc, "DesiredOldestVersion", [self]() { return self->desiredOldestVersion.get(); });
			specialCounter(cc, "VersionLag", [self]() { return self->versionLag; });
			specialCounter(cc, "LocalRate", [self] { return int64_t(self->currentRate() * 100); });

			specialCounter(cc, "BytesReadSampleCount", [self]() { return self->metrics.bytesReadSample.queue.size(); });
			specialCounter(
			    cc, "FetchKeysFetchActive", [self]() { return self->fetchKeysParallelismLock.activePermits(); });
			specialCounter(cc, "FetchKeysWaiting", [self]() { return self->fetchKeysParallelismLock.waiters(); });
			specialCounter(cc, "QueryQueueMax", [self]() { return self->getAndResetMaxQueryQueueSize(); });
			specialCounter(cc, "BytesStored", [self]() { return self->metrics.byteSample.getEstimate(allKeys); });
			specialCounter(cc, "ActiveWatches", [self]() { return self->numWatches; });
			specialCounter(cc, "WatchBytes", [self]() { return self->watchBytes; });
			specialCounter(cc, "KvstoreSizeTotal", [self]() { return std::get<0>(self->storage.getSize()); });
			specialCounter(cc, "KvstoreNodeTotal", [self]() { return std::get<1>(self->storage.getSize()); });
			specialCounter(cc, "KvstoreInlineKey", [self]() { return std::get<2>(self->storage.getSize()); });
		}
	} counters;

	Reference<EventCacheHolder> storageServerSourceTLogIDEventHolder;

	StorageServer(IKeyValueStore* storage,
	              Reference<AsyncVar<ServerDBInfo> const> const& db,
	              StorageServerInterface const& ssi)
	  : tlogCursorReadsLatencyHistogram(Histogram::getHistogram(STORAGESERVER_HISTOGRAM_GROUP,
	                                                            TLOG_CURSOR_READS_LATENCY_HISTOGRAM,
	                                                            Histogram::Unit::microseconds)),
	    ssVersionLockLatencyHistogram(Histogram::getHistogram(STORAGESERVER_HISTOGRAM_GROUP,
	                                                          SS_VERSION_LOCK_LATENCY_HISTOGRAM,
	                                                          Histogram::Unit::microseconds)),
	    eagerReadsLatencyHistogram(Histogram::getHistogram(STORAGESERVER_HISTOGRAM_GROUP,
	                                                       EAGER_READS_LATENCY_HISTOGRAM,
	                                                       Histogram::Unit::microseconds)),
	    fetchKeysPTreeUpdatesLatencyHistogram(Histogram::getHistogram(STORAGESERVER_HISTOGRAM_GROUP,
	                                                                  FETCH_KEYS_PTREE_UPDATES_LATENCY_HISTOGRAM,
	                                                                  Histogram::Unit::microseconds)),
	    tLogMsgsPTreeUpdatesLatencyHistogram(Histogram::getHistogram(STORAGESERVER_HISTOGRAM_GROUP,
	                                                                 TLOG_MSGS_PTREE_UPDATES_LATENCY_HISTOGRAM,
	                                                                 Histogram::Unit::microseconds)),
	    storageUpdatesDurableLatencyHistogram(Histogram::getHistogram(STORAGESERVER_HISTOGRAM_GROUP,
	                                                                  STORAGE_UPDATES_DURABLE_LATENCY_HISTOGRAM,
	                                                                  Histogram::Unit::microseconds)),
	    storageCommitLatencyHistogram(Histogram::getHistogram(STORAGESERVER_HISTOGRAM_GROUP,
	                                                          STORAGE_COMMIT_LATENCY_HISTOGRAM,
	                                                          Histogram::Unit::microseconds)),
	    ssDurableVersionUpdateLatencyHistogram(Histogram::getHistogram(STORAGESERVER_HISTOGRAM_GROUP,
	                                                                   SS_DURABLE_VERSION_UPDATE_LATENCY_HISTOGRAM,
	                                                                   Histogram::Unit::microseconds)),
	    tag(invalidTag), poppedAllAfter(std::numeric_limits<Version>::max()), cpuUsage(0.0), diskUsage(0.0),
	    storage(this, storage), shardChangeCounter(0), lastTLogVersion(0), lastVersionWithData(0), restoredVersion(0),
	    rebootAfterDurableVersion(std::numeric_limits<Version>::max()), primaryLocality(tagLocalityInvalid),
	    knownCommittedVersion(0), versionLag(0), logProtocol(0), thisServerID(ssi.id()), tssInQuarantine(false), db(db),
	    actors(false), byteSampleClears(false, LiteralStringRef("\xff\xff\xff")), durableInProgress(Void()),
	    watchBytes(0), numWatches(0), noRecentUpdates(false), lastUpdate(now()),
	    readQueueSizeMetric(LiteralStringRef("StorageServer.ReadQueueSize")), updateEagerReads(nullptr),
	    fetchKeysParallelismLock(SERVER_KNOBS->FETCH_KEYS_PARALLELISM),
	    fetchKeysBytesBudget(SERVER_KNOBS->STORAGE_FETCH_BYTES), fetchKeysBudgetUsed(false),
	    instanceID(deterministicRandom()->randomUniqueID().first()), shuttingDown(false), behind(false),
	    versionBehind(false), debug_inApplyUpdate(false), debug_lastValidateTime(0), maxQueryQueue(0),
	    transactionTagCounter(ssi.id()), counters(this),
	    storageServerSourceTLogIDEventHolder(
	        makeReference<EventCacheHolder>(ssi.id().toString() + "/StorageServerSourceTLogID")) {
		version.initMetric(LiteralStringRef("StorageServer.Version"), counters.cc.id);
		oldestVersion.initMetric(LiteralStringRef("StorageServer.OldestVersion"), counters.cc.id);
		durableVersion.initMetric(LiteralStringRef("StorageServer.DurableVersion"), counters.cc.id);
		desiredOldestVersion.initMetric(LiteralStringRef("StorageServer.DesiredOldestVersion"), counters.cc.id);

		newestAvailableVersion.insert(allKeys, invalidVersion);
		newestDirtyVersion.insert(allKeys, invalidVersion);
		addShard(ShardInfo::newNotAssigned(allKeys));

		cx = openDBOnServer(db, TaskPriority::DefaultEndpoint, LockAware::True);
	}

	//~StorageServer() { fclose(log); }

	// Puts the given shard into shards.  The caller is responsible for adding shards
	//   for all ranges in shards.getAffectedRangesAfterInsertion(newShard->keys)), because these
	//   shards are invalidated by the call.
	void addShard(ShardInfo* newShard) {
		ASSERT(!newShard->keys.empty());
		newShard->changeCounter = ++shardChangeCounter;
		//TraceEvent("AddShard", this->thisServerID).detail("KeyBegin", newShard->keys.begin).detail("KeyEnd", newShard->keys.end).detail("State", newShard->isReadable() ? "Readable" : newShard->notAssigned() ? "NotAssigned" : "Adding").detail("Version", this->version.get());
		/*auto affected = shards.getAffectedRangesAfterInsertion( newShard->keys, Reference<ShardInfo>() );
		for(auto i = affected.begin(); i != affected.end(); ++i)
		    shards.insert( *i, Reference<ShardInfo>() );*/
		shards.insert(newShard->keys, Reference<ShardInfo>(newShard));
	}
	void addMutation(Version version,
	                 bool fromFetch,
	                 MutationRef const& mutation,
	                 KeyRangeRef const& shard,
	                 UpdateEagerReadInfo* eagerReads);
	void setInitialVersion(Version ver) {
		version = ver;
		desiredOldestVersion = ver;
		oldestVersion = ver;
		durableVersion = ver;
		lastVersionWithData = ver;
		restoredVersion = ver;

		mutableData().createNewVersion(ver);
		mutableData().forgetVersionsBefore(ver);
	}

	bool isTss() const { return tssPairID.present(); }

	bool isSSWithTSSPair() const { return ssPairID.present(); }

	void setSSWithTssPair(UID idOfTSS) { ssPairID = Optional<UID>(idOfTSS); }

	void clearSSWithTssPair() { ssPairID = Optional<UID>(); }

	// This is the maximum version that might be read from storage (the minimum version is durableVersion)
	Version storageVersion() const { return oldestVersion.get(); }

	bool isReadable(KeyRangeRef const& keys) {
		auto sh = shards.intersectingRanges(keys);
		for (auto i = sh.begin(); i != sh.end(); ++i)
			if (!i->value()->isReadable())
				return false;
		return true;
	}

	void checkChangeCounter(uint64_t oldShardChangeCounter, KeyRef const& key) {
		if (oldShardChangeCounter != shardChangeCounter && shards[key]->changeCounter > oldShardChangeCounter) {
			TEST(true); // shard change during getValueQ
			throw wrong_shard_server();
		}
	}

	void checkChangeCounter(uint64_t oldShardChangeCounter, KeyRangeRef const& keys) {
		if (oldShardChangeCounter != shardChangeCounter) {
			auto sh = shards.intersectingRanges(keys);
			for (auto i = sh.begin(); i != sh.end(); ++i)
				if (i->value()->changeCounter > oldShardChangeCounter) {
					TEST(true); // shard change during range operation
					throw wrong_shard_server();
				}
		}
	}

	Counter::Value queueSize() { return counters.bytesInput.getValue() - counters.bytesDurable.getValue(); }

	// penalty used by loadBalance() to balance requests among SSes. We prefer SS with less write queue size.
	double getPenalty() {
		return std::max(std::max(1.0,
		                         (queueSize() - (SERVER_KNOBS->TARGET_BYTES_PER_STORAGE_SERVER -
		                                         2.0 * SERVER_KNOBS->SPRING_BYTES_STORAGE_SERVER)) /
		                             SERVER_KNOBS->SPRING_BYTES_STORAGE_SERVER),
		                (currentRate() < 1e-6 ? 1e6 : 1.0 / currentRate()));
	}

	// Normally the storage server prefers to serve read requests over making mutations
	// durable to disk. However, when the storage server falls to far behind on
	// making mutations durable, this function will change the priority to prefer writes.
	Future<Void> getQueryDelay() {
		if ((version.get() - durableVersion.get() > SERVER_KNOBS->LOW_PRIORITY_DURABILITY_LAG) ||
		    (queueSize() > SERVER_KNOBS->LOW_PRIORITY_STORAGE_QUEUE_BYTES)) {
			++counters.lowPriorityQueries;
			return delay(0, TaskPriority::LowPriorityRead);
		}
		return delay(0, TaskPriority::DefaultEndpoint);
	}

	template <class Reply>
	using isLoadBalancedReply = std::is_base_of<LoadBalancedReply, Reply>;

	template <class Reply>
	typename std::enable_if<isLoadBalancedReply<Reply>::value, void>::type
	sendErrorWithPenalty(const ReplyPromise<Reply>& promise, const Error& err, double penalty) {
		if (err.code() == error_code_wrong_shard_server) {
			++counters.wrongShardServer;
		}
		Reply reply;
		reply.error = err;
		reply.penalty = penalty;
		promise.send(reply);
	}

	template <class Reply>
	typename std::enable_if<!isLoadBalancedReply<Reply>::value, void>::type
	sendErrorWithPenalty(const ReplyPromise<Reply>& promise, const Error& err, double) {
		if (err.code() == error_code_wrong_shard_server) {
			++counters.wrongShardServer;
		}
		promise.sendError(err);
	}

	template <class Request>
	bool shouldRead(const Request& request) {
		auto rate = currentRate();
		if (isTSSInQuarantine() || (rate < SERVER_KNOBS->STORAGE_DURABILITY_LAG_REJECT_THRESHOLD &&
		                            deterministicRandom()->random01() >
		                                std::max(SERVER_KNOBS->STORAGE_DURABILITY_LAG_MIN_RATE,
		                                         rate / SERVER_KNOBS->STORAGE_DURABILITY_LAG_REJECT_THRESHOLD))) {
			sendErrorWithPenalty(request.reply, server_overloaded(), getPenalty());
			++counters.readsRejected;
			return false;
		}
		return true;
	}

	template <class Request, class HandleFunction>
	Future<Void> readGuard(const Request& request, const HandleFunction& fun) {
		bool read = shouldRead(request);
		if (!read) {
			return Void();
		}
		return fun(this, request);
	}
};

const StringRef StorageServer::CurrentRunningFetchKeys::emptyString = LiteralStringRef("");
const KeyRangeRef StorageServer::CurrentRunningFetchKeys::emptyKeyRange =
    KeyRangeRef(StorageServer::CurrentRunningFetchKeys::emptyString,
                StorageServer::CurrentRunningFetchKeys::emptyString);

// If and only if key:=value is in (storage+versionedData),    // NOT ACTUALLY: and key < allKeys.end,
//   and H(key) < |key+value|/bytesPerSample,
//     let sampledSize = max(|key+value|,bytesPerSample)
//     persistByteSampleKeys.begin()+key := sampledSize is in storage
//     (key,sampledSize) is in byteSample

// So P(key is sampled) * sampledSize == |key+value|

void StorageServer::byteSampleApplyMutation(MutationRef const& m, Version ver) {
	if (m.type == MutationRef::ClearRange)
		byteSampleApplyClear(KeyRangeRef(m.param1, m.param2), ver);
	else if (m.type == MutationRef::SetValue)
		byteSampleApplySet(KeyValueRef(m.param1, m.param2), ver);
	else
		ASSERT(false); // Mutation of unknown type modfying byte sample
}

// watchMap Operations
Reference<ServerWatchMetadata> StorageServer::getWatchMetadata(KeyRef key) const {
	const auto it = watchMap.find(key);
	if (it == watchMap.end())
		return Reference<ServerWatchMetadata>();
	return it->second;
}

KeyRef StorageServer::setWatchMetadata(Reference<ServerWatchMetadata> metadata) {
	KeyRef keyRef = metadata->key.contents();

	watchMap[keyRef] = metadata;
	return keyRef;
}

void StorageServer::deleteWatchMetadata(KeyRef key) {
	watchMap.erase(key);
}

void StorageServer::clearWatchMetadata() {
	watchMap.clear();
}

#ifndef __INTEL_COMPILER
#pragma endregion
#endif

/////////////////////////////////// Validation ///////////////////////////////////////
#ifndef __INTEL_COMPILER
#pragma region Validation
#endif
bool validateRange(StorageServer::VersionedData::ViewAtVersion const& view,
                   KeyRangeRef range,
                   Version version,
                   UID id,
                   Version minInsertVersion) {
	// * Nonoverlapping: No clear overlaps a set or another clear, or adjoins another clear.
	// * Old mutations are erased: All items in versionedData.atLatest() have insertVersion() > durableVersion()

	//TraceEvent("ValidateRange", id).detail("KeyBegin", range.begin).detail("KeyEnd", range.end).detail("Version", version);
	KeyRef k;
	bool ok = true;
	bool kIsClear = false;
	auto i = view.lower_bound(range.begin);
	if (i != view.begin())
		--i;
	for (; i != view.end() && i.key() < range.end; ++i) {
		ASSERT(i.insertVersion() > minInsertVersion);
		if (kIsClear && i->isClearTo() ? i.key() <= k : i.key() < k) {
			TraceEvent(SevError, "InvalidRange", id)
			    .detail("Key1", k)
			    .detail("Key2", i.key())
			    .detail("Version", version);
			ok = false;
		}
		// ASSERT( i.key() >= k );
		kIsClear = i->isClearTo();
		k = kIsClear ? i->getEndKey() : i.key();
	}
	return ok;
}

void validate(StorageServer* data, bool force = false) {
	try {
		if (force || (EXPENSIVE_VALIDATION)) {
			data->newestAvailableVersion.validateCoalesced();
			data->newestDirtyVersion.validateCoalesced();

			for (auto s = data->shards.ranges().begin(); s != data->shards.ranges().end(); ++s) {
				ASSERT(s->value()->keys == s->range());
				ASSERT(!s->value()->keys.empty());
			}

			for (auto s = data->shards.ranges().begin(); s != data->shards.ranges().end(); ++s)
				if (s->value()->isReadable()) {
					auto ar = data->newestAvailableVersion.intersectingRanges(s->range());
					for (auto a = ar.begin(); a != ar.end(); ++a)
						ASSERT(a->value() == latestVersion);
				}

			// * versionedData contains versions [storageVersion(), version.get()].  It might also contain version
			// (version.get()+1), in which changeDurableVersion may be deleting ghosts, and/or it might
			//      contain later versions if applyUpdate is on the stack.
			ASSERT(data->data().getOldestVersion() == data->storageVersion());
			ASSERT(data->data().getLatestVersion() == data->version.get() ||
			       data->data().getLatestVersion() == data->version.get() + 1 ||
			       (data->debug_inApplyUpdate && data->data().getLatestVersion() > data->version.get()));

			auto latest = data->data().atLatest();

			// * Old shards are erased: versionedData.atLatest() has entries (sets or clear *begins*) only for keys in
			// readable or adding,transferred shards.
			for (auto s = data->shards.ranges().begin(); s != data->shards.ranges().end(); ++s) {
				ShardInfo* shard = s->value().getPtr();
				if (!shard->isInVersionedData()) {
					if (latest.lower_bound(s->begin()) != latest.lower_bound(s->end())) {
						TraceEvent(SevError, "VF", data->thisServerID)
						    .detail("LastValidTime", data->debug_lastValidateTime)
						    .detail("KeyBegin", s->begin())
						    .detail("KeyEnd", s->end())
						    .detail("FirstKey", latest.lower_bound(s->begin()).key())
						    .detail("FirstInsertV", latest.lower_bound(s->begin()).insertVersion());
					}
					ASSERT(latest.lower_bound(s->begin()) == latest.lower_bound(s->end()));
				}
			}

			latest.validate();
			validateRange(latest, allKeys, data->version.get(), data->thisServerID, data->durableVersion.get());

			data->debug_lastValidateTime = now();
		}
	} catch (...) {
		TraceEvent(SevError, "ValidationFailure", data->thisServerID)
		    .detail("LastValidTime", data->debug_lastValidateTime);
		throw;
	}
}
#ifndef __INTEL_COMPILER
#pragma endregion
#endif

void updateProcessStats(StorageServer* self) {
	if (g_network->isSimulated()) {
		// diskUsage and cpuUsage are not relevant in the simulator,
		// and relying on the actual values could break seed determinism
		self->cpuUsage = 100.0;
		self->diskUsage = 100.0;
		return;
	}

	SystemStatistics sysStats = getSystemStatistics();
	if (sysStats.initialized) {
		self->cpuUsage = 100 * sysStats.processCPUSeconds / sysStats.elapsed;
		self->diskUsage = 100 * std::max(0.0, (sysStats.elapsed - sysStats.processDiskIdleSeconds) / sysStats.elapsed);
	}
}

///////////////////////////////////// Queries /////////////////////////////////
#ifndef __INTEL_COMPILER
#pragma region Queries
#endif

ACTOR Future<Version> waitForVersionActor(StorageServer* data, Version version, SpanID spanContext) {
	state Span span("SS.WaitForVersion"_loc, { spanContext });
	choose {
		when(wait(data->version.whenAtLeast(version))) {
			// FIXME: A bunch of these can block with or without the following delay 0.
			// wait( delay(0) );  // don't do a whole bunch of these at once
			if (version < data->oldestVersion.get())
				throw transaction_too_old(); // just in case
			return version;
		}
		when(wait(delay(SERVER_KNOBS->FUTURE_VERSION_DELAY))) {
			if (deterministicRandom()->random01() < 0.001)
				TraceEvent(SevWarn, "ShardServerFutureVersion1000x", data->thisServerID)
				    .detail("Version", version)
				    .detail("MyVersion", data->version.get())
				    .detail("ServerID", data->thisServerID);
			throw future_version();
		}
	}
}

Future<Version> waitForVersion(StorageServer* data, Version version, SpanID spanContext) {
	if (version == latestVersion) {
		version = std::max(Version(1), data->version.get());
	}

	if (version < data->oldestVersion.get() || version <= 0) {
		return transaction_too_old();
	} else if (version <= data->version.get()) {
		return version;
	}

	if ((data->behind || data->versionBehind) && version > data->version.get()) {
		return process_behind();
	}

	if (deterministicRandom()->random01() < 0.001) {
		TraceEvent("WaitForVersion1000x").log();
	}
	return waitForVersionActor(data, version, spanContext);
}

ACTOR Future<Version> waitForVersionNoTooOld(StorageServer* data, Version version) {
	// This could become an Actor transparently, but for now it just does the lookup
	if (version == latestVersion)
		version = std::max(Version(1), data->version.get());
	if (version <= data->version.get())
		return version;
	choose {
		when(wait(data->version.whenAtLeast(version))) { return version; }
		when(wait(delay(SERVER_KNOBS->FUTURE_VERSION_DELAY))) {
			if (deterministicRandom()->random01() < 0.001)
				TraceEvent(SevWarn, "ShardServerFutureVersion1000x", data->thisServerID)
				    .detail("Version", version)
				    .detail("MyVersion", data->version.get())
				    .detail("ServerID", data->thisServerID);
			throw future_version();
		}
	}
}

ACTOR Future<Void> getValueQ(StorageServer* data, GetValueRequest req) {
	state int64_t resultSize = 0;
	Span span("SS:getValue"_loc, { req.spanContext });
	span.addTag("key"_sr, req.key);
	// Temporarily disabled -- this path is hit a lot
	// getCurrentLineage()->modify(&TransactionLineage::txID) = req.spanContext.first();

	try {
		++data->counters.getValueQueries;
		++data->counters.allQueries;
		++data->readQueueSizeMetric;
		data->maxQueryQueue = std::max<int>(
		    data->maxQueryQueue, data->counters.allQueries.getValue() - data->counters.finishedQueries.getValue());

		// Active load balancing runs at a very high priority (to obtain accurate queue lengths)
		// so we need to downgrade here
		wait(data->getQueryDelay());

		if (req.debugID.present())
			g_traceBatch.addEvent("GetValueDebug",
			                      req.debugID.get().first(),
			                      "getValueQ.DoRead"); //.detail("TaskID", g_network->getCurrentTask());

		state Optional<Value> v;
		state Version version = wait(waitForVersion(data, req.version, req.spanContext));
		if (req.debugID.present())
			g_traceBatch.addEvent("GetValueDebug",
			                      req.debugID.get().first(),
			                      "getValueQ.AfterVersion"); //.detail("TaskID", g_network->getCurrentTask());

		state uint64_t changeCounter = data->shardChangeCounter;

		if (!data->shards[req.key]->isReadable()) {
			//TraceEvent("WrongShardServer", data->thisServerID).detail("Key", req.key).detail("Version", version).detail("In", "getValueQ");
			throw wrong_shard_server();
		}

		state int path = 0;
		auto i = data->data().at(version).lastLessOrEqual(req.key);
		if (i && i->isValue() && i.key() == req.key) {
			v = (Value)i->getValue();
			path = 1;
		} else if (!i || !i->isClearTo() || i->getEndKey() <= req.key) {
			path = 2;
			Optional<Value> vv = wait(data->storage.readValue(req.key, req.debugID));
			// Validate that while we were reading the data we didn't lose the version or shard
			if (version < data->storageVersion()) {
				TEST(true); // transaction_too_old after readValue
				throw transaction_too_old();
			}
			data->checkChangeCounter(changeCounter, req.key);
			v = vv;
		}

		DEBUG_MUTATION("ShardGetValue",
		               version,
		               MutationRef(MutationRef::DebugKey, req.key, v.present() ? v.get() : LiteralStringRef("<null>")),
		               data->thisServerID);
		DEBUG_MUTATION("ShardGetPath",
		               version,
		               MutationRef(MutationRef::DebugKey,
		                           req.key,
		                           path == 0   ? LiteralStringRef("0")
		                           : path == 1 ? LiteralStringRef("1")
		                                       : LiteralStringRef("2")),
		               data->thisServerID);

		/*
		StorageMetrics m;
		m.bytesPerKSecond = req.key.size() + (v.present() ? v.get().size() : 0);
		m.iosPerKSecond = 1;
		data->metrics.notify(req.key, m);
		*/

		if (v.present()) {
			++data->counters.rowsQueried;
			resultSize = v.get().size();
			data->counters.bytesQueried += resultSize;
		} else {
			++data->counters.emptyQueries;
		}

		if (SERVER_KNOBS->READ_SAMPLING_ENABLED) {
			// If the read yields no value, randomly sample the empty read.
			int64_t bytesReadPerKSecond =
			    v.present() ? std::max((int64_t)(req.key.size() + v.get().size()), SERVER_KNOBS->EMPTY_READ_PENALTY)
			                : SERVER_KNOBS->EMPTY_READ_PENALTY;
			data->metrics.notifyBytesReadPerKSecond(req.key, bytesReadPerKSecond);
		}

		if (req.debugID.present())
			g_traceBatch.addEvent("GetValueDebug",
			                      req.debugID.get().first(),
			                      "getValueQ.AfterRead"); //.detail("TaskID", g_network->getCurrentTask());

		// Check if the desired key might be cached
		auto cached = data->cachedRangeMap[req.key];
		// if (cached)
		//	TraceEvent(SevDebug, "SSGetValueCached").detail("Key", req.key);

		GetValueReply reply(v, cached);
		reply.penalty = data->getPenalty();
		req.reply.send(reply);
	} catch (Error& e) {
		if (!canReplyWith(e))
			throw;
		data->sendErrorWithPenalty(req.reply, e, data->getPenalty());
	}

	data->transactionTagCounter.addRequest(req.tags, resultSize);

	++data->counters.finishedQueries;
	--data->readQueueSizeMetric;

	double duration = g_network->timer() - req.requestTime();
	data->counters.readLatencySample.addMeasurement(duration);
	if (data->latencyBandConfig.present()) {
		int maxReadBytes =
		    data->latencyBandConfig.get().readConfig.maxReadBytes.orDefault(std::numeric_limits<int>::max());
		data->counters.readLatencyBands.addMeasurement(duration, resultSize > maxReadBytes);
	}

	return Void();
};

// Pessimistic estimate the number of overhead bytes used by each
// watch. Watch key references are stored in an AsyncMap<Key,bool>, and actors
// must be kept alive until the watch is finished.
extern size_t WATCH_OVERHEAD_WATCHQ, WATCH_OVERHEAD_WATCHIMPL;

ACTOR Future<Version> watchWaitForValueChange(StorageServer* data, SpanID parent, KeyRef key) {
	state Location spanLocation = "SS:watchWaitForValueChange"_loc;
	state Span span(spanLocation, { parent });
	state Reference<ServerWatchMetadata> metadata = data->getWatchMetadata(key);

	if (metadata->debugID.present())
		g_traceBatch.addEvent("WatchValueDebug",
		                      metadata->debugID.get().first(),
		                      "watchValueSendReply.Before"); //.detail("TaskID", g_network->getCurrentTask());

	wait(success(waitForVersionNoTooOld(data, metadata->version)));
	if (metadata->debugID.present())
		g_traceBatch.addEvent("WatchValueDebug",
		                      metadata->debugID.get().first(),
		                      "watchValueSendReply.AfterVersion"); //.detail("TaskID", g_network->getCurrentTask());

	state Version minVersion = data->data().latestVersion;
	state Future<Void> watchFuture = data->watches.onChange(metadata->key);
	loop {
		try {
			metadata = data->getWatchMetadata(key);
			state Version latest = data->version.get();
			TEST(latest >= minVersion &&
			     latest < data->data().latestVersion); // Starting watch loop with latestVersion > data->version
			GetValueRequest getReq(span.context, metadata->key, latest, metadata->tags, metadata->debugID);
			state Future<Void> getValue = getValueQ(
			    data, getReq); // we are relying on the delay zero at the top of getValueQ, if removed we need one here
			GetValueReply reply = wait(getReq.reply.getFuture());
			span = Span(spanLocation, parent);

			if (reply.error.present()) {
				ASSERT(reply.error.get().code() != error_code_future_version);
				throw reply.error.get();
			}
			if (BUGGIFY) {
				throw transaction_too_old();
			}

			DEBUG_MUTATION(
			    "ShardWatchValue",
			    latest,
			    MutationRef(MutationRef::DebugKey,
			                metadata->key,
			                reply.value.present() ? StringRef(reply.value.get()) : LiteralStringRef("<null>")),
			    data->thisServerID);

			if (metadata->debugID.present())
				g_traceBatch.addEvent(
				    "WatchValueDebug",
				    metadata->debugID.get().first(),
				    "watchValueSendReply.AfterRead"); //.detail("TaskID", g_network->getCurrentTask());

			if (reply.value != metadata->value && latest >= metadata->version) {
				return latest; // fire watch
			}

			if (data->watchBytes > SERVER_KNOBS->MAX_STORAGE_SERVER_WATCH_BYTES) {
				TEST(true); // Too many watches, reverting to polling
				throw watch_cancelled();
			}

			state int64_t watchBytes =
			    (metadata->key.expectedSize() + metadata->value.expectedSize() + key.expectedSize() +
			     sizeof(Reference<ServerWatchMetadata>) + sizeof(ServerWatchMetadata) + WATCH_OVERHEAD_WATCHIMPL);

			data->watchBytes += watchBytes;
			try {
				if (latest < minVersion) {
					// If the version we read is less than minVersion, then we may fail to be notified of any changes
					// that occur up to or including minVersion To prevent that, we'll check the key again once the
					// version reaches our minVersion
					watchFuture = watchFuture || data->version.whenAtLeast(minVersion);
				}
				if (BUGGIFY) {
					// Simulate a trigger on the watch that results in the loop going around without the value changing
					watchFuture = watchFuture || delay(deterministicRandom()->random01());
				}
				wait(watchFuture);
				data->watchBytes -= watchBytes;
			} catch (Error& e) {
				data->watchBytes -= watchBytes;
				throw;
			}
		} catch (Error& e) {
			if (e.code() != error_code_transaction_too_old) {
				throw e;
			}

			TEST(true); // Reading a watched key failed with transaction_too_old
		}

		watchFuture = data->watches.onChange(metadata->key);
		wait(data->version.whenAtLeast(data->data().latestVersion));
	}
}

void checkCancelWatchImpl(StorageServer* data, WatchValueRequest req) {
	Reference<ServerWatchMetadata> metadata = data->getWatchMetadata(req.key.contents());
	if (metadata.isValid() && metadata->versionPromise.getFutureReferenceCount() == 1) {
		// last watch timed out so cancel watch_impl and delete key from the map
		data->deleteWatchMetadata(req.key.contents());
		metadata->watch_impl.cancel();
	}
}

ACTOR Future<Void> watchValueSendReply(StorageServer* data,
                                       WatchValueRequest req,
                                       Future<Version> resp,
                                       SpanID spanContext) {
	state Span span("SS:watchValue"_loc, { spanContext });
	state double startTime = now();
	++data->counters.watchQueries;
	++data->numWatches;
	data->watchBytes += WATCH_OVERHEAD_WATCHQ;

	loop {
		double timeoutDelay = -1;
		if (data->noRecentUpdates.get()) {
			timeoutDelay = std::max(CLIENT_KNOBS->FAST_WATCH_TIMEOUT - (now() - startTime), 0.0);
		} else if (!BUGGIFY) {
			timeoutDelay = std::max(CLIENT_KNOBS->WATCH_TIMEOUT - (now() - startTime), 0.0);
		}

		try {
			choose {
				when(Version ver = wait(resp)) {
					// fire watch
					req.reply.send(WatchValueReply{ ver });
					checkCancelWatchImpl(data, req);
					--data->numWatches;
					data->watchBytes -= WATCH_OVERHEAD_WATCHQ;
					return Void();
				}
				when(wait(timeoutDelay < 0 ? Never() : delay(timeoutDelay))) {
					// watch timed out
					data->sendErrorWithPenalty(req.reply, timed_out(), data->getPenalty());
					checkCancelWatchImpl(data, req);
					--data->numWatches;
					data->watchBytes -= WATCH_OVERHEAD_WATCHQ;
					return Void();
				}
				when(wait(data->noRecentUpdates.onChange())) {}
			}
		} catch (Error& e) {
			data->watchBytes -= WATCH_OVERHEAD_WATCHQ;
			checkCancelWatchImpl(data, req);
			--data->numWatches;

			if (!canReplyWith(e))
				throw e;
			data->sendErrorWithPenalty(req.reply, e, data->getPenalty());
			return Void();
		}
	}
}

ACTOR Future<Void> changeFeedPopQ(StorageServer* self, ChangeFeedPopRequest req) {
	wait(delay(0));

	TraceEvent("ChangeFeedPopQuery", self->thisServerID)
	    .detail("RangeID", req.rangeID.printable())
	    .detail("Version", req.version)
	    .detail("Range", req.range.toString());

	if (!self->isReadable(req.range)) {
		req.reply.sendError(wrong_shard_server());
		return Void();
	}
	auto feed = self->uidChangeFeed.find(req.rangeID);
	if (feed == self->uidChangeFeed.end()) {
		req.reply.sendError(unknown_change_feed());
		return Void();
	}
	if (req.version - 1 > feed->second->emptyVersion) {
		feed->second->emptyVersion = req.version - 1;
		while (!feed->second->mutations.empty() && feed->second->mutations.front().version < req.version) {
			feed->second->mutations.pop_front();
		}
		if (feed->second->storageVersion != invalidVersion) {
			self->storage.clearRange(KeyRangeRef(changeFeedDurableKey(feed->second->id, 0),
			                                     changeFeedDurableKey(feed->second->id, req.version)));
			if (req.version > feed->second->storageVersion) {
				feed->second->storageVersion = invalidVersion;
				feed->second->durableVersion = invalidVersion;
			}
			wait(self->durableVersion.whenAtLeast(self->storageVersion() + 1));
		}
	}
	req.reply.send(Void());
	return Void();
}

ACTOR Future<Void> overlappingChangeFeedsQ(StorageServer* data, OverlappingChangeFeedsRequest req) {
	wait(delay(0));
	wait(data->version.whenAtLeast(req.minVersion));

	if (!data->isReadable(req.range)) {
		req.reply.sendError(wrong_shard_server());
		return Void();
	}

	auto ranges = data->keyChangeFeed.intersectingRanges(req.range);
	std::map<Key, KeyRange> rangeIds;
	for (auto r : ranges) {
		for (auto& it : r.value()) {
			rangeIds[it->id] = it->range;
		}
	}
	std::vector<std::pair<Key, KeyRange>> result;
	for (auto& it : rangeIds) {
		result.push_back(std::make_pair(it.first, it.second));
	}
	OverlappingChangeFeedsReply reply(std::vector<std::pair<Key, KeyRange>>(rangeIds.begin(), rangeIds.end()));
	req.reply.send(reply);
	return Void();
}

<<<<<<< HEAD
// FIXME: this overwrites mutations in change feed buffer!!!
// Also skip if range is empty?..
void filterMutations(Arena& arena, VectorRef<MutationRef>& mutations, KeyRange const& range) {
	ASSERT(false);
	if (mutations.size() == 1 && mutations.back().param1 == lastEpochEndPrivateKey) {
		return;
=======
MutationsAndVersionRef filterMutations(Arena& arena, MutationsAndVersionRef const& m, KeyRange const& range) {
	if (m.mutations.size() == 1 && m.mutations.back().param1 == lastEpochEndPrivateKey) {
		return m;
>>>>>>> 282f84c8
	}

	Optional<VectorRef<MutationRef>> modifiedMutations;
	for (int i = 0; i < m.mutations.size(); i++) {
		if (m.mutations[i].type == MutationRef::SetValue) {
			if (modifiedMutations.present() && range.contains(m.mutations[i].param1)) {
				modifiedMutations.get().push_back(arena, m.mutations[i]);
			}
			if (!modifiedMutations.present() && !range.contains(m.mutations[i].param1)) {
				modifiedMutations = m.mutations.slice(0, i);
				arena.dependsOn(range.arena());
			}
		} else {
<<<<<<< HEAD
			ASSERT(mutations[i].type == MutationRef::ClearRange);
			// FIXME: this condition doesn't match the below one!!
=======
			ASSERT(m.mutations[i].type == MutationRef::ClearRange);
>>>>>>> 282f84c8
			if (!modifiedMutations.present() &&
			    (m.mutations[i].param1 < range.begin || m.mutations[i].param2 > range.end)) {
				modifiedMutations = m.mutations.slice(0, i);
				arena.dependsOn(range.arena());
			}
			if (modifiedMutations.present()) {
				if (m.mutations[i].param1 < range.end && range.begin < m.mutations[i].param2) {
					modifiedMutations.get().push_back(arena,
					                                  MutationRef(MutationRef::ClearRange,
					                                              std::max(range.begin, m.mutations[i].param1),
					                                              std::min(range.end, m.mutations[i].param2)));
				}
			}
		}
	}
	if (modifiedMutations.present()) {
		return MutationsAndVersionRef(modifiedMutations.get(), m.version, m.knownCommittedVersion);
	}
	return m;
}

ACTOR Future<ChangeFeedReply> getChangeFeedMutations(StorageServer* data, ChangeFeedRequest req) {
	state ChangeFeedReply reply;
	state int remainingLimitBytes = CLIENT_KNOBS->REPLY_BYTE_LIMIT;
	wait(delay(0, TaskPriority::DefaultEndpoint));
	if (data->version.get() < req.begin) {
		wait(data->version.whenAtLeast(req.begin));
	}
	state uint64_t changeCounter = data->shardChangeCounter;
	if (!req.range.empty() && !data->isReadable(req.range)) {
		throw wrong_shard_server();
	}

	auto feed = data->uidChangeFeed.find(req.rangeID);
	if (feed == data->uidChangeFeed.end()) {
		// TODO should unknown_change_feed be replyable?
		printf("Unknown change feed %s\n", req.rangeID.printable().c_str());
		throw unknown_change_feed();
	}
<<<<<<< HEAD

	// FIXME: fail request if range isn't empty and doesn't intersect feed's range?
	// FIXME: add back mutation filtering!
=======
	state Version dequeVersion = data->version.get();
	state Version dequeKnownCommit = data->knownCommittedVersion;
>>>>>>> 282f84c8
	if (req.end <= feed->second->emptyVersion + 1) {
	} else if (feed->second->durableVersion == invalidVersion || req.begin > feed->second->durableVersion) {
		for (auto& it : feed->second->mutations) {
			if (it.version >= req.end || remainingLimitBytes <= 0) {
				break;
			}
			if (it.version >= req.begin) {
				reply.arena.dependsOn(it.arena());
<<<<<<< HEAD
				// filterMutations(reply.arena, it.mutations, req.range);
				reply.mutations.push_back(reply.arena, it);
				remainingLimitBytes -= sizeof(MutationsAndVersionRef) + it.expectedSize();
=======
				auto m = filterMutations(reply.arena, it, req.range);
				reply.mutations.push_back(reply.arena, m);
				remainingLimitBytes -= sizeof(MutationsAndVersionRef) + m.expectedSize();
>>>>>>> 282f84c8
			}
		}
	} else {
		state std::deque<Standalone<MutationsAndVersionRef>> mutationsDeque = feed->second->mutations;
		state Version startingDurableVersion = feed->second->durableVersion;

		RangeResult res = wait(data->storage.readRange(
		    KeyRangeRef(changeFeedDurableKey(req.rangeID, req.begin), changeFeedDurableKey(req.rangeID, req.end)),
		    1 << 30,
		    remainingLimitBytes));

		if (!req.range.empty()) {
			data->checkChangeCounter(changeCounter, req.range);
		}

		bool isEmpty = res.size() == 0;
		Version lastVersion = req.begin - 1;
		for (auto& kv : res) {
			Key id;
			Version version, knownCommittedVersion;
			Standalone<VectorRef<MutationRef>> mutations;
			std::tie(id, version) = decodeChangeFeedDurableKey(kv.key);
			std::tie(mutations, knownCommittedVersion) = decodeChangeFeedDurableValue(kv.value);
			reply.arena.dependsOn(mutations.arena());
<<<<<<< HEAD
			// filterMutations(reply.arena, mutations, req.range);
			reply.mutations.push_back(reply.arena, MutationsAndVersionRef(mutations, version));
=======
			auto m = filterMutations(
			    reply.arena, MutationsAndVersionRef(mutations, version, knownCommittedVersion), req.range);
			reply.mutations.push_back(reply.arena, m);
>>>>>>> 282f84c8
			remainingLimitBytes -=
			    sizeof(KeyValueRef) +
			    kv.expectedSize(); // FIXME: this is currently tracking the size on disk rather than the reply size
			                       // because we cannot add mutaitons from memory if there are potentially more on disk
			lastVersion = version;
		}
		for (auto& it : mutationsDeque) {
			if (it.version >= req.end || remainingLimitBytes <= 0) {
				break;
			}
			if (it.version > lastVersion) {
				if (it.mutations.size()) {
					isEmpty = false;
				}
				reply.arena.dependsOn(it.arena());
<<<<<<< HEAD
				// filterMutations(reply.arena, it.mutations, req.range);
				reply.mutations.push_back(reply.arena, it);
				remainingLimitBytes -= sizeof(MutationsAndVersionRef) + it.expectedSize();
=======
				auto m = filterMutations(reply.arena, it, req.range);
				reply.mutations.push_back(reply.arena, m);
				remainingLimitBytes -= sizeof(MutationsAndVersionRef) + m.expectedSize();
>>>>>>> 282f84c8
			}
		}
		if (isEmpty) {
			auto feed = data->uidChangeFeed.find(req.rangeID);
			if (feed != data->uidChangeFeed.end() && startingDurableVersion == feed->second->storageVersion &&
			    req.end > startingDurableVersion) {
				if (req.begin == 0) {
					feed->second->durableVersion = req.end > data->storageVersion() ? invalidVersion : req.end;
				} else {
					RangeResult emp = wait(data->storage.readRange(
					    KeyRangeRef(changeFeedDurableKey(req.rangeID, 0), changeFeedDurableKey(req.rangeID, req.end)),
					    -1));
					if (!req.range.empty()) {
						data->checkChangeCounter(changeCounter, req.range);
					}
					auto feed = data->uidChangeFeed.find(req.rangeID);
					if (feed != data->uidChangeFeed.end() && startingDurableVersion == feed->second->storageVersion) {
						if (emp.empty()) {
							feed->second->durableVersion = req.end > data->storageVersion() ? invalidVersion : req.end;
						} else {
							Key id;
							Version version;
							std::tie(id, version) = decodeChangeFeedDurableKey(emp[0].key);
							feed->second->durableVersion = version;
						}
					}
				}
			}
		}
	}
	Version finalVersion = std::min(req.end - 1, dequeVersion);
	if ((reply.mutations.empty() || reply.mutations.back().version < finalVersion) && remainingLimitBytes > 0) {
		reply.mutations.push_back(
		    reply.arena, MutationsAndVersionRef(finalVersion, finalVersion == dequeVersion ? dequeKnownCommit : 0));
	}

	// TODO REMOVE or only do if mutation tracking is enabled
	for (auto& mutations : reply.mutations) {
		for (auto& m : mutations.mutations) {
			DEBUG_MUTATION("ChangeFeedRead", mutations.version, m, data->thisServerID)
			    .detail("ChangeFeedID", req.rangeID)
			    .detail("ReqBegin", req.begin)
			    .detail("ReqEnd", req.end)
			    .detail("ReqRange", req.range);
		}
	}

	return reply;
}

ACTOR Future<Void> localChangeFeedStream(StorageServer* data,
                                         PromiseStream<Standalone<MutationsAndVersionRef>> results,
                                         Key rangeID,
                                         Version begin,
                                         Version end) {
	try {
		loop {
			state ChangeFeedRequest feedRequest;
			feedRequest.rangeID = rangeID;
			feedRequest.begin = begin;
			feedRequest.end = end;
			// FIXME: this should set request range, otherwise filterMutations won't work?..
			state ChangeFeedReply feedReply = wait(getChangeFeedMutations(data, feedRequest));
			begin = feedReply.mutations.back().version + 1;
			state int resultLoc = 0;
			while (resultLoc < feedReply.mutations.size()) {
				if (feedReply.mutations[resultLoc].mutations.size() ||
				    feedReply.mutations[resultLoc].version == end - 1) {
					wait(results.onEmpty());
					results.send(feedReply.mutations[resultLoc]);
				}
				resultLoc++;
			}

			if (begin == end) {
				return Void();
			}
		}
	} catch (Error& e) {
		TraceEvent(SevError, "LocalChangeFeedError", data->thisServerID).error(e);
		throw;
	}
}

ACTOR Future<Void> changeFeedQ(StorageServer* data, ChangeFeedRequest req) {
	try {
		ChangeFeedReply rep = wait(getChangeFeedMutations(data, req));
		req.reply.send(rep);
	} catch (Error& e) {
		if (!canReplyWith(e))
			throw;
		req.reply.sendError(e);
	}
	return Void();
}

ACTOR Future<Void> changeFeedStreamQ(StorageServer* data, ChangeFeedStreamRequest req) {
	state Span span("SS:getChangeFeedStream"_loc, { req.spanContext });
	state Version begin = req.begin;
	req.reply.setByteLimit(SERVER_KNOBS->RANGESTREAM_LIMIT_BYTES);

	wait(delay(0, TaskPriority::DefaultEndpoint));

	try {
		loop {
			wait(req.reply.onReady());
			state ChangeFeedRequest feedRequest;
			feedRequest.rangeID = req.rangeID;
			feedRequest.begin = begin;
			// Set to min of request end and buffered version to skip any potentially partially buffered mutations
			feedRequest.end = std::min(req.end, data->version.get() + 1);
			feedRequest.range = req.range;
			ChangeFeedReply feedReply = wait(getChangeFeedMutations(data, feedRequest));

			begin = feedReply.mutations.back().version + 1;
			req.reply.send(ChangeFeedStreamReply(feedReply));
			if (feedReply.mutations.back().version == req.end - 1) {
				req.reply.sendError(end_of_stream());
				return Void();
			}
			if (feedReply.mutations.back().mutations.empty()) {
				auto feed = data->uidChangeFeed.find(req.rangeID);
				if (feed == data->uidChangeFeed.end()) {
					throw unknown_change_feed();
				}
				choose {
					when(wait(delay(5.0, TaskPriority::DefaultEndpoint))) {}
					when(wait(feed->second->newMutations.onTrigger())) {}
				}
			}
		}
	} catch (Error& e) {
		// TODO REMOVE
		printf("CF Stream %s got error %s\n", req.rangeID.printable().c_str(), e.name());
		if (e.code() != error_code_operation_obsolete) {
			if (!canReplyWith(e))
				throw;
			req.reply.sendError(e);
		}
	}
	return Void();
}

#ifdef NO_INTELLISENSE
size_t WATCH_OVERHEAD_WATCHQ =
    sizeof(WatchValueSendReplyActorState<WatchValueSendReplyActor>) + sizeof(WatchValueSendReplyActor);
size_t WATCH_OVERHEAD_WATCHIMPL =
    sizeof(WatchWaitForValueChangeActorState<WatchWaitForValueChangeActor>) + sizeof(WatchWaitForValueChangeActor);
#else
size_t WATCH_OVERHEAD_WATCHQ = 0; // only used in IDE so value is irrelevant
size_t WATCH_OVERHEAD_WATCHIMPL = 0;
#endif

ACTOR Future<Void> getShardState_impl(StorageServer* data, GetShardStateRequest req) {
	ASSERT(req.mode != GetShardStateRequest::NO_WAIT);

	loop {
		std::vector<Future<Void>> onChange;

		for (auto t : data->shards.intersectingRanges(req.keys)) {
			if (!t.value()->assigned()) {
				onChange.push_back(delay(SERVER_KNOBS->SHARD_READY_DELAY));
				break;
			}

			if (req.mode == GetShardStateRequest::READABLE && !t.value()->isReadable())
				onChange.push_back(t.value()->adding->readWrite.getFuture());

			if (req.mode == GetShardStateRequest::FETCHING && !t.value()->isFetched())
				onChange.push_back(t.value()->adding->fetchComplete.getFuture());
		}

		if (!onChange.size()) {
			req.reply.send(GetShardStateReply{ data->version.get(), data->durableVersion.get() });
			return Void();
		}

		wait(waitForAll(onChange));
		wait(delay(0)); // onChange could have been triggered by cancellation, let things settle before rechecking
	}
}

ACTOR Future<Void> getShardStateQ(StorageServer* data, GetShardStateRequest req) {
	choose {
		when(wait(getShardState_impl(data, req))) {}
		when(wait(delay(g_network->isSimulated() ? 10 : 60))) {
			data->sendErrorWithPenalty(req.reply, timed_out(), data->getPenalty());
		}
	}
	return Void();
}

void merge(Arena& arena,
           VectorRef<KeyValueRef, VecSerStrategy::String>& output,
           VectorRef<KeyValueRef> const& vm_output,
           RangeResult const& base,
           int& vCount,
           int limit,
           bool stopAtEndOfBase,
           int& pos,
           int limitBytes = 1 << 30)
// Combines data from base (at an older version) with sets from newer versions in [start, end) and appends the first (up
// to) |limit| rows to output If limit<0, base and output are in descending order, and start->key()>end->key(), but
// start is still inclusive and end is exclusive
{
	ASSERT(limit != 0);
	// Add a dependency of the new arena on the result from the KVS so that we don't have to copy any of the KVS
	// results.
	arena.dependsOn(base.arena());

	bool forward = limit > 0;
	if (!forward)
		limit = -limit;
	int adjustedLimit = limit + output.size();
	int accumulatedBytes = 0;
	KeyValueRef const* baseStart = base.begin();
	KeyValueRef const* baseEnd = base.end();
	while (baseStart != baseEnd && vCount > 0 && output.size() < adjustedLimit && accumulatedBytes < limitBytes) {
		if (forward ? baseStart->key < vm_output[pos].key : baseStart->key > vm_output[pos].key) {
			output.push_back(arena, *baseStart++);
		} else {
			output.push_back_deep(arena, vm_output[pos]);
			if (baseStart->key == vm_output[pos].key)
				++baseStart;
			++pos;
			vCount--;
		}
		accumulatedBytes += sizeof(KeyValueRef) + output.end()[-1].expectedSize();
	}
	while (baseStart != baseEnd && output.size() < adjustedLimit && accumulatedBytes < limitBytes) {
		output.push_back(arena, *baseStart++);
		accumulatedBytes += sizeof(KeyValueRef) + output.end()[-1].expectedSize();
	}
	if (!stopAtEndOfBase) {
		while (vCount > 0 && output.size() < adjustedLimit && accumulatedBytes < limitBytes) {
			output.push_back_deep(arena, vm_output[pos]);
			accumulatedBytes += sizeof(KeyValueRef) + output.end()[-1].expectedSize();
			++pos;
			vCount--;
		}
	}
}

// If limit>=0, it returns the first rows in the range (sorted ascending), otherwise the last rows (sorted descending).
// readRange has O(|result|) + O(log |data|) cost
ACTOR Future<GetKeyValuesReply> readRange(StorageServer* data,
                                          Version version,
                                          KeyRange range,
                                          int limit,
                                          int* pLimitBytes,
                                          SpanID parentSpan) {
	state GetKeyValuesReply result;
	state StorageServer::VersionedData::ViewAtVersion view = data->data().at(version);
	state StorageServer::VersionedData::iterator vCurrent = view.end();
	state KeyRef readBegin;
	state KeyRef readEnd;
	state Key readBeginTemp;
	state int vCount = 0;
	state Span span("SS:readRange"_loc, parentSpan);

	// for caching the storage queue results during the first PTree traversal
	state VectorRef<KeyValueRef> resultCache;

	// for remembering the position in the resultCache
	state int pos = 0;

	// Check if the desired key-range is cached
	auto containingRange = data->cachedRangeMap.rangeContaining(range.begin);
	if (containingRange.value() && containingRange->range().end >= range.end) {
		//TraceEvent(SevDebug, "SSReadRangeCached").detail("Size",data->cachedRangeMap.size()).detail("ContainingRangeBegin",containingRange->range().begin).detail("ContainingRangeEnd",containingRange->range().end).
		//	detail("Begin", range.begin).detail("End",range.end);
		result.cached = true;
	} else
		result.cached = false;

	// if (limit >= 0) we are reading forward, else backward
	if (limit >= 0) {
		// We might care about a clear beginning before start that
		//  runs into range
		vCurrent = view.lastLessOrEqual(range.begin);
		if (vCurrent && vCurrent->isClearTo() && vCurrent->getEndKey() > range.begin)
			readBegin = vCurrent->getEndKey();
		else
			readBegin = range.begin;

		vCurrent = view.lower_bound(readBegin);

		while (limit > 0 && *pLimitBytes > 0 && readBegin < range.end) {
			ASSERT(!vCurrent || vCurrent.key() >= readBegin);
			ASSERT(data->storageVersion() <= version);

			/* Traverse the PTree further, if thare are no unconsumed resultCache items */
			if (pos == resultCache.size()) {
				if (vCurrent) {
					auto b = vCurrent;
					--b;
					ASSERT(!b || b.key() < readBegin);
				}

				// Read up to limit items from the view, stopping at the next clear (or the end of the range)
				int vSize = 0;
				while (vCurrent && vCurrent.key() < range.end && !vCurrent->isClearTo() && vCount < limit &&
				       vSize < *pLimitBytes) {
					// Store the versionedData results in resultCache
					resultCache.emplace_back(result.arena, vCurrent.key(), vCurrent->getValue());
					vSize += sizeof(KeyValueRef) + resultCache.cback().expectedSize();
					++vCount;
					++vCurrent;
				}
			}

			// Read the data on disk up to vCurrent (or the end of the range)
			readEnd = vCurrent ? std::min(vCurrent.key(), range.end) : range.end;
			RangeResult atStorageVersion =
			    wait(data->storage.readRange(KeyRangeRef(readBegin, readEnd), limit, *pLimitBytes));

			ASSERT(atStorageVersion.size() <= limit);
			if (data->storageVersion() > version)
				throw transaction_too_old();

			// merge the sets in resultCache with the sets on disk, stopping at the last key from disk if there is
			// 'more'
			int prevSize = result.data.size();
			merge(result.arena,
			      result.data,
			      resultCache,
			      atStorageVersion,
			      vCount,
			      limit,
			      atStorageVersion.more,
			      pos,
			      *pLimitBytes);
			limit -= result.data.size() - prevSize;

			for (auto i = result.data.begin() + prevSize; i != result.data.end(); i++) {
				*pLimitBytes -= sizeof(KeyValueRef) + i->expectedSize();
			}

			if (limit <= 0 || *pLimitBytes <= 0) {
				break;
			}

			// Setup for the next iteration
			// If we hit our limits reading from disk but then combining with MVCC gave us back more room
			if (atStorageVersion
			        .more) { // if there might be more data, begin reading right after what we already found to find out
				ASSERT(result.data.end()[-1].key == atStorageVersion.end()[-1].key);
				readBegin = readBeginTemp = keyAfter(result.data.end()[-1].key);
			} else if (vCurrent && vCurrent->isClearTo()) { // if vCurrent is a clear, skip it.
				ASSERT(vCurrent->getEndKey() > readBegin);
				readBegin = vCurrent->getEndKey(); // next disk read should start at the end of the clear
				++vCurrent;
			} else {
				ASSERT(readEnd == range.end);
				break;
			}
		}
	} else {
		vCurrent = view.lastLess(range.end);

		// A clear might extend all the way to range.end
		if (vCurrent && vCurrent->isClearTo() && vCurrent->getEndKey() >= range.end) {
			readEnd = vCurrent.key();
			--vCurrent;
		} else {
			readEnd = range.end;
		}

		while (limit < 0 && *pLimitBytes > 0 && readEnd > range.begin) {
			ASSERT(!vCurrent || vCurrent.key() < readEnd);
			ASSERT(data->storageVersion() <= version);

			/* Traverse the PTree further, if thare are no unconsumed resultCache items */
			if (pos == resultCache.size()) {
				if (vCurrent) {
					auto b = vCurrent;
					++b;
					ASSERT(!b || b.key() >= readEnd);
				}

				vCount = 0;
				int vSize = 0;
				while (vCurrent && vCurrent.key() >= range.begin && !vCurrent->isClearTo() && vCount < -limit &&
				       vSize < *pLimitBytes) {
					// Store the versionedData results in resultCache
					resultCache.emplace_back(result.arena, vCurrent.key(), vCurrent->getValue());
					vSize += sizeof(KeyValueRef) + resultCache.cback().expectedSize();
					++vCount;
					--vCurrent;
				}
			}

			readBegin = vCurrent ? std::max(vCurrent->isClearTo() ? vCurrent->getEndKey() : vCurrent.key(), range.begin)
			                     : range.begin;
			RangeResult atStorageVersion =
			    wait(data->storage.readRange(KeyRangeRef(readBegin, readEnd), limit, *pLimitBytes));

			ASSERT(atStorageVersion.size() <= -limit);
			if (data->storageVersion() > version)
				throw transaction_too_old();

			int prevSize = result.data.size();
			merge(result.arena,
			      result.data,
			      resultCache,
			      atStorageVersion,
			      vCount,
			      limit,
			      atStorageVersion.more,
			      pos,
			      *pLimitBytes);
			limit += result.data.size() - prevSize;

			for (auto i = result.data.begin() + prevSize; i != result.data.end(); i++) {
				*pLimitBytes -= sizeof(KeyValueRef) + i->expectedSize();
			}

			if (limit >= 0 || *pLimitBytes <= 0) {
				break;
			}

			if (atStorageVersion.more) {
				ASSERT(result.data.end()[-1].key == atStorageVersion.end()[-1].key);
				readEnd = result.data.end()[-1].key;
			} else if (vCurrent && vCurrent->isClearTo()) {
				ASSERT(vCurrent.key() < readEnd);
				readEnd = vCurrent.key();
				--vCurrent;
			} else {
				ASSERT(readBegin == range.begin);
				break;
			}
		}
	}

	// all but the last item are less than *pLimitBytes
	ASSERT(result.data.size() == 0 || *pLimitBytes + result.data.end()[-1].expectedSize() + sizeof(KeyValueRef) > 0);
	result.more = limit == 0 || *pLimitBytes <= 0; // FIXME: Does this have to be exact?
	result.version = version;
	return result;
}

// bool selectorInRange( KeySelectorRef const& sel, KeyRangeRef const& range ) {
// Returns true if the given range suffices to at least begin to resolve the given KeySelectorRef
//	return sel.getKey() >= range.begin && (sel.isBackward() ? sel.getKey() <= range.end : sel.getKey() < range.end);
//}

ACTOR Future<Key> findKey(StorageServer* data,
                          KeySelectorRef sel,
                          Version version,
                          KeyRange range,
                          int* pOffset,
                          SpanID parentSpan)
// Attempts to find the key indicated by sel in the data at version, within range.
// Precondition: selectorInRange(sel, range)
// If it is found, offset is set to 0 and a key is returned which falls inside range.
// If the search would depend on any key outside range OR if the key selector offset is too large (range read returns
// too many bytes), it returns either
//   a negative offset and a key in [range.begin, sel.getKey()], indicating the key is (the first key <= returned key) +
//   offset, or a positive offset and a key in (sel.getKey(), range.end], indicating the key is (the first key >=
//   returned key) + offset-1
// The range passed in to this function should specify a shard.  If range.begin is repeatedly not the beginning of a
// shard, then it is possible to get stuck looping here
{
	ASSERT(version != latestVersion);
	ASSERT(selectorInRange(sel, range) && version >= data->oldestVersion.get());

	// Count forward or backward distance items, skipping the first one if it == key and skipEqualKey
	state bool forward = sel.offset > 0; // If forward, result >= sel.getKey(); else result <= sel.getKey()
	state int sign = forward ? +1 : -1;
	state bool skipEqualKey = sel.orEqual == forward;
	state int distance = forward ? sel.offset : 1 - sel.offset;
	state Span span("SS.findKey"_loc, { parentSpan });

	// Don't limit the number of bytes if this is a trivial key selector (there will be at most two items returned from
	// the read range in this case)
	state int maxBytes;
	if (sel.offset <= 1 && sel.offset >= 0)
		maxBytes = std::numeric_limits<int>::max();
	else
		maxBytes = (g_network->isSimulated() && g_simulator.tssMode == ISimulator::TSSMode::Disabled && BUGGIFY)
		               ? SERVER_KNOBS->BUGGIFY_LIMIT_BYTES
		               : SERVER_KNOBS->STORAGE_LIMIT_BYTES;

	state GetKeyValuesReply rep = wait(
	    readRange(data,
	              version,
	              forward ? KeyRangeRef(sel.getKey(), range.end) : KeyRangeRef(range.begin, keyAfter(sel.getKey())),
	              (distance + skipEqualKey) * sign,
	              &maxBytes,
	              span.context));
	state bool more = rep.more && rep.data.size() != distance + skipEqualKey;

	// If we get only one result in the reverse direction as a result of the data being too large, we could get stuck in
	// a loop
	if (more && !forward && rep.data.size() == 1) {
		TEST(true); // Reverse key selector returned only one result in range read
		maxBytes = std::numeric_limits<int>::max();
		GetKeyValuesReply rep2 = wait(
		    readRange(data, version, KeyRangeRef(range.begin, keyAfter(sel.getKey())), -2, &maxBytes, span.context));
		rep = rep2;
		more = rep.more && rep.data.size() != distance + skipEqualKey;
		ASSERT(rep.data.size() == 2 || !more);
	}

	int index = distance - 1;
	if (skipEqualKey && rep.data.size() && rep.data[0].key == sel.getKey())
		++index;

	if (index < rep.data.size()) {
		*pOffset = 0;

		if (SERVER_KNOBS->READ_SAMPLING_ENABLED) {
			int64_t bytesReadPerKSecond =
			    std::max((int64_t)rep.data[index].key.size(), SERVER_KNOBS->EMPTY_READ_PENALTY);
			data->metrics.notifyBytesReadPerKSecond(sel.getKey(), bytesReadPerKSecond);
		}

		return rep.data[index].key;
	} else {
		if (SERVER_KNOBS->READ_SAMPLING_ENABLED) {
			int64_t bytesReadPerKSecond = SERVER_KNOBS->EMPTY_READ_PENALTY;
			data->metrics.notifyBytesReadPerKSecond(sel.getKey(), bytesReadPerKSecond);
		}

		// FIXME: If range.begin=="" && !forward, return success?
		*pOffset = index - rep.data.size() + 1;
		if (!forward)
			*pOffset = -*pOffset;

		if (more) {
			TEST(true); // Key selector read range had more results

			ASSERT(rep.data.size());
			Key returnKey = forward ? keyAfter(rep.data.back().key) : rep.data.back().key;

			// This is possible if key/value pairs are very large and only one result is returned on a last less than
			// query SOMEDAY: graceful handling of exceptionally sized values
			ASSERT(returnKey != sel.getKey());
			return returnKey;
		} else {
			return forward ? range.end : range.begin;
		}
	}
}

KeyRange getShardKeyRange(StorageServer* data, const KeySelectorRef& sel)
// Returns largest range such that the shard state isReadable and selectorInRange(sel, range) or wrong_shard_server if
// no such range exists
{
	auto i = sel.isBackward() ? data->shards.rangeContainingKeyBefore(sel.getKey())
	                          : data->shards.rangeContaining(sel.getKey());
	if (!i->value()->isReadable())
		throw wrong_shard_server();
	ASSERT(selectorInRange(sel, i->range()));
	return i->range();
}

ACTOR Future<Void> getKeyValuesQ(StorageServer* data, GetKeyValuesRequest req)
// Throws a wrong_shard_server if the keys in the request or result depend on data outside this server OR if a large
// selector offset prevents all data from being read in one range read
{
	state Span span("SS:getKeyValues"_loc, { req.spanContext });
	state int64_t resultSize = 0;
	getCurrentLineage()->modify(&TransactionLineage::txID) = req.spanContext.first();

	++data->counters.getRangeQueries;
	++data->counters.allQueries;
	++data->readQueueSizeMetric;
	data->maxQueryQueue = std::max<int>(
	    data->maxQueryQueue, data->counters.allQueries.getValue() - data->counters.finishedQueries.getValue());

	// Active load balancing runs at a very high priority (to obtain accurate queue lengths)
	// so we need to downgrade here
	if (SERVER_KNOBS->FETCH_KEYS_LOWER_PRIORITY && req.isFetchKeys) {
		wait(delay(0, TaskPriority::FetchKeys));
	} else {
		wait(data->getQueryDelay());
	}

	try {
		if (req.debugID.present())
			g_traceBatch.addEvent("TransactionDebug", req.debugID.get().first(), "storageserver.getKeyValues.Before");
		state Version version = wait(waitForVersion(data, req.version, span.context));

		state uint64_t changeCounter = data->shardChangeCounter;
		//		try {
		state KeyRange shard = getShardKeyRange(data, req.begin);

		if (req.debugID.present())
			g_traceBatch.addEvent(
			    "TransactionDebug", req.debugID.get().first(), "storageserver.getKeyValues.AfterVersion");
		//.detail("ShardBegin", shard.begin).detail("ShardEnd", shard.end);
		//} catch (Error& e) { TraceEvent("WrongShardServer", data->thisServerID).detail("Begin",
		// req.begin.toString()).detail("End", req.end.toString()).detail("Version", version).detail("Shard",
		//"None").detail("In", "getKeyValues>getShardKeyRange"); throw e; }

		if (!selectorInRange(req.end, shard) && !(req.end.isFirstGreaterOrEqual() && req.end.getKey() == shard.end)) {
			//			TraceEvent("WrongShardServer1", data->thisServerID).detail("Begin",
			// req.begin.toString()).detail("End", req.end.toString()).detail("Version", version).detail("ShardBegin",
			// shard.begin).detail("ShardEnd", shard.end).detail("In", "getKeyValues>checkShardExtents");
			throw wrong_shard_server();
		}

		state int offset1 = 0;
		state int offset2;
		state Future<Key> fBegin = req.begin.isFirstGreaterOrEqual()
		                               ? Future<Key>(req.begin.getKey())
		                               : findKey(data, req.begin, version, shard, &offset1, span.context);
		state Future<Key> fEnd = req.end.isFirstGreaterOrEqual()
		                             ? Future<Key>(req.end.getKey())
		                             : findKey(data, req.end, version, shard, &offset2, span.context);
		state Key begin = wait(fBegin);
		state Key end = wait(fEnd);

		if (req.debugID.present())
			g_traceBatch.addEvent(
			    "TransactionDebug", req.debugID.get().first(), "storageserver.getKeyValues.AfterKeys");
		//.detail("Off1",offset1).detail("Off2",offset2).detail("ReqBegin",req.begin.getKey()).detail("ReqEnd",req.end.getKey());

		// Offsets of zero indicate begin/end keys in this shard, which obviously means we can answer the query
		// An end offset of 1 is also OK because the end key is exclusive, so if the first key of the next shard is the
		// end the last actual key returned must be from this shard. A begin offset of 1 is also OK because then either
		// begin is past end or equal to end (so the result is definitely empty)
		if ((offset1 && offset1 != 1) || (offset2 && offset2 != 1)) {
			TEST(true); // wrong_shard_server due to offset
			// We could detect when offset1 takes us off the beginning of the database or offset2 takes us off the end,
			// and return a clipped range rather than an error (since that is what the NativeAPI.getRange will do anyway
			// via its "slow path"), but we would have to add some flags to the response to encode whether we went off
			// the beginning and the end, since it needs that information.
			//TraceEvent("WrongShardServer2", data->thisServerID).detail("Begin", req.begin.toString()).detail("End", req.end.toString()).detail("Version", version).detail("ShardBegin", shard.begin).detail("ShardEnd", shard.end).detail("In", "getKeyValues>checkOffsets").detail("BeginKey", begin).detail("EndKey", end).detail("BeginOffset", offset1).detail("EndOffset", offset2);
			throw wrong_shard_server();
		}

		if (begin >= end) {
			if (req.debugID.present())
				g_traceBatch.addEvent("TransactionDebug", req.debugID.get().first(), "storageserver.getKeyValues.Send");
			//.detail("Begin",begin).detail("End",end);

			GetKeyValuesReply none;
			none.version = version;
			none.more = false;
			none.penalty = data->getPenalty();

			data->checkChangeCounter(changeCounter,
			                         KeyRangeRef(std::min<KeyRef>(req.begin.getKey(), req.end.getKey()),
			                                     std::max<KeyRef>(req.begin.getKey(), req.end.getKey())));
			req.reply.send(none);
		} else {
			state int remainingLimitBytes = req.limitBytes;

			GetKeyValuesReply _r =
			    wait(readRange(data, version, KeyRangeRef(begin, end), req.limit, &remainingLimitBytes, span.context));
			GetKeyValuesReply r = _r;

			if (req.debugID.present())
				g_traceBatch.addEvent(
				    "TransactionDebug", req.debugID.get().first(), "storageserver.getKeyValues.AfterReadRange");
			//.detail("Begin",begin).detail("End",end).detail("SizeOf",r.data.size());
			data->checkChangeCounter(
			    changeCounter,
			    KeyRangeRef(std::min<KeyRef>(begin, std::min<KeyRef>(req.begin.getKey(), req.end.getKey())),
			                std::max<KeyRef>(end, std::max<KeyRef>(req.begin.getKey(), req.end.getKey()))));
			if (EXPENSIVE_VALIDATION) {
				for (int i = 0; i < r.data.size(); i++)
					ASSERT(r.data[i].key >= begin && r.data[i].key < end);
				ASSERT(r.data.size() <= std::abs(req.limit));
			}

			/*for( int i = 0; i < r.data.size(); i++ ) {
			    StorageMetrics m;
			    m.bytesPerKSecond = r.data[i].expectedSize();
			    m.iosPerKSecond = 1; //FIXME: this should be 1/r.data.size(), but we cannot do that because it is an int
			    data->metrics.notify(r.data[i].key, m);
			}*/

			// For performance concerns, the cost of a range read is billed to the start key and end key of the range.
			int64_t totalByteSize = 0;
			for (int i = 0; i < r.data.size(); i++) {
				totalByteSize += r.data[i].expectedSize();
			}
			if (totalByteSize > 0 && SERVER_KNOBS->READ_SAMPLING_ENABLED) {
				int64_t bytesReadPerKSecond = std::max(totalByteSize, SERVER_KNOBS->EMPTY_READ_PENALTY) / 2;
				data->metrics.notifyBytesReadPerKSecond(r.data[0].key, bytesReadPerKSecond);
				data->metrics.notifyBytesReadPerKSecond(r.data[r.data.size() - 1].key, bytesReadPerKSecond);
			}

			r.penalty = data->getPenalty();
			req.reply.send(r);

			resultSize = req.limitBytes - remainingLimitBytes;
			data->counters.bytesQueried += resultSize;
			data->counters.rowsQueried += r.data.size();
			if (r.data.size() == 0) {
				++data->counters.emptyQueries;
			}
		}
	} catch (Error& e) {
		if (!canReplyWith(e))
			throw;
		data->sendErrorWithPenalty(req.reply, e, data->getPenalty());
	}

	data->transactionTagCounter.addRequest(req.tags, resultSize);
	++data->counters.finishedQueries;
	--data->readQueueSizeMetric;

	double duration = g_network->timer() - req.requestTime();
	data->counters.readLatencySample.addMeasurement(duration);
	if (data->latencyBandConfig.present()) {
		int maxReadBytes =
		    data->latencyBandConfig.get().readConfig.maxReadBytes.orDefault(std::numeric_limits<int>::max());
		int maxSelectorOffset =
		    data->latencyBandConfig.get().readConfig.maxKeySelectorOffset.orDefault(std::numeric_limits<int>::max());
		data->counters.readLatencyBands.addMeasurement(duration,
		                                               resultSize > maxReadBytes ||
		                                                   abs(req.begin.offset) > maxSelectorOffset ||
		                                                   abs(req.end.offset) > maxSelectorOffset);
	}

	return Void();
}

ACTOR Future<Void> getKeyValuesStreamQ(StorageServer* data, GetKeyValuesStreamRequest req)
// Throws a wrong_shard_server if the keys in the request or result depend on data outside this server OR if a large
// selector offset prevents all data from being read in one range read
{
	state Span span("SS:getKeyValuesStream"_loc, { req.spanContext });
	state int64_t resultSize = 0;

	req.reply.setByteLimit(SERVER_KNOBS->RANGESTREAM_LIMIT_BYTES);
	++data->counters.getRangeStreamQueries;
	++data->counters.allQueries;
	++data->readQueueSizeMetric;
	data->maxQueryQueue = std::max<int>(
	    data->maxQueryQueue, data->counters.allQueries.getValue() - data->counters.finishedQueries.getValue());

	// Active load balancing runs at a very high priority (to obtain accurate queue lengths)
	// so we need to downgrade here
	if (SERVER_KNOBS->FETCH_KEYS_LOWER_PRIORITY && req.isFetchKeys) {
		wait(delay(0, TaskPriority::FetchKeys));
	} else {
		wait(delay(0, TaskPriority::DefaultEndpoint));
	}

	try {
		if (req.debugID.present())
			g_traceBatch.addEvent(
			    "TransactionDebug", req.debugID.get().first(), "storageserver.getKeyValuesStream.Before");
		state Version version = wait(waitForVersion(data, req.version, span.context));

		state uint64_t changeCounter = data->shardChangeCounter;
		//		try {
		state KeyRange shard = getShardKeyRange(data, req.begin);

		if (req.debugID.present())
			g_traceBatch.addEvent(
			    "TransactionDebug", req.debugID.get().first(), "storageserver.getKeyValuesStream.AfterVersion");
		//.detail("ShardBegin", shard.begin).detail("ShardEnd", shard.end);
		//} catch (Error& e) { TraceEvent("WrongShardServer", data->thisServerID).detail("Begin",
		// req.begin.toString()).detail("End", req.end.toString()).detail("Version", version).detail("Shard",
		//"None").detail("In", "getKeyValues>getShardKeyRange"); throw e; }

		if (!selectorInRange(req.end, shard) && !(req.end.isFirstGreaterOrEqual() && req.end.getKey() == shard.end)) {
			//			TraceEvent("WrongShardServer1", data->thisServerID).detail("Begin",
			// req.begin.toString()).detail("End", req.end.toString()).detail("Version", version).detail("ShardBegin",
			// shard.begin).detail("ShardEnd", shard.end).detail("In", "getKeyValues>checkShardExtents");
			throw wrong_shard_server();
		}

		state int offset1 = 0;
		state int offset2;
		state Future<Key> fBegin = req.begin.isFirstGreaterOrEqual()
		                               ? Future<Key>(req.begin.getKey())
		                               : findKey(data, req.begin, version, shard, &offset1, span.context);
		state Future<Key> fEnd = req.end.isFirstGreaterOrEqual()
		                             ? Future<Key>(req.end.getKey())
		                             : findKey(data, req.end, version, shard, &offset2, span.context);
		state Key begin = wait(fBegin);
		state Key end = wait(fEnd);
		if (req.debugID.present())
			g_traceBatch.addEvent(
			    "TransactionDebug", req.debugID.get().first(), "storageserver.getKeyValuesStream.AfterKeys");
		//.detail("Off1",offset1).detail("Off2",offset2).detail("ReqBegin",req.begin.getKey()).detail("ReqEnd",req.end.getKey());

		// Offsets of zero indicate begin/end keys in this shard, which obviously means we can answer the query
		// An end offset of 1 is also OK because the end key is exclusive, so if the first key of the next shard is the
		// end the last actual key returned must be from this shard. A begin offset of 1 is also OK because then either
		// begin is past end or equal to end (so the result is definitely empty)
		if ((offset1 && offset1 != 1) || (offset2 && offset2 != 1)) {
			TEST(true); // wrong_shard_server due to offset in rangeStream
			// We could detect when offset1 takes us off the beginning of the database or offset2 takes us off the end,
			// and return a clipped range rather than an error (since that is what the NativeAPI.getRange will do anyway
			// via its "slow path"), but we would have to add some flags to the response to encode whether we went off
			// the beginning and the end, since it needs that information.
			//TraceEvent("WrongShardServer2", data->thisServerID).detail("Begin", req.begin.toString()).detail("End", req.end.toString()).detail("Version", version).detail("ShardBegin", shard.begin).detail("ShardEnd", shard.end).detail("In", "getKeyValues>checkOffsets").detail("BeginKey", begin).detail("EndKey", end).detail("BeginOffset", offset1).detail("EndOffset", offset2);
			throw wrong_shard_server();
		}

		if (begin >= end) {
			if (req.debugID.present())
				g_traceBatch.addEvent(
				    "TransactionDebug", req.debugID.get().first(), "storageserver.getKeyValuesStream.Send");
			//.detail("Begin",begin).detail("End",end);

			GetKeyValuesStreamReply none;
			none.version = version;
			none.more = false;

			data->checkChangeCounter(changeCounter,
			                         KeyRangeRef(std::min<KeyRef>(req.begin.getKey(), req.end.getKey()),
			                                     std::max<KeyRef>(req.begin.getKey(), req.end.getKey())));
			req.reply.send(none);
			req.reply.sendError(end_of_stream());
		} else {
			loop {
				wait(req.reply.onReady());

				if (version < data->oldestVersion.get()) {
					throw transaction_too_old();
				}

				state int byteLimit = (BUGGIFY && g_simulator.tssMode == ISimulator::TSSMode::Disabled)
				                          ? 1
				                          : CLIENT_KNOBS->REPLY_BYTE_LIMIT;
				GetKeyValuesReply _r =
				    wait(readRange(data, version, KeyRangeRef(begin, end), req.limit, &byteLimit, span.context));
				GetKeyValuesStreamReply r(_r);

				if (req.debugID.present())
					g_traceBatch.addEvent("TransactionDebug",
					                      req.debugID.get().first(),
					                      "storageserver.getKeyValuesStream.AfterReadRange");
				//.detail("Begin",begin).detail("End",end).detail("SizeOf",r.data.size());
				data->checkChangeCounter(
				    changeCounter,
				    KeyRangeRef(std::min<KeyRef>(begin, std::min<KeyRef>(req.begin.getKey(), req.end.getKey())),
				                std::max<KeyRef>(end, std::max<KeyRef>(req.begin.getKey(), req.end.getKey()))));
				if (EXPENSIVE_VALIDATION) {
					for (int i = 0; i < r.data.size(); i++)
						ASSERT(r.data[i].key >= begin && r.data[i].key < end);
					ASSERT(r.data.size() <= std::abs(req.limit));
				}

				/*for( int i = 0; i < r.data.size(); i++ ) {
				    StorageMetrics m;
				    m.bytesPerKSecond = r.data[i].expectedSize();
				    m.iosPerKSecond = 1; //FIXME: this should be 1/r.data.size(), but we cannot do that because it is an
				int data->metrics.notify(r.data[i].key, m);
				}*/

				// For performance concerns, the cost of a range read is billed to the start key and end key of the
				// range.
				int64_t totalByteSize = 0;
				for (int i = 0; i < r.data.size(); i++) {
					totalByteSize += r.data[i].expectedSize();
				}
				if (totalByteSize > 0 && SERVER_KNOBS->READ_SAMPLING_ENABLED) {
					int64_t bytesReadPerKSecond = std::max(totalByteSize, SERVER_KNOBS->EMPTY_READ_PENALTY) / 2;
					data->metrics.notifyBytesReadPerKSecond(r.data[0].key, bytesReadPerKSecond);
					data->metrics.notifyBytesReadPerKSecond(r.data[r.data.size() - 1].key, bytesReadPerKSecond);
				}

				req.reply.send(r);

				data->counters.rowsQueried += r.data.size();
				if (r.data.size() == 0) {
					++data->counters.emptyQueries;
				}
				if (!r.more) {
					req.reply.sendError(end_of_stream());
					break;
				}
				ASSERT(r.data.size());

				if (req.limit >= 0) {
					begin = keyAfter(r.data.back().key);
				} else {
					end = r.data.back().key;
				}

				if (SERVER_KNOBS->FETCH_KEYS_LOWER_PRIORITY && req.isFetchKeys) {
					wait(delay(0, TaskPriority::FetchKeys));
				} else {
					wait(delay(0, TaskPriority::DefaultEndpoint));
				}

				data->transactionTagCounter.addRequest(req.tags, resultSize);
			}
		}
	} catch (Error& e) {
		if (e.code() != error_code_operation_obsolete) {
			if (!canReplyWith(e))
				throw;
			req.reply.sendError(e);
		}
	}

	data->transactionTagCounter.addRequest(req.tags, resultSize);
	++data->counters.finishedQueries;
	--data->readQueueSizeMetric;

	return Void();
}

ACTOR Future<Void> getKeyQ(StorageServer* data, GetKeyRequest req) {
	state Span span("SS:getKey"_loc, { req.spanContext });
	state int64_t resultSize = 0;
	getCurrentLineage()->modify(&TransactionLineage::txID) = req.spanContext.first();

	++data->counters.getKeyQueries;
	++data->counters.allQueries;
	++data->readQueueSizeMetric;
	data->maxQueryQueue = std::max<int>(
	    data->maxQueryQueue, data->counters.allQueries.getValue() - data->counters.finishedQueries.getValue());

	// Active load balancing runs at a very high priority (to obtain accurate queue lengths)
	// so we need to downgrade here
	wait(data->getQueryDelay());

	try {
		state Version version = wait(waitForVersion(data, req.version, req.spanContext));

		state uint64_t changeCounter = data->shardChangeCounter;
		state KeyRange shard = getShardKeyRange(data, req.sel);

		state int offset;
		Key k = wait(findKey(data, req.sel, version, shard, &offset, req.spanContext));

		data->checkChangeCounter(
		    changeCounter, KeyRangeRef(std::min<KeyRef>(req.sel.getKey(), k), std::max<KeyRef>(req.sel.getKey(), k)));

		KeySelector updated;
		if (offset < 0)
			updated = firstGreaterOrEqual(k) +
			          offset; // first thing on this shard OR (large offset case) smallest key retrieved in range read
		else if (offset > 0)
			updated =
			    firstGreaterOrEqual(k) + offset -
			    1; // first thing on next shard OR (large offset case) keyAfter largest key retrieved in range read
		else
			updated = KeySelectorRef(k, true, 0); // found

		resultSize = k.size();
		data->counters.bytesQueried += resultSize;
		++data->counters.rowsQueried;

		// Check if the desired key might be cached
		auto cached = data->cachedRangeMap[k];
		// if (cached)
		//	TraceEvent(SevDebug, "SSGetKeyCached").detail("Key", k).detail("Begin",
		// shard.begin.printable()).detail("End", shard.end.printable());

		GetKeyReply reply(updated, cached);
		reply.penalty = data->getPenalty();

		req.reply.send(reply);
	} catch (Error& e) {
		// if (e.code() == error_code_wrong_shard_server) TraceEvent("WrongShardServer").detail("In","getKey");
		if (!canReplyWith(e))
			throw;
		data->sendErrorWithPenalty(req.reply, e, data->getPenalty());
	}

	// SOMEDAY: The size reported here is an undercount of the bytes read due to the fact that we have to scan for the
	// key It would be more accurate to count all the read bytes, but it's not critical because this function is only
	// used if read-your-writes is disabled
	data->transactionTagCounter.addRequest(req.tags, resultSize);

	++data->counters.finishedQueries;
	--data->readQueueSizeMetric;

	double duration = g_network->timer() - req.requestTime();
	data->counters.readLatencySample.addMeasurement(duration);
	if (data->latencyBandConfig.present()) {
		int maxReadBytes =
		    data->latencyBandConfig.get().readConfig.maxReadBytes.orDefault(std::numeric_limits<int>::max());
		int maxSelectorOffset =
		    data->latencyBandConfig.get().readConfig.maxKeySelectorOffset.orDefault(std::numeric_limits<int>::max());
		data->counters.readLatencyBands.addMeasurement(
		    duration, resultSize > maxReadBytes || abs(req.sel.offset) > maxSelectorOffset);
	}

	return Void();
}

void getQueuingMetrics(StorageServer* self, StorageQueuingMetricsRequest const& req) {
	StorageQueuingMetricsReply reply;
	reply.localTime = now();
	reply.instanceID = self->instanceID;
	reply.bytesInput = self->counters.bytesInput.getValue();
	reply.bytesDurable = self->counters.bytesDurable.getValue();

	reply.storageBytes = self->storage.getStorageBytes();
	reply.localRateLimit = self->currentRate();

	reply.version = self->version.get();
	reply.cpuUsage = self->cpuUsage;
	reply.diskUsage = self->diskUsage;
	reply.durableVersion = self->durableVersion.get();

	Optional<StorageServer::TransactionTagCounter::TagInfo> busiestTag = self->transactionTagCounter.getBusiestTag();
	reply.busiestTag = busiestTag.map<TransactionTag>(
	    [](StorageServer::TransactionTagCounter::TagInfo tagInfo) { return tagInfo.tag; });
	reply.busiestTagFractionalBusyness = busiestTag.present() ? busiestTag.get().fractionalBusyness : 0.0;
	reply.busiestTagRate = busiestTag.present() ? busiestTag.get().rate : 0.0;

	req.reply.send(reply);
}

#ifndef __INTEL_COMPILER
#pragma endregion
#endif

/////////////////////////// Updates ////////////////////////////////
#ifndef __INTEL_COMPILER
#pragma region Updates
#endif

ACTOR Future<Void> doEagerReads(StorageServer* data, UpdateEagerReadInfo* eager) {
	eager->finishKeyBegin();

	if (SERVER_KNOBS->ENABLE_CLEAR_RANGE_EAGER_READS) {
		std::vector<Future<Key>> keyEnd(eager->keyBegin.size());
		for (int i = 0; i < keyEnd.size(); i++)
			keyEnd[i] = data->storage.readNextKeyInclusive(eager->keyBegin[i]);

		state Future<std::vector<Key>> futureKeyEnds = getAll(keyEnd);
		state std::vector<Key> keyEndVal = wait(futureKeyEnds);
		eager->keyEnd = keyEndVal;
	}

	std::vector<Future<Optional<Value>>> value(eager->keys.size());
	for (int i = 0; i < value.size(); i++)
		value[i] = data->storage.readValuePrefix(eager->keys[i].first, eager->keys[i].second);

	state Future<std::vector<Optional<Value>>> futureValues = getAll(value);
	std::vector<Optional<Value>> optionalValues = wait(futureValues);
	eager->value = optionalValues;

	return Void();
}

bool changeDurableVersion(StorageServer* data, Version desiredDurableVersion) {
	// Remove entries from the latest version of data->versionedData that haven't changed since they were inserted
	//   before or at desiredDurableVersion, to maintain the invariants for versionedData.
	// Such entries remain in older versions of versionedData until they are forgotten, because it is expensive to dig
	// them out. We also remove everything up to and including newDurableVersion from mutationLog, and everything
	//   up to but excluding desiredDurableVersion from freeable
	// May return false if only part of the work has been done, in which case the caller must call again with the same
	// parameters

	auto& verData = data->mutableData();
	ASSERT(verData.getLatestVersion() == data->version.get() || verData.getLatestVersion() == data->version.get() + 1);

	Version nextDurableVersion = desiredDurableVersion;

	auto mlv = data->getMutationLog().begin();
	if (mlv != data->getMutationLog().end() && mlv->second.version <= desiredDurableVersion) {
		auto& v = mlv->second;
		nextDurableVersion = v.version;
		data->freeable[data->version.get()].dependsOn(v.arena());

		if (verData.getLatestVersion() <= data->version.get())
			verData.createNewVersion(data->version.get() + 1);

		int64_t bytesDurable = VERSION_OVERHEAD;
		for (const auto& m : v.mutations) {
			bytesDurable += mvccStorageBytes(m);
			auto i = verData.atLatest().find(m.param1);
			if (i) {
				ASSERT(i.key() == m.param1);
				ASSERT(i.insertVersion() >= nextDurableVersion);
				if (i.insertVersion() == nextDurableVersion)
					verData.erase(i);
			}
			if (m.type == MutationRef::SetValue) {
				// A set can split a clear, so there might be another entry immediately after this one that should also
				// be cleaned up
				i = verData.atLatest().upper_bound(m.param1);
				if (i) {
					ASSERT(i.insertVersion() >= nextDurableVersion);
					if (i.insertVersion() == nextDurableVersion)
						verData.erase(i);
				}
			}
		}
		data->counters.bytesDurable += bytesDurable;
	}

	if (EXPENSIVE_VALIDATION) {
		// Check that the above loop did its job
		auto view = data->data().atLatest();
		for (auto i = view.begin(); i != view.end(); ++i)
			ASSERT(i.insertVersion() > nextDurableVersion);
	}
	data->getMutableMutationLog().erase(data->getMutationLog().begin(),
	                                    data->getMutationLog().upper_bound(nextDurableVersion));
	data->freeable.erase(data->freeable.begin(), data->freeable.lower_bound(nextDurableVersion));

	Future<Void> checkFatalError = data->otherError.getFuture();
	data->durableVersion.set(nextDurableVersion);
	setDataDurableVersion(data->thisServerID, data->durableVersion.get());
	if (checkFatalError.isReady())
		checkFatalError.get();

	// TraceEvent("ForgotVersionsBefore", data->thisServerID).detail("Version", nextDurableVersion);
	validate(data);

	return nextDurableVersion == desiredDurableVersion;
}

Optional<MutationRef> clipMutation(MutationRef const& m, KeyRangeRef range) {
	if (isSingleKeyMutation((MutationRef::Type)m.type)) {
		if (range.contains(m.param1))
			return m;
	} else if (m.type == MutationRef::ClearRange) {
		KeyRangeRef i = range & KeyRangeRef(m.param1, m.param2);
		if (!i.empty())
			return MutationRef((MutationRef::Type)m.type, i.begin, i.end);
	} else
		ASSERT(false);
	return Optional<MutationRef>();
}

// Return true if the mutation need to be applied, otherwise (it's a CompareAndClear mutation and failed the comparison)
// false.
bool expandMutation(MutationRef& m,
                    StorageServer::VersionedData const& data,
                    UpdateEagerReadInfo* eager,
                    KeyRef eagerTrustedEnd,
                    Arena& ar) {
	// After this function call, m should be copied into an arena immediately (before modifying data, shards, or eager)
	if (m.type == MutationRef::ClearRange) {
		// Expand the clear
		const auto& d = data.atLatest();

		// If another clear overlaps the beginning of this one, engulf it
		auto i = d.lastLess(m.param1);
		if (i && i->isClearTo() && i->getEndKey() >= m.param1)
			m.param1 = i.key();

		// If another clear overlaps the end of this one, engulf it; otherwise expand
		i = d.lastLessOrEqual(m.param2);
		if (i && i->isClearTo() && i->getEndKey() >= m.param2) {
			m.param2 = i->getEndKey();
		} else if (SERVER_KNOBS->ENABLE_CLEAR_RANGE_EAGER_READS) {
			// Expand to the next set or clear (from storage or latestVersion), and if it
			// is a clear, engulf it as well
			i = d.lower_bound(m.param2);
			KeyRef endKeyAtStorageVersion =
			    m.param2 == eagerTrustedEnd ? eagerTrustedEnd : std::min(eager->getKeyEnd(m.param2), eagerTrustedEnd);
			if (!i || endKeyAtStorageVersion < i.key())
				m.param2 = endKeyAtStorageVersion;
			else if (i->isClearTo())
				m.param2 = i->getEndKey();
			else
				m.param2 = i.key();
		}
	} else if (m.type != MutationRef::SetValue && (m.type)) {

		Optional<StringRef> oldVal;
		auto it = data.atLatest().lastLessOrEqual(m.param1);
		if (it != data.atLatest().end() && it->isValue() && it.key() == m.param1)
			oldVal = it->getValue();
		else if (it != data.atLatest().end() && it->isClearTo() && it->getEndKey() > m.param1) {
			TEST(true); // Atomic op right after a clear.
		} else {
			Optional<Value>& oldThing = eager->getValue(m.param1);
			if (oldThing.present())
				oldVal = oldThing.get();
		}

		switch (m.type) {
		case MutationRef::AddValue:
			m.param2 = doLittleEndianAdd(oldVal, m.param2, ar);
			break;
		case MutationRef::And:
			m.param2 = doAnd(oldVal, m.param2, ar);
			break;
		case MutationRef::Or:
			m.param2 = doOr(oldVal, m.param2, ar);
			break;
		case MutationRef::Xor:
			m.param2 = doXor(oldVal, m.param2, ar);
			break;
		case MutationRef::AppendIfFits:
			m.param2 = doAppendIfFits(oldVal, m.param2, ar);
			break;
		case MutationRef::Max:
			m.param2 = doMax(oldVal, m.param2, ar);
			break;
		case MutationRef::Min:
			m.param2 = doMin(oldVal, m.param2, ar);
			break;
		case MutationRef::ByteMin:
			m.param2 = doByteMin(oldVal, m.param2, ar);
			break;
		case MutationRef::ByteMax:
			m.param2 = doByteMax(oldVal, m.param2, ar);
			break;
		case MutationRef::MinV2:
			m.param2 = doMinV2(oldVal, m.param2, ar);
			break;
		case MutationRef::AndV2:
			m.param2 = doAndV2(oldVal, m.param2, ar);
			break;
		case MutationRef::CompareAndClear:
			if (oldVal.present() && m.param2 == oldVal.get()) {
				m.type = MutationRef::ClearRange;
				m.param2 = keyAfter(m.param1, ar);
				return expandMutation(m, data, eager, eagerTrustedEnd, ar);
			}
			return false;
		}
		m.type = MutationRef::SetValue;
	}

	return true;
}

void applyMutation(StorageServer* self,
                   MutationRef const& m,
                   Arena& arena,
                   StorageServer::VersionedData& data,
                   Version version,
                   bool fromFetch) {
	// m is expected to be in arena already
	// Clear split keys are added to arena
	StorageMetrics metrics;
	metrics.bytesPerKSecond = mvccStorageBytes(m) / 2;
	metrics.iosPerKSecond = 1;
	self->metrics.notify(m.param1, metrics);

	if (m.type == MutationRef::SetValue) {
		// VersionedMap (data) is bookkeeping all empty ranges. If the key to be set is new, it is supposed to be in a
		// range what was empty. Break the empty range into halves.
		auto prev = data.atLatest().lastLessOrEqual(m.param1);
		if (prev && prev->isClearTo() && prev->getEndKey() > m.param1) {
			ASSERT(prev.key() <= m.param1);
			KeyRef end = prev->getEndKey();
			// the insert version of the previous clear is preserved for the "left half", because in
			// changeDurableVersion() the previous clear is still responsible for removing it insert() invalidates prev,
			// so prev.key() is not safe to pass to it by reference
			data.insert(KeyRef(prev.key()),
			            ValueOrClearToRef::clearTo(m.param1),
			            prev.insertVersion()); // overwritten by below insert if empty
			KeyRef nextKey = keyAfter(m.param1, arena);
			if (end != nextKey) {
				ASSERT(end > nextKey);
				// the insert version of the "right half" is not preserved, because in changeDurableVersion() this set
				// is responsible for removing it
				// FIXME: This copy is technically an asymptotic problem, definitely a waste of memory (copy of keyAfter
				// is a waste, but not asymptotic)
				data.insert(nextKey, ValueOrClearToRef::clearTo(KeyRef(arena, end)));
			}
		}
		data.insert(m.param1, ValueOrClearToRef::value(m.param2));
		self->watches.trigger(m.param1);

		if (!fromFetch) {
			for (auto& it : self->keyChangeFeed[m.param1]) {
				if (it->mutations.empty() || it->mutations.back().version != version) {
					it->mutations.push_back(MutationsAndVersionRef(version, self->knownCommittedVersion));
				}
				DEBUG_MUTATION("ChangeFeedWriteSet", version, m, self->thisServerID)
				    .detail("Range", it->range)
				    .detail("ChangeFeedID", it->id);

				it->mutations.back().mutations.push_back_deep(it->mutations.back().arena(), m);
				self->currentChangeFeeds.insert(it->id);
			}
		}
	} else if (m.type == MutationRef::ClearRange) {
		data.erase(m.param1, m.param2);
		ASSERT(m.param2 > m.param1);
		ASSERT(!data.isClearContaining(data.atLatest(), m.param1));
		data.insert(m.param1, ValueOrClearToRef::clearTo(m.param2));
		self->watches.triggerRange(m.param1, m.param2);

		if (!fromFetch) {
			auto ranges = self->keyChangeFeed.intersectingRanges(KeyRangeRef(m.param1, m.param2));
			for (auto& r : ranges) {
				for (auto& it : r.value()) {
					if (it->mutations.empty() || it->mutations.back().version != version) {
						it->mutations.push_back(MutationsAndVersionRef(version, self->knownCommittedVersion));
					}
					DEBUG_MUTATION("ChangeFeedWriteClear", version, m, self->thisServerID)
					    .detail("Range", it->range)
					    .detail("ChangeFeedID", it->id);
					it->mutations.back().mutations.push_back_deep(it->mutations.back().arena(), m);
					self->currentChangeFeeds.insert(it->id);
				}
			}
		}
	}
}

void removeDataRange(StorageServer* ss,
                     Standalone<VerUpdateRef>& mLV,
                     KeyRangeMap<Reference<ShardInfo>>& shards,
                     KeyRangeRef range) {
	// modify the latest version of data to remove all sets and trim all clears to exclude range.
	// Add a clear to mLV (mutationLog[data.getLatestVersion()]) that ensures all keys in range are removed from the
	// disk when this latest version becomes durable mLV is also modified if necessary to ensure that split clears can
	// be forgotten

	MutationRef clearRange(MutationRef::ClearRange, range.begin, range.end);
	clearRange = ss->addMutationToMutationLog(mLV, clearRange);

	auto& data = ss->mutableData();

	// Expand the range to the right to include other shards not in versionedData
	for (auto r = shards.rangeContaining(range.end); r != shards.ranges().end() && !r->value()->isInVersionedData();
	     ++r)
		range = KeyRangeRef(range.begin, r->end());

	auto endClear = data.atLatest().lastLess(range.end);
	if (endClear && endClear->isClearTo() && endClear->getEndKey() > range.end) {
		// This clear has been bumped up to insertVersion==data.getLatestVersion and needs a corresponding mutation log
		// entry to forget
		MutationRef m(MutationRef::ClearRange, range.end, endClear->getEndKey());
		m = ss->addMutationToMutationLog(mLV, m);
		data.insert(m.param1, ValueOrClearToRef::clearTo(m.param2));
	}

	auto beginClear = data.atLatest().lastLess(range.begin);
	if (beginClear && beginClear->isClearTo() && beginClear->getEndKey() > range.begin) {
		// We don't need any special mutationLog entry - because the begin key and insert version are unchanged the
		// original clear
		//   mutation works to forget this one - but we need range.begin in the right arena
		KeyRef rb(mLV.arena(), range.begin);
		// insert() invalidates beginClear, so beginClear.key() is not safe to pass to it by reference
		data.insert(KeyRef(beginClear.key()), ValueOrClearToRef::clearTo(rb), beginClear.insertVersion());
	}

	data.erase(range.begin, range.end);
}

void setAvailableStatus(StorageServer* self, KeyRangeRef keys, bool available);
void setAssignedStatus(StorageServer* self, KeyRangeRef keys, bool nowAssigned);

void coalesceShards(StorageServer* data, KeyRangeRef keys) {
	auto shardRanges = data->shards.intersectingRanges(keys);
	auto fullRange = data->shards.ranges();

	auto iter = shardRanges.begin();
	if (iter != fullRange.begin())
		--iter;
	auto iterEnd = shardRanges.end();
	if (iterEnd != fullRange.end())
		++iterEnd;

	bool lastReadable = false;
	bool lastNotAssigned = false;
	KeyRangeMap<Reference<ShardInfo>>::iterator lastRange;

	for (; iter != iterEnd; ++iter) {
		if (lastReadable && iter->value()->isReadable()) {
			KeyRange range = KeyRangeRef(lastRange->begin(), iter->end());
			data->addShard(ShardInfo::newReadWrite(range, data));
			iter = data->shards.rangeContaining(range.begin);
		} else if (lastNotAssigned && iter->value()->notAssigned()) {
			KeyRange range = KeyRangeRef(lastRange->begin(), iter->end());
			data->addShard(ShardInfo::newNotAssigned(range));
			iter = data->shards.rangeContaining(range.begin);
		}

		lastReadable = iter->value()->isReadable();
		lastNotAssigned = iter->value()->notAssigned();
		lastRange = iter;
	}
}

template <class T>
void addMutation(T& target, Version version, bool fromFetch, MutationRef const& mutation) {
	target.addMutation(version, fromFetch, mutation);
}

template <class T>
void addMutation(Reference<T>& target, Version version, bool fromFetch, MutationRef const& mutation) {
	addMutation(*target, version, fromFetch, mutation);
}

template <class T>
void splitMutations(StorageServer* data, KeyRangeMap<T>& map, VerUpdateRef const& update) {
	for (int i = 0; i < update.mutations.size(); i++) {
		splitMutation(data, map, update.mutations[i], update.version, update.version);
	}
}

template <class T>
void splitMutation(StorageServer* data, KeyRangeMap<T>& map, MutationRef const& m, Version ver, bool fromFetch) {
	if (isSingleKeyMutation((MutationRef::Type)m.type)) {
		if (!SHORT_CIRCUT_ACTUAL_STORAGE || !normalKeys.contains(m.param1))
			addMutation(map.rangeContaining(m.param1)->value(), ver, fromFetch, m);
	} else if (m.type == MutationRef::ClearRange) {
		KeyRangeRef mKeys(m.param1, m.param2);
		if (!SHORT_CIRCUT_ACTUAL_STORAGE || !normalKeys.contains(mKeys)) {
			auto r = map.intersectingRanges(mKeys);
			for (auto i = r.begin(); i != r.end(); ++i) {
				KeyRangeRef k = mKeys & i->range();
				addMutation(i->value(), ver, fromFetch, MutationRef((MutationRef::Type)m.type, k.begin, k.end));
			}
		}
	} else
		ASSERT(false); // Unknown mutation type in splitMutations
}

ACTOR Future<Void> logFetchKeysWarning(AddingShard* shard) {
	state double startTime = now();
	loop {
		state double waitSeconds = BUGGIFY ? 5.0 : 600.0;
		wait(delay(waitSeconds));

		const auto traceEventLevel =
		    waitSeconds > SERVER_KNOBS->FETCH_KEYS_TOO_LONG_TIME_CRITERIA ? SevWarnAlways : SevInfo;
		TraceEvent(traceEventLevel, "FetchKeysTooLong")
		    .detail("Duration", now() - startTime)
		    .detail("Phase", shard->phase)
		    .detail("Begin", shard->keys.begin.printable())
		    .detail("End", shard->keys.end.printable());
	}
}

class FetchKeysMetricReporter {
	const UID uid;
	const double startTime;
	int fetchedBytes;
	StorageServer::FetchKeysHistograms& histograms;
	StorageServer::CurrentRunningFetchKeys& currentRunning;
	Counter& bytesFetchedCounter;
	Counter& kvFetchedCounter;

public:
	FetchKeysMetricReporter(const UID& uid_,
	                        const double startTime_,
	                        const KeyRange& keyRange,
	                        StorageServer::FetchKeysHistograms& histograms_,
	                        StorageServer::CurrentRunningFetchKeys& currentRunning_,
	                        Counter& bytesFetchedCounter,
	                        Counter& kvFetchedCounter)
	  : uid(uid_), startTime(startTime_), fetchedBytes(0), histograms(histograms_), currentRunning(currentRunning_),
	    bytesFetchedCounter(bytesFetchedCounter), kvFetchedCounter(kvFetchedCounter) {

		currentRunning.recordStart(uid, keyRange);
	}

	void addFetchedBytes(const int bytes, const int kvCount) {
		fetchedBytes += bytes;
		bytesFetchedCounter += bytes;
		kvFetchedCounter += kvCount;
	}

	~FetchKeysMetricReporter() {
		double latency = now() - startTime;

		// If fetchKeys is *NOT* run, i.e. returning immediately, still report a record.
		if (latency == 0)
			latency = 1e6;

		const uint32_t bandwidth = fetchedBytes / latency;

		histograms.latency->sampleSeconds(latency);
		histograms.bytes->sample(fetchedBytes);
		histograms.bandwidth->sample(bandwidth);

		currentRunning.recordFinish(uid);
	}
};

ACTOR Future<Void> tryGetRange(PromiseStream<RangeResult> results, Transaction* tr, KeyRange keys) {
	state KeySelectorRef begin = firstGreaterOrEqual(keys.begin);
	state KeySelectorRef end = firstGreaterOrEqual(keys.end);

	try {
		loop {
			GetRangeLimits limits(GetRangeLimits::ROW_LIMIT_UNLIMITED, SERVER_KNOBS->FETCH_BLOCK_BYTES);
			limits.minRows = 0;
			state RangeResult rep = wait(tr->getRange(begin, end, limits, Snapshot::True));
			if (!rep.more) {
				rep.readThrough = keys.end;
			}
			results.send(rep);

			if (!rep.more) {
				results.sendError(end_of_stream());
				return Void();
			}

			if (rep.readThrough.present()) {
				begin = firstGreaterOrEqual(rep.readThrough.get());
			} else {
				begin = firstGreaterThan(rep.end()[-1].key);
			}
		}
	} catch (Error& e) {
		if (e.code() == error_code_actor_cancelled) {
			throw;
		}
		results.sendError(e);
		throw;
	}
}

#define PERSIST_PREFIX "\xff\xff"

// Immutable
static const KeyValueRef persistFormat(LiteralStringRef(PERSIST_PREFIX "Format"),
                                       LiteralStringRef("FoundationDB/StorageServer/1/4"));
static const KeyRangeRef persistFormatReadableRange(LiteralStringRef("FoundationDB/StorageServer/1/2"),
                                                    LiteralStringRef("FoundationDB/StorageServer/1/5"));
static const KeyRef persistID = LiteralStringRef(PERSIST_PREFIX "ID");
static const KeyRef persistTssPairID = LiteralStringRef(PERSIST_PREFIX "tssPairID");
static const KeyRef persistTssQuarantine = LiteralStringRef(PERSIST_PREFIX "tssQ");

// (Potentially) change with the durable version or when fetchKeys completes
static const KeyRef persistVersion = LiteralStringRef(PERSIST_PREFIX "Version");
static const KeyRangeRef persistShardAssignedKeys =
    KeyRangeRef(LiteralStringRef(PERSIST_PREFIX "ShardAssigned/"), LiteralStringRef(PERSIST_PREFIX "ShardAssigned0"));
static const KeyRangeRef persistShardAvailableKeys =
    KeyRangeRef(LiteralStringRef(PERSIST_PREFIX "ShardAvailable/"), LiteralStringRef(PERSIST_PREFIX "ShardAvailable0"));
static const KeyRangeRef persistByteSampleKeys =
    KeyRangeRef(LiteralStringRef(PERSIST_PREFIX "BS/"), LiteralStringRef(PERSIST_PREFIX "BS0"));
static const KeyRangeRef persistByteSampleSampleKeys =
    KeyRangeRef(LiteralStringRef(PERSIST_PREFIX "BS/" PERSIST_PREFIX "BS/"),
                LiteralStringRef(PERSIST_PREFIX "BS/" PERSIST_PREFIX "BS0"));
static const KeyRef persistLogProtocol = LiteralStringRef(PERSIST_PREFIX "LogProtocol");
static const KeyRef persistPrimaryLocality = LiteralStringRef(PERSIST_PREFIX "PrimaryLocality");
static const KeyRangeRef persistChangeFeedKeys =
    KeyRangeRef(LiteralStringRef(PERSIST_PREFIX "RF/"), LiteralStringRef(PERSIST_PREFIX "RF0"));
// data keys are unmangled (but never start with PERSIST_PREFIX because they are always in allKeys)

ACTOR Future<Void> fetchChangeFeed(StorageServer* data, Key rangeId, KeyRange range, Version fetchVersion) {
	state Reference<ChangeFeedInfo> changeFeedInfo;
	wait(delay(0)); // allow this actor to be cancelled by removals
	bool existing = data->uidChangeFeed.count(rangeId);

	TraceEvent("FetchChangeFeed", data->thisServerID)
	    .detail("RangeID", rangeId.printable())
	    .detail("Range", range.toString())
	    .detail("Existing", existing);

	if (!existing) {
		changeFeedInfo = Reference<ChangeFeedInfo>(new ChangeFeedInfo());
		changeFeedInfo->range = range;
		changeFeedInfo->id = rangeId;
		data->uidChangeFeed[rangeId] = changeFeedInfo;
		auto rs = data->keyChangeFeed.modify(range);
		for (auto r = rs.begin(); r != rs.end(); ++r) {
			r->value().push_back(changeFeedInfo);
		}
		data->keyChangeFeed.coalesce(range.contents());
		auto& mLV = data->addVersionToMutationLog(data->data().getLatestVersion());
		data->addMutationToMutationLog(mLV,
		                               MutationRef(MutationRef::SetValue,
		                                           persistChangeFeedKeys.begin.toString() + rangeId.toString(),
		                                           changeFeedValue(range, invalidVersion, false)));
	} else {
		changeFeedInfo = data->uidChangeFeed[rangeId];
	}

	state PromiseStream<Standalone<VectorRef<MutationsAndVersionRef>>> feedResults;
	state Future<Void> feed = data->cx->getChangeFeedStream(
	    feedResults, rangeId, 0, existing ? fetchVersion + 1 : data->version.get() + 1, range);

	if (!existing) {
		try {
			loop {
				Standalone<VectorRef<MutationsAndVersionRef>> res = waitNext(feedResults.getFuture());
				for (auto& it : res) {
					if (it.mutations.size()) {
						data->storage.writeKeyValue(
						    KeyValueRef(changeFeedDurableKey(rangeId, it.version),
						                changeFeedDurableValue(it.mutations, it.knownCommittedVersion)));
					}
				}
				wait(yield());
			}
		} catch (Error& e) {
			if (e.code() != error_code_end_of_stream && e.code() != error_code_unsupported_operation) {
				throw;
			}
			return Void();
		}
	}

	state PromiseStream<Standalone<MutationsAndVersionRef>> localResults;
	state Future<Void> localStream = localChangeFeedStream(data, localResults, rangeId, 0, fetchVersion + 2);
	state Standalone<MutationsAndVersionRef> localResult;

	Standalone<MutationsAndVersionRef> _localResult = waitNext(localResults.getFuture());
	localResult = _localResult;
	try {
		loop {
			state Standalone<VectorRef<MutationsAndVersionRef>> remoteResult = waitNext(feedResults.getFuture());
			state int remoteLoc = 0;
			while (remoteLoc < remoteResult.size()) {
				if (remoteResult[remoteLoc].version < localResult.version) {
					if (remoteResult[remoteLoc].mutations.size()) {
						data->storage.writeKeyValue(
						    KeyValueRef(changeFeedDurableKey(rangeId, remoteResult[remoteLoc].version),
						                changeFeedDurableValue(remoteResult[remoteLoc].mutations,
						                                       remoteResult[remoteLoc].knownCommittedVersion)));
					}
					remoteLoc++;
				} else if (remoteResult[remoteLoc].version == localResult.version) {
					if (remoteResult[remoteLoc].mutations.size()) {
						ASSERT(localResult.mutations.size());
						remoteResult[remoteLoc].mutations.append(
						    remoteResult.arena(), localResult.mutations.begin(), localResult.mutations.size());
						data->storage.writeKeyValue(
						    KeyValueRef(changeFeedDurableKey(rangeId, remoteResult[remoteLoc].version),
						                changeFeedDurableValue(remoteResult[remoteLoc].mutations,
						                                       remoteResult[remoteLoc].knownCommittedVersion)));
					}
					remoteLoc++;
					Standalone<MutationsAndVersionRef> _localResult = waitNext(localResults.getFuture());
					localResult = _localResult;
				} else {
					Standalone<MutationsAndVersionRef> _localResult = waitNext(localResults.getFuture());
					localResult = _localResult;
				}
			}
			wait(yield());
		}
	} catch (Error& e) {
		if (e.code() != error_code_end_of_stream && e.code() != error_code_unsupported_operation) {
			throw;
		}
	}
	return Void();
}

ACTOR Future<Void> dispatchChangeFeeds(StorageServer* data, UID fetchKeysID, KeyRange keys, Version fetchVersion) {
	// find overlapping range feeds
	state std::map<Key, Future<Void>> feedFetches;
	state PromiseStream<Key> removals;
	data->changeFeedRemovals[fetchKeysID] = removals;
	try {
		state std::vector<std::pair<Key, KeyRange>> feeds =
		    wait(data->cx->getOverlappingChangeFeeds(keys, fetchVersion + 1));
		for (auto& feed : feeds) {
			feedFetches[feed.first] = fetchChangeFeed(data, feed.first, feed.second, fetchVersion);
		}

		loop {
			Future<Void> nextFeed = Never();
			if (!removals.getFuture().isReady()) {
				bool done = true;
				while (!feedFetches.empty()) {
					if (feedFetches.begin()->second.isReady()) {
						feedFetches.erase(feedFetches.begin());
					} else {
						nextFeed = feedFetches.begin()->second;
						done = false;
						break;
					}
				}
				if (done) {
					data->changeFeedRemovals.erase(fetchKeysID);
					return Void();
				}
			}
			choose {
				when(Key remove = waitNext(removals.getFuture())) { feedFetches.erase(remove); }
				when(wait(nextFeed)) {}
			}
		}

	} catch (Error& e) {
		if (!data->shuttingDown) {
			data->changeFeedRemovals.erase(fetchKeysID);
		}
		throw;
	}
}

ACTOR Future<Void> fetchKeys(StorageServer* data, AddingShard* shard) {
	state const UID fetchKeysID = deterministicRandom()->randomUniqueID();
	state TraceInterval interval("FetchKeys");
	state KeyRange keys = shard->keys;
	state Future<Void> warningLogger = logFetchKeysWarning(shard);
	state const double startTime = now();
	state Version fetchVersion = invalidVersion;
	state FetchKeysMetricReporter metricReporter(fetchKeysID,
	                                             startTime,
	                                             keys,
	                                             data->fetchKeysHistograms,
	                                             data->currentRunningFetchKeys,
	                                             data->counters.bytesFetched,
	                                             data->counters.kvFetched);

	// delay(0) to force a return to the run loop before the work of fetchKeys is started.
	//  This allows adding->start() to be called inline with CSK.
	wait(data->coreStarted.getFuture() && delay(0));

	try {
		DEBUG_KEY_RANGE("fetchKeysBegin", data->version.get(), shard->keys, data->thisServerID);

		TraceEvent(SevDebug, interval.begin(), data->thisServerID)
		    .detail("KeyBegin", shard->keys.begin)
		    .detail("KeyEnd", shard->keys.end);

		validate(data);

		// Wait (if necessary) for the latest version at which any key in keys was previously available (+1) to be
		// durable
		auto navr = data->newestAvailableVersion.intersectingRanges(keys);
		Version lastAvailable = invalidVersion;
		for (auto r = navr.begin(); r != navr.end(); ++r) {
			ASSERT(r->value() != latestVersion);
			lastAvailable = std::max(lastAvailable, r->value());
		}
		auto ndvr = data->newestDirtyVersion.intersectingRanges(keys);
		for (auto r = ndvr.begin(); r != ndvr.end(); ++r)
			lastAvailable = std::max(lastAvailable, r->value());

		if (lastAvailable != invalidVersion && lastAvailable >= data->durableVersion.get()) {
			TEST(true); // FetchKeys waits for previous available version to be durable
			wait(data->durableVersion.whenAtLeast(lastAvailable + 1));
		}

		TraceEvent(SevDebug, "FetchKeysVersionSatisfied", data->thisServerID).detail("FKID", interval.pairID);

		wait(data->fetchKeysParallelismLock.take(TaskPriority::DefaultYield));
		state FlowLock::Releaser holdingFKPL(data->fetchKeysParallelismLock);

		state double executeStart = now();
		++data->counters.fetchWaitingCount;
		data->counters.fetchWaitingMS += 1000 * (executeStart - startTime);

		// Fetch keys gets called while the update actor is processing mutations. data->version will not be updated
		// until all mutations for a version have been processed. We need to take the durableVersionLock to ensure
		// data->version is greater than the version of the mutation which caused the fetch to be initiated.
		wait(data->durableVersionLock.take());

		shard->phase = AddingShard::Fetching;

		data->durableVersionLock.release();

		wait(delay(0));

		// Get the history
		state int debug_getRangeRetries = 0;
		state int debug_nextRetryToLog = 1;

		// FIXME: The client cache does not notice when servers are added to a team. To read from a local storage server
		// we must refresh the cache manually.
		data->cx->invalidateCache(keys);

		loop {
			state Transaction tr(data->cx);
			fetchVersion = data->version.get();

			TraceEvent(SevDebug, "FetchKeysUnblocked", data->thisServerID)
			    .detail("FKID", interval.pairID)
			    .detail("Version", fetchVersion);

			while (!shard->updates.empty() && shard->updates[0].version <= fetchVersion)
				shard->updates.pop_front();
			tr.setVersion(fetchVersion);
			tr.info.taskID = TaskPriority::FetchKeys;
			state PromiseStream<RangeResult> results;
			state Future<Void> hold = SERVER_KNOBS->FETCH_USING_STREAMING
			                              ? tr.getRangeStream(results, keys, GetRangeLimits(), Snapshot::True)
			                              : tryGetRange(results, &tr, keys);
			state Key nfk = keys.begin;

			try {
				loop {
					TEST(true); // Fetching keys for transferred shard
					while (data->fetchKeysBudgetUsed.get()) {
						wait(data->fetchKeysBudgetUsed.onChange());
					}
					state RangeResult this_block = waitNext(results.getFuture());

					state int expectedBlockSize =
					    (int)this_block.expectedSize() + (8 - (int)sizeof(KeyValueRef)) * this_block.size();

					TraceEvent(SevDebug, "FetchKeysBlock", data->thisServerID)
					    .detail("FKID", interval.pairID)
					    .detail("BlockRows", this_block.size())
					    .detail("BlockBytes", expectedBlockSize)
					    .detail("KeyBegin", keys.begin)
					    .detail("KeyEnd", keys.end)
					    .detail("Last", this_block.size() ? this_block.end()[-1].key : std::string())
					    .detail("Version", fetchVersion)
					    .detail("More", this_block.more);

					DEBUG_KEY_RANGE("fetchRange", fetchVersion, keys, data->thisServerID);
					if (MUTATION_TRACKING_ENABLED) {
						for (auto k = this_block.begin(); k != this_block.end(); ++k) {
							DEBUG_MUTATION("fetch",
							               fetchVersion,
							               MutationRef(MutationRef::SetValue, k->key, k->value),
							               data->thisServerID);
						}
					}

					metricReporter.addFetchedBytes(expectedBlockSize, this_block.size());

					// Write this_block to storage
					state KeyValueRef* kvItr = this_block.begin();
					for (; kvItr != this_block.end(); ++kvItr) {
						data->storage.writeKeyValue(*kvItr);
						wait(yield());
					}

					kvItr = this_block.begin();
					for (; kvItr != this_block.end(); ++kvItr) {
						data->byteSampleApplySet(*kvItr, invalidVersion);
						wait(yield());
					}

					ASSERT(this_block.readThrough.present() || this_block.size());
					nfk = this_block.readThrough.present() ? this_block.readThrough.get()
					                                       : keyAfter(this_block.end()[-1].key);
					this_block = RangeResult();

					data->fetchKeysBytesBudget -= expectedBlockSize;
					if (data->fetchKeysBytesBudget <= 0) {
						data->fetchKeysBudgetUsed.set(true);
					}
				}
			} catch (Error& e) {
				if (e.code() != error_code_end_of_stream && e.code() != error_code_connection_failed &&
				    e.code() != error_code_transaction_too_old && e.code() != error_code_future_version &&
				    e.code() != error_code_process_behind) {
					throw;
				}
				if (nfk == keys.begin) {
					TraceEvent("FKBlockFail", data->thisServerID)
					    .error(e, true)
					    .suppressFor(1.0)
					    .detail("FKID", interval.pairID);

					// FIXME: remove when we no longer support upgrades from 5.X
					if (debug_getRangeRetries >= 100) {
						data->cx->enableLocalityLoadBalance = EnableLocalityLoadBalance::False;
						TraceEvent(SevWarnAlways, "FKDisableLB").detail("FKID", fetchKeysID);
					}

					debug_getRangeRetries++;
					if (debug_nextRetryToLog == debug_getRangeRetries) {
						debug_nextRetryToLog += std::min(debug_nextRetryToLog, 1024);
						TraceEvent(SevWarn, "FetchPast", data->thisServerID)
						    .detail("TotalAttempts", debug_getRangeRetries)
						    .detail("FKID", interval.pairID)
						    .detail("N", fetchVersion)
						    .detail("E", data->version.get());
					}
					wait(delayJittered(FLOW_KNOBS->PREVENT_FAST_SPIN_DELAY));
					continue;
				}
				if (nfk < keys.end) {
					std::deque<Standalone<VerUpdateRef>> updatesToSplit = std::move(shard->updates);

					// This actor finishes committing the keys [keys.begin,nfk) that we already fetched.
					// The remaining unfetched keys [nfk,keys.end) will become a separate AddingShard with its own
					// fetchKeys.
					shard->server->addShard(ShardInfo::addingSplitLeft(KeyRangeRef(keys.begin, nfk), shard));
					shard->server->addShard(ShardInfo::newAdding(data, KeyRangeRef(nfk, keys.end)));
					shard = data->shards.rangeContaining(keys.begin).value()->adding.get();
					warningLogger = logFetchKeysWarning(shard);
					AddingShard* otherShard = data->shards.rangeContaining(nfk).value()->adding.get();
					keys = shard->keys;

					// Split our prior updates.  The ones that apply to our new, restricted key range will go back into
					// shard->updates, and the ones delivered to the new shard will be discarded because it is in
					// WaitPrevious phase (hasn't chosen a fetchVersion yet). What we are doing here is expensive and
					// could get more expensive if we started having many more blocks per shard. May need optimization
					// in the future.
					std::deque<Standalone<VerUpdateRef>>::iterator u = updatesToSplit.begin();
					for (; u != updatesToSplit.end(); ++u) {
						splitMutations(data, data->shards, *u);
					}

					TEST(true); // fetchkeys has more
					TEST(shard->updates.size()); // Shard has updates
					ASSERT(otherShard->updates.empty());
				}
				break;
			}
		}

		// FIXME: remove when we no longer support upgrades from 5.X
		data->cx->enableLocalityLoadBalance = EnableLocalityLoadBalance::True;
		TraceEvent(SevWarnAlways, "FKReenableLB").detail("FKID", fetchKeysID);

		// We have completed the fetch and write of the data, now we wait for MVCC window to pass.
		//  As we have finished this work, we will allow more work to start...
		shard->fetchComplete.send(Void());

		TraceEvent(SevDebug, "FKBeforeFinalCommit", data->thisServerID)
		    .detail("FKID", interval.pairID)
		    .detail("SV", data->storageVersion())
		    .detail("DV", data->durableVersion.get());
		// Directly commit()ing the IKVS would interfere with updateStorage, possibly resulting in an incomplete version
		// being recovered. Instead we wait for the updateStorage loop to commit something (and consequently also what
		// we have written)

		state Future<Void> fetchDurable = data->durableVersion.whenAtLeast(data->storageVersion() + 1);
		wait(dispatchChangeFeeds(data, fetchKeysID, keys, fetchVersion));

		holdingFKPL.release();
		wait(fetchDurable);

		TraceEvent(SevDebug, "FKAfterFinalCommit", data->thisServerID)
		    .detail("FKID", interval.pairID)
		    .detail("SV", data->storageVersion())
		    .detail("DV", data->durableVersion.get());

		// Wait to run during update(), after a new batch of versions is received from the tlog but before eager reads
		// take place.
		Promise<FetchInjectionInfo*> p;
		data->readyFetchKeys.push_back(p);

		// After we add to the promise readyFetchKeys, update() would provide a pointer to FetchInjectionInfo that we
		// can put mutation in.
		FetchInjectionInfo* batch = wait(p.getFuture());
		TraceEvent(SevDebug, "FKUpdateBatch", data->thisServerID).detail("FKID", interval.pairID);

		shard->phase = AddingShard::Waiting;

		// Choose a transferredVersion.  This choice and timing ensure that
		//   * The transferredVersion can be mutated in versionedData
		//   * The transferredVersion isn't yet committed to storage (so we can write the availability status change)
		//   * The transferredVersion is <= the version of any of the updates in batch, and if there is an equal version
		//     its mutations haven't been processed yet
		shard->transferredVersion = data->version.get() + 1;
		// shard->transferredVersion = batch->changes[0].version;  //< FIXME: This obeys the documented properties, and
		// seems "safer" because it never introduces extra versions into the data structure, but violates some ASSERTs
		// currently
		data->mutableData().createNewVersion(shard->transferredVersion);
		ASSERT(shard->transferredVersion > data->storageVersion());
		ASSERT(shard->transferredVersion == data->data().getLatestVersion());

		TraceEvent(SevDebug, "FetchKeysHaveData", data->thisServerID)
		    .detail("FKID", interval.pairID)
		    .detail("Version", shard->transferredVersion)
		    .detail("StorageVersion", data->storageVersion());
		validate(data);

		// Put the updates that were collected during the FinalCommit phase into the batch at the transferredVersion.
		// Eager reads will be done for them by update(), and the mutations will come back through
		// AddingShard::addMutations and be applied to versionedMap and mutationLog as normal. The lie about their
		// version is acceptable because this shard will never be read at versions < transferredVersion

		for (auto i = shard->updates.begin(); i != shard->updates.end(); ++i) {
			i->version = shard->transferredVersion;
			batch->arena.dependsOn(i->arena());
		}

		int startSize = batch->changes.size();
		TEST(startSize); // Adding fetch data to a batch which already has changes
		batch->changes.resize(batch->changes.size() + shard->updates.size());

		// FIXME: pass the deque back rather than copy the data
		std::copy(shard->updates.begin(), shard->updates.end(), batch->changes.begin() + startSize);
		Version checkv = shard->transferredVersion;

		for (auto b = batch->changes.begin() + startSize; b != batch->changes.end(); ++b) {
			ASSERT(b->version >= checkv);
			checkv = b->version;
			if (MUTATION_TRACKING_ENABLED) {
				for (auto& m : b->mutations) {
					DEBUG_MUTATION("fetchKeysFinalCommitInject", batch->changes[0].version, m, data->thisServerID);
				}
			}
		}

		shard->updates.clear();

		setAvailableStatus(data,
		                   keys,
		                   true); // keys will be available when getLatestVersion()==transferredVersion is durable

		// Note that since it receives a pointer to FetchInjectionInfo, the thread does not leave this actor until this
		// point.

		// Wait for the transferredVersion (and therefore the shard data) to be committed and durable.
		wait(data->durableVersion.whenAtLeast(shard->transferredVersion));

		ASSERT(data->shards[shard->keys.begin]->assigned() &&
		       data->shards[shard->keys.begin]->keys ==
		           shard->keys); // We aren't changing whether the shard is assigned
		data->newestAvailableVersion.insert(shard->keys, latestVersion);
		shard->readWrite.send(Void());
		data->addShard(ShardInfo::newReadWrite(shard->keys, data)); // invalidates shard!
		coalesceShards(data, keys);

		validate(data);

		++data->counters.fetchExecutingCount;
		data->counters.fetchExecutingMS += 1000 * (now() - executeStart);

		TraceEvent(SevDebug, interval.end(), data->thisServerID);
	} catch (Error& e) {
		TraceEvent(SevDebug, interval.end(), data->thisServerID).error(e, true).detail("Version", data->version.get());

		if (e.code() == error_code_actor_cancelled && !data->shuttingDown && shard->phase >= AddingShard::Fetching) {
			if (shard->phase < AddingShard::Waiting) {
				data->storage.clearRange(keys);
				data->byteSampleApplyClear(keys, invalidVersion);
			} else {
				ASSERT(data->data().getLatestVersion() > data->version.get());
				removeDataRange(
				    data, data->addVersionToMutationLog(data->data().getLatestVersion()), data->shards, keys);
				setAvailableStatus(data, keys, false);
				// Prevent another, overlapping fetchKeys from entering the Fetching phase until
				// data->data().getLatestVersion() is durable
				data->newestDirtyVersion.insert(keys, data->data().getLatestVersion());
			}
		}

		TraceEvent(SevError, "FetchKeysError", data->thisServerID)
		    .error(e)
		    .detail("Elapsed", now() - startTime)
		    .detail("KeyBegin", keys.begin)
		    .detail("KeyEnd", keys.end);
		if (e.code() != error_code_actor_cancelled)
			data->otherError.sendError(e); // Kill the storage server.  Are there any recoverable errors?
		throw; // goes nowhere
	}

	return Void();
};

AddingShard::AddingShard(StorageServer* server, KeyRangeRef const& keys)
  : keys(keys), server(server), transferredVersion(invalidVersion), phase(WaitPrevious) {
	fetchClient = fetchKeys(server, this);
}

void AddingShard::addMutation(Version version, bool fromFetch, MutationRef const& mutation) {
	if (mutation.type == mutation.ClearRange) {
		ASSERT(keys.begin <= mutation.param1 && mutation.param2 <= keys.end);
	} else if (isSingleKeyMutation((MutationRef::Type)mutation.type)) {
		ASSERT(keys.contains(mutation.param1));
	}

	if (phase == WaitPrevious) {
		// Updates can be discarded
	} else if (phase == Fetching) {
		// Save incoming mutations (See the comments of member variable `updates`).

		// Create a new VerUpdateRef in updates queue if it is a new version.
		if (!updates.size() || version > updates.end()[-1].version) {
			VerUpdateRef v;
			v.version = version;
			v.isPrivateData = false;
			updates.push_back(v);
		} else {
			ASSERT(version == updates.end()[-1].version);
		}
		// Add the mutation to the version.
		updates.back().mutations.push_back_deep(updates.back().arena(), mutation);
		if (!fromFetch) {
			if (mutation.type == MutationRef::SetValue) {
				for (auto& it : server->keyChangeFeed[mutation.param1]) {
					if (it->mutations.empty() || it->mutations.back().version != version) {
						it->mutations.push_back(MutationsAndVersionRef(version, server->knownCommittedVersion));
					}
					it->mutations.back().mutations.push_back_deep(it->mutations.back().arena(), mutation);
					server->currentChangeFeeds.insert(it->id);
				}
			} else if (mutation.type == MutationRef::ClearRange) {
				auto ranges = server->keyChangeFeed.intersectingRanges(KeyRangeRef(mutation.param1, mutation.param2));
				for (auto& r : ranges) {
					for (auto& it : r.value()) {
						if (it->mutations.empty() || it->mutations.back().version != version) {
							it->mutations.push_back(MutationsAndVersionRef(version, server->knownCommittedVersion));
						}
						it->mutations.back().mutations.push_back_deep(it->mutations.back().arena(), mutation);
						server->currentChangeFeeds.insert(it->id);
					}
				}
			}
		}
	} else if (phase == Waiting) {
		server->addMutation(version, fromFetch, mutation, keys, server->updateEagerReads);
	} else
		ASSERT(false);
}

void ShardInfo::addMutation(Version version, bool fromFetch, MutationRef const& mutation) {
	ASSERT((void*)this);
	ASSERT(keys.contains(mutation.param1));
	if (adding)
		adding->addMutation(version, fromFetch, mutation);
	else if (readWrite)
		readWrite->addMutation(version, fromFetch, mutation, this->keys, readWrite->updateEagerReads);
	else if (mutation.type != MutationRef::ClearRange) {
		TraceEvent(SevError, "DeliveredToNotAssigned").detail("Version", version).detail("Mutation", mutation);
		ASSERT(false); // Mutation delivered to notAssigned shard!
	}
}

enum ChangeServerKeysContext { CSK_UPDATE, CSK_RESTORE };
const char* changeServerKeysContextName[] = { "Update", "Restore" };

void changeServerKeys(StorageServer* data,
                      const KeyRangeRef& keys,
                      bool nowAssigned,
                      Version version,
                      ChangeServerKeysContext context) {
	ASSERT(!keys.empty());

	// TraceEvent("ChangeServerKeys", data->thisServerID)
	//     .detail("KeyBegin", keys.begin)
	//     .detail("KeyEnd", keys.end)
	//     .detail("NowAssigned", nowAssigned)
	//     .detail("Version", version)
	//     .detail("Context", changeServerKeysContextName[(int)context]);
	validate(data);

	// TODO(alexmiller): Figure out how to selectively enable spammy data distribution events.
	DEBUG_KEY_RANGE(nowAssigned ? "KeysAssigned" : "KeysUnassigned", version, keys, data->thisServerID);

	bool isDifferent = false;
	auto existingShards = data->shards.intersectingRanges(keys);
	for (auto it = existingShards.begin(); it != existingShards.end(); ++it) {
		if (nowAssigned != it->value()->assigned()) {
			isDifferent = true;
			TraceEvent("CSKRangeDifferent", data->thisServerID)
			    .detail("KeyBegin", it->range().begin)
			    .detail("KeyEnd", it->range().end);
			break;
		}
	}
	if (!isDifferent) {
		// TraceEvent("CSKShortCircuit", data->thisServerID).detail("KeyBegin", keys.begin).detail("KeyEnd", keys.end);
		return;
	}

	// Save a backup of the ShardInfo references before we start messing with shards, in order to defer fetchKeys
	// cancellation (and its potential call to removeDataRange()) until shards is again valid
	std::vector<Reference<ShardInfo>> oldShards;
	auto os = data->shards.intersectingRanges(keys);
	for (auto r = os.begin(); r != os.end(); ++r)
		oldShards.push_back(r->value());

	// As addShard (called below)'s documentation requires, reinitialize any overlapping range(s)
	auto ranges = data->shards.getAffectedRangesAfterInsertion(
	    keys, Reference<ShardInfo>()); // null reference indicates the range being changed
	for (int i = 0; i < ranges.size(); i++) {
		if (!ranges[i].value) {
			ASSERT((KeyRangeRef&)ranges[i] == keys); // there shouldn't be any nulls except for the range being inserted
		} else if (ranges[i].value->notAssigned())
			data->addShard(ShardInfo::newNotAssigned(ranges[i]));
		else if (ranges[i].value->isReadable())
			data->addShard(ShardInfo::newReadWrite(ranges[i], data));
		else {
			ASSERT(ranges[i].value->adding);
			data->addShard(ShardInfo::newAdding(data, ranges[i]));
			TEST(true); // ChangeServerKeys reFetchKeys
		}
	}

	// Shard state depends on nowAssigned and whether the data is available (actually assigned in memory or on the disk)
	// up to the given version.  The latter depends on data->newestAvailableVersion, so loop over the ranges of that.
	// SOMEDAY: Could this just use shards?  Then we could explicitly do the removeDataRange here when an
	// adding/transferred shard is cancelled
	auto vr = data->newestAvailableVersion.intersectingRanges(keys);
	std::vector<std::pair<KeyRange, Version>> changeNewestAvailable;
	std::vector<KeyRange> removeRanges;
	for (auto r = vr.begin(); r != vr.end(); ++r) {
		KeyRangeRef range = keys & r->range();
		bool dataAvailable = r->value() == latestVersion || r->value() >= version;
		// TraceEvent("CSKRange", data->thisServerID)
		//     .detail("KeyBegin", range.begin)
		//     .detail("KeyEnd", range.end)
		//     .detail("Available", dataAvailable)
		//     .detail("NowAssigned", nowAssigned)
		//     .detail("NewestAvailable", r->value())
		//     .detail("ShardState0", data->shards[range.begin]->debugDescribeState());
		if (!nowAssigned) {
			if (dataAvailable) {
				ASSERT(r->value() ==
				       latestVersion); // Not that we care, but this used to be checked instead of dataAvailable
				ASSERT(data->mutableData().getLatestVersion() > version || context == CSK_RESTORE);
				changeNewestAvailable.emplace_back(range, version);
				removeRanges.push_back(range);
			}
			data->addShard(ShardInfo::newNotAssigned(range));
			data->watches.triggerRange(range.begin, range.end);
		} else if (!dataAvailable) {
			// SOMEDAY: Avoid restarting adding/transferred shards
			if (version == 0) { // bypass fetchkeys; shard is known empty at version 0
				TraceEvent("ChangeServerKeysAddEmptyRange", data->thisServerID)
				    .detail("Begin", range.begin)
				    .detail("End", range.end);
				changeNewestAvailable.emplace_back(range, latestVersion);
				data->addShard(ShardInfo::newReadWrite(range, data));
				setAvailableStatus(data, range, true);
			} else {
				auto& shard = data->shards[range.begin];
				if (!shard->assigned() || shard->keys != range)
					data->addShard(ShardInfo::newAdding(data, range));
			}
		} else {
			changeNewestAvailable.emplace_back(range, latestVersion);
			data->addShard(ShardInfo::newReadWrite(range, data));
		}
	}
	// Update newestAvailableVersion when a shard becomes (un)available (in a separate loop to avoid invalidating vr
	// above)
	for (auto r = changeNewestAvailable.begin(); r != changeNewestAvailable.end(); ++r)
		data->newestAvailableVersion.insert(r->first, r->second);

	if (!nowAssigned)
		data->metrics.notifyNotReadable(keys);

	coalesceShards(data, KeyRangeRef(ranges[0].begin, ranges[ranges.size() - 1].end));

	// Now it is OK to do removeDataRanges, directly and through fetchKeys cancellation (and we have to do so before
	// validate())
	oldShards.clear();
	ranges.clear();
	for (auto r = removeRanges.begin(); r != removeRanges.end(); ++r) {
		removeDataRange(data, data->addVersionToMutationLog(data->data().getLatestVersion()), data->shards, *r);
		setAvailableStatus(data, *r, false);
	}
	validate(data);
}

void rollback(StorageServer* data, Version rollbackVersion, Version nextVersion) {
	TEST(true); // call to shard rollback
	DEBUG_KEY_RANGE("Rollback", rollbackVersion, allKeys, data->thisServerID);

	// We used to do a complicated dance to roll back in MVCC history.  It's much simpler, and more testable,
	// to simply restart the storage server actor and restore from the persistent disk state, and then roll
	// forward from the TLog's history.  It's not quite as efficient, but we rarely have to do this in practice.

	// FIXME: This code is relying for liveness on an undocumented property of the log system implementation: that after
	// a rollback the rolled back versions will eventually be missing from the peeked log.  A more sophisticated
	// approach would be to make the rollback range durable and, after reboot, skip over those versions if they appear
	// in peek results.

	throw please_reboot();
}

void StorageServer::addMutation(Version version,
                                bool fromFetch,
                                MutationRef const& mutation,
                                KeyRangeRef const& shard,
                                UpdateEagerReadInfo* eagerReads) {
	MutationRef expanded = mutation;
	auto& mLog = addVersionToMutationLog(version);

	if (!expandMutation(expanded, data(), eagerReads, shard.end, mLog.arena())) {
		return;
	}
	expanded = addMutationToMutationLog(mLog, expanded);
	DEBUG_MUTATION("applyMutation", version, expanded, thisServerID)
	    .detail("ShardBegin", shard.begin)
	    .detail("ShardEnd", shard.end);
	applyMutation(this, expanded, mLog.arena(), mutableData(), version, fromFetch);
	// printf("\nSSUpdate: Printing versioned tree after applying mutation\n");
	// mutableData().printTree(version);
}

struct OrderByVersion {
	bool operator()(const VerUpdateRef& a, const VerUpdateRef& b) {
		if (a.version != b.version)
			return a.version < b.version;
		if (a.isPrivateData != b.isPrivateData)
			return a.isPrivateData;
		return false;
	}
};

class StorageUpdater {
public:
	StorageUpdater()
	  : currentVersion(invalidVersion), fromVersion(invalidVersion), restoredVersion(invalidVersion),
	    processedStartKey(false), processedCacheStartKey(false) {}
	StorageUpdater(Version fromVersion, Version restoredVersion)
	  : currentVersion(fromVersion), fromVersion(fromVersion), restoredVersion(restoredVersion),
	    processedStartKey(false), processedCacheStartKey(false) {}

	void applyMutation(StorageServer* data, MutationRef const& m, Version ver, bool fromFetch) {
		//TraceEvent("SSNewVersion", data->thisServerID).detail("VerWas", data->mutableData().latestVersion).detail("ChVer", ver);

		if (currentVersion != ver) {
			fromVersion = currentVersion;
			currentVersion = ver;
			data->mutableData().createNewVersion(ver);
		}

		if (m.param1.startsWith(systemKeys.end)) {
			if ((m.type == MutationRef::SetValue) && m.param1.substr(1).startsWith(storageCachePrefix))
				applyPrivateCacheData(data, m);
			else {
				applyPrivateData(data, m);
			}
		} else {
			// FIXME: enable when DEBUG_MUTATION is active
			// for(auto m = changes[c].mutations.begin(); m; ++m) {
			//	DEBUG_MUTATION("SSUpdateMutation", changes[c].version, *m, data->thisServerID);
			//}

			splitMutation(data, data->shards, m, ver, fromFetch);
		}

		if (data->otherError.getFuture().isReady())
			data->otherError.getFuture().get();
	}

	Version currentVersion;

private:
	Version fromVersion;
	Version restoredVersion;

	KeyRef startKey;
	bool nowAssigned;
	bool emptyRange;
	bool processedStartKey;

	KeyRef cacheStartKey;
	bool processedCacheStartKey;

	void applyPrivateData(StorageServer* data, MutationRef const& m) {
		TraceEvent(SevDebug, "SSPrivateMutation", data->thisServerID).detail("Mutation", m);

		if (processedStartKey) {
			// Because of the implementation of the krm* functions, we expect changes in pairs, [begin,end)
			// We can also ignore clearRanges, because they are always accompanied by such a pair of sets with the same
			// keys
			ASSERT(m.type == MutationRef::SetValue && m.param1.startsWith(data->sk));
			KeyRangeRef keys(startKey.removePrefix(data->sk), m.param1.removePrefix(data->sk));

			// ignore data movements for tss in quarantine
			if (!data->isTSSInQuarantine()) {
				// add changes in shard assignment to the mutation log
				setAssignedStatus(data, keys, nowAssigned);

				// The changes for version have already been received (and are being processed now).  We need to fetch
				// the data for change.version-1 (changes from versions < change.version)
				// If emptyRange, treat the shard as empty, see removeKeysFromFailedServer() for more details about this
				// scenario.
				const Version shardVersion = (emptyRange && nowAssigned) ? 0 : currentVersion - 1;
				changeServerKeys(data, keys, nowAssigned, shardVersion, CSK_UPDATE);
			}

			processedStartKey = false;
		} else if (m.type == MutationRef::SetValue && m.param1.startsWith(data->sk)) {
			// Because of the implementation of the krm* functions, we expect changes in pairs, [begin,end)
			// We can also ignore clearRanges, because they are always accompanied by such a pair of sets with the same
			// keys
			startKey = m.param1;
			nowAssigned = m.param2 != serverKeysFalse;
			emptyRange = m.param2 == serverKeysTrueEmptyRange;
			processedStartKey = true;
		} else if (m.type == MutationRef::SetValue && m.param1 == lastEpochEndPrivateKey) {
			// lastEpochEnd transactions are guaranteed by the master to be alone in their own batch (version)
			// That means we don't have to worry about the impact on changeServerKeys
			// ASSERT( /*isFirstVersionUpdateFromTLog && */!std::next(it) );

			Version rollbackVersion;
			BinaryReader br(m.param2, Unversioned());
			br >> rollbackVersion;

			if (rollbackVersion < fromVersion && rollbackVersion > restoredVersion) {
				TEST(true); // ShardApplyPrivateData shard rollback
				TraceEvent(SevWarn, "Rollback", data->thisServerID)
				    .detail("FromVersion", fromVersion)
				    .detail("ToVersion", rollbackVersion)
				    .detail("AtVersion", currentVersion)
				    .detail("StorageVersion", data->storageVersion());
				ASSERT(rollbackVersion >= data->storageVersion());
				rollback(data, rollbackVersion, currentVersion);
			}
			for (auto& it : data->uidChangeFeed) {
				it.second->mutations.push_back(MutationsAndVersionRef(currentVersion, rollbackVersion));
				it.second->mutations.back().mutations.push_back_deep(it.second->mutations.back().arena(), m);
				data->currentChangeFeeds.insert(it.first);
			}

			data->recoveryVersionSkips.emplace_back(rollbackVersion, currentVersion - rollbackVersion);
		} else if (m.type == MutationRef::SetValue && m.param1 == killStoragePrivateKey) {
			throw worker_removed();
		} else if ((m.type == MutationRef::SetValue || m.type == MutationRef::ClearRange) &&
		           m.param1.substr(1).startsWith(serverTagPrefix)) {
			UID serverTagKey = decodeServerTagKey(m.param1.substr(1));
			bool matchesThisServer = serverTagKey == data->thisServerID;
			bool matchesTssPair = data->isTss() ? serverTagKey == data->tssPairID.get() : false;
			if ((m.type == MutationRef::SetValue && !data->isTss() && !matchesThisServer) ||
			    (m.type == MutationRef::ClearRange &&
			     ((!data->isTSSInQuarantine() && matchesThisServer) || (data->isTss() && matchesTssPair)))) {
				throw worker_removed();
			}
			if (!data->isTss() && m.type == MutationRef::ClearRange && data->ssPairID.present() &&
			    serverTagKey == data->ssPairID.get()) {
				data->clearSSWithTssPair();
			}
		} else if (m.type == MutationRef::SetValue && m.param1 == rebootWhenDurablePrivateKey) {
			data->rebootAfterDurableVersion = currentVersion;
			TraceEvent("RebootWhenDurableSet", data->thisServerID)
			    .detail("DurableVersion", data->durableVersion.get())
			    .detail("RebootAfterDurableVersion", data->rebootAfterDurableVersion);
		} else if (m.type == MutationRef::SetValue && m.param1 == primaryLocalityPrivateKey) {
			data->primaryLocality = BinaryReader::fromStringRef<int8_t>(m.param2, Unversioned());
			auto& mLV = data->addVersionToMutationLog(data->data().getLatestVersion());
			data->addMutationToMutationLog(mLV, MutationRef(MutationRef::SetValue, persistPrimaryLocality, m.param2));
		} else if ((m.type == MutationRef::SetValue || m.type == MutationRef::ClearRange) &&
		           m.param1.startsWith(changeFeedPrivatePrefix)) {
			if (m.type == MutationRef::SetValue) {
				Key changeFeedId = m.param1.removePrefix(changeFeedPrivatePrefix);
				KeyRange changeFeedRange;
				Version popVersion;
				bool stopped;
				std::tie(changeFeedRange, popVersion, stopped) = decodeChangeFeedValue(m.param2);
				auto feed = data->uidChangeFeed.find(changeFeedId);
				if (feed == data->uidChangeFeed.end()) {
					TraceEvent("AddingChangeFeed", data->thisServerID)
					    .detail("RangeID", changeFeedId.printable())
					    .detail("Range", changeFeedRange.toString())
					    .detail("CreateVersion", currentVersion);
					Reference<ChangeFeedInfo> changeFeedInfo(new ChangeFeedInfo());
					changeFeedInfo->range = changeFeedRange;
					changeFeedInfo->id = changeFeedId;
					changeFeedInfo->emptyVersion = currentVersion - 1;
					data->uidChangeFeed[changeFeedId] = changeFeedInfo;

					auto rs = data->keyChangeFeed.modify(changeFeedRange);
					for (auto r = rs.begin(); r != rs.end(); ++r) {
						r->value().push_back(changeFeedInfo);
					}
					data->keyChangeFeed.coalesce(changeFeedRange.contents());
					auto& mLV = data->addVersionToMutationLog(data->data().getLatestVersion());
					data->addMutationToMutationLog(
					    mLV,
					    MutationRef(MutationRef::SetValue,
					                persistChangeFeedKeys.begin.toString() + changeFeedId.toString(),
					                m.param2));
				} else {
					if (popVersion != invalidVersion && popVersion - 1 > feed->second->emptyVersion) {
						feed->second->emptyVersion = popVersion - 1;
						while (!feed->second->mutations.empty() &&
						       feed->second->mutations.front().version < popVersion) {
							feed->second->mutations.pop_front();
						}
						if (feed->second->storageVersion != invalidVersion) {
							data->storage.clearRange(KeyRangeRef(changeFeedDurableKey(feed->second->id, 0),
							                                     changeFeedDurableKey(feed->second->id, popVersion)));
							if (popVersion > feed->second->storageVersion) {
								feed->second->storageVersion = invalidVersion;
								feed->second->durableVersion = invalidVersion;
							}
						}
					}
				}
			} else {
				auto& mLV = data->addVersionToMutationLog(data->data().getLatestVersion());
				auto beginFeed = m.param1.removePrefix(changeFeedPrivatePrefix);
				auto endFeed = m.param2.removePrefix(changeFeedPrivatePrefix);
				data->addMutationToMutationLog(
				    mLV,
				    MutationRef(MutationRef::ClearRange,
				                persistChangeFeedKeys.begin.toString() + beginFeed.toString(),
				                persistChangeFeedKeys.begin.toString() + endFeed.toString()));
				data->uidChangeFeed.erase(data->uidChangeFeed.lower_bound(beginFeed),
				                          data->uidChangeFeed.lower_bound(endFeed));
			}
		} else if (m.param1.substr(1).startsWith(tssMappingKeys.begin) &&
		           (m.type == MutationRef::SetValue || m.type == MutationRef::ClearRange)) {
			if (!data->isTss()) {
				UID ssId = Codec<UID>::unpack(Tuple::unpack(m.param1.substr(1).removePrefix(tssMappingKeys.begin)));
				ASSERT(ssId == data->thisServerID);
				if (m.type == MutationRef::SetValue) {
					UID tssId = Codec<UID>::unpack(Tuple::unpack(m.param2));
					data->setSSWithTssPair(tssId);
				} else {
					data->clearSSWithTssPair();
				}
			}
		} else if (m.param1.substr(1).startsWith(tssQuarantineKeys.begin) &&
		           (m.type == MutationRef::SetValue || m.type == MutationRef::ClearRange)) {
			if (data->isTss()) {
				UID ssId = decodeTssQuarantineKey(m.param1.substr(1));
				ASSERT(ssId == data->thisServerID);
				if (m.type == MutationRef::SetValue) {
					TEST(true); // Putting TSS in quarantine
					TraceEvent(SevWarn, "TSSQuarantineStart", data->thisServerID).log();
					data->startTssQuarantine();
				} else {
					TraceEvent(SevWarn, "TSSQuarantineStop", data->thisServerID).log();
					// dipose of this TSS
					throw worker_removed();
				}
			}
		} else {
			ASSERT(false); // Unknown private mutation
		}
	}

	void applyPrivateCacheData(StorageServer* data, MutationRef const& m) {
		//TraceEvent(SevDebug, "SSPrivateCacheMutation", data->thisServerID).detail("Mutation", m);

		if (processedCacheStartKey) {
			// Because of the implementation of the krm* functions, we expect changes in pairs, [begin,end)
			ASSERT((m.type == MutationRef::SetValue) && m.param1.substr(1).startsWith(storageCachePrefix));
			KeyRangeRef keys(cacheStartKey.removePrefix(systemKeys.begin).removePrefix(storageCachePrefix),
			                 m.param1.removePrefix(systemKeys.begin).removePrefix(storageCachePrefix));
			data->cachedRangeMap.insert(keys, true);

			// Figure out the affected shard ranges and maintain the cached key-range information in the in-memory map
			// TODO revisit- we are not splitting the cached ranges based on shards as of now.
			if (0) {
				auto cachedRanges = data->shards.intersectingRanges(keys);
				for (auto shard = cachedRanges.begin(); shard != cachedRanges.end(); ++shard) {
					KeyRangeRef intersectingRange = shard.range() & keys;
					TraceEvent(SevDebug, "SSPrivateCacheMutationInsertUnexpected", data->thisServerID)
					    .detail("Begin", intersectingRange.begin)
					    .detail("End", intersectingRange.end);
					data->cachedRangeMap.insert(intersectingRange, true);
				}
			}
			processedStartKey = false;
		} else if ((m.type == MutationRef::SetValue) && m.param1.substr(1).startsWith(storageCachePrefix)) {
			// Because of the implementation of the krm* functions, we expect changes in pairs, [begin,end)
			cacheStartKey = m.param1;
			processedCacheStartKey = true;
		} else {
			ASSERT(false); // Unknown private mutation
		}
	}
};

ACTOR Future<Void> tssDelayForever() {
	loop {
		wait(delay(5.0));
		if (g_simulator.speedUpSimulation) {
			return Void();
		}
	}
}

ACTOR Future<Void> update(StorageServer* data, bool* pReceivedUpdate) {
	state double start;
	try {
		// If we are disk bound and durableVersion is very old, we need to block updates or we could run out of memory
		// This is often referred to as the storage server e-brake (emergency brake)
		state double waitStartT = 0;
		while (data->queueSize() >= SERVER_KNOBS->STORAGE_HARD_LIMIT_BYTES &&
		       data->durableVersion.get() < data->desiredOldestVersion.get()) {
			if (now() - waitStartT >= 1) {
				TraceEvent(SevWarn, "StorageServerUpdateLag", data->thisServerID)
				    .detail("Version", data->version.get())
				    .detail("DurableVersion", data->durableVersion.get());
				waitStartT = now();
			}

			data->behind = true;
			wait(delayJittered(.005, TaskPriority::TLogPeekReply));
		}

		if (g_network->isSimulated() && data->isTss() && g_simulator.tssMode == ISimulator::TSSMode::EnabledAddDelay &&
		    !g_simulator.speedUpSimulation && data->tssFaultInjectTime.present() &&
		    data->tssFaultInjectTime.get() < now()) {
			if (deterministicRandom()->random01() < 0.01) {
				TraceEvent(SevWarnAlways, "TSSInjectDelayForever", data->thisServerID).log();
				// small random chance to just completely get stuck here, each tss should eventually hit this in this
				// mode
				wait(tssDelayForever());
			} else {
				// otherwise pause for part of a second
				double delayTime = deterministicRandom()->random01();
				TraceEvent(SevWarnAlways, "TSSInjectDelay", data->thisServerID).detail("Delay", delayTime);
				wait(delay(delayTime));
			}
		}

		while (data->byteSampleClearsTooLarge.get()) {
			wait(data->byteSampleClearsTooLarge.onChange());
		}

		state Reference<ILogSystem::IPeekCursor> cursor = data->logCursor;

		state double beforeTLogCursorReads = now();
		loop {
			wait(cursor->getMore());
			if (!cursor->isExhausted()) {
				break;
			}
		}
		data->tlogCursorReadsLatencyHistogram->sampleSeconds(now() - beforeTLogCursorReads);
		if (cursor->popped() > 0) {
			throw worker_removed();
		}

		++data->counters.updateBatches;
		data->lastTLogVersion = cursor->getMaxKnownVersion();
		data->knownCommittedVersion = cursor->getMinKnownCommittedVersion();
		data->versionLag = std::max<int64_t>(0, data->lastTLogVersion - data->version.get());

		ASSERT(*pReceivedUpdate == false);
		*pReceivedUpdate = true;

		start = now();
		wait(data->durableVersionLock.take(TaskPriority::TLogPeekReply, 1));
		state FlowLock::Releaser holdingDVL(data->durableVersionLock);
		if (now() - start > 0.1)
			TraceEvent("SSSlowTakeLock1", data->thisServerID)
			    .detailf("From", "%016llx", debug_lastLoadBalanceResultEndpointToken)
			    .detail("Duration", now() - start)
			    .detail("Version", data->version.get());
		data->ssVersionLockLatencyHistogram->sampleSeconds(now() - start);

		start = now();
		state UpdateEagerReadInfo eager;
		state FetchInjectionInfo fii;
		state Reference<ILogSystem::IPeekCursor> cloneCursor2;

		loop {
			state uint64_t changeCounter = data->shardChangeCounter;
			bool epochEnd = false;
			bool hasPrivateData = false;
			bool firstMutation = true;
			bool dbgLastMessageWasProtocol = false;

			Reference<ILogSystem::IPeekCursor> cloneCursor1 = cursor->cloneNoMore();
			cloneCursor2 = cursor->cloneNoMore();

			cloneCursor1->setProtocolVersion(data->logProtocol);

			for (; cloneCursor1->hasMessage(); cloneCursor1->nextMessage()) {
				ArenaReader& cloneReader = *cloneCursor1->reader();

				if (LogProtocolMessage::isNextIn(cloneReader)) {
					LogProtocolMessage lpm;
					cloneReader >> lpm;
					//TraceEvent(SevDebug, "SSReadingLPM", data->thisServerID).detail("Mutation", lpm);
					dbgLastMessageWasProtocol = true;
					cloneCursor1->setProtocolVersion(cloneReader.protocolVersion());
				} else if (cloneReader.protocolVersion().hasSpanContext() &&
				           SpanContextMessage::isNextIn(cloneReader)) {
					SpanContextMessage scm;
					cloneReader >> scm;
				} else {
					MutationRef msg;
					cloneReader >> msg;
					// TraceEvent(SevDebug, "SSReadingLog", data->thisServerID).detail("Mutation", msg);

					if (firstMutation && msg.param1.startsWith(systemKeys.end))
						hasPrivateData = true;
					firstMutation = false;

					if (msg.param1 == lastEpochEndPrivateKey) {
						epochEnd = true;
						ASSERT(dbgLastMessageWasProtocol);
					}

					eager.addMutation(msg);
					dbgLastMessageWasProtocol = false;
				}
			}

			// Any fetchKeys which are ready to transition their shards to the adding,transferred state do so now.
			// If there is an epoch end we skip this step, to increase testability and to prevent inserting a version in
			// the middle of a rolled back version range.
			while (!hasPrivateData && !epochEnd && !data->readyFetchKeys.empty()) {
				auto fk = data->readyFetchKeys.back();
				data->readyFetchKeys.pop_back();
				fk.send(&fii);
				// fetchKeys() would put the data it fetched into the fii. The thread will not return back to this actor
				// until it was completed.
			}

			for (auto& c : fii.changes)
				eager.addMutations(c.mutations);

			wait(doEagerReads(data, &eager));
			if (data->shardChangeCounter == changeCounter)
				break;
			TEST(true); // A fetchKeys completed while we were doing this, so eager might be outdated.  Read it again.
			// SOMEDAY: Theoretically we could check the change counters of individual shards and retry the reads only
			// selectively
			eager = UpdateEagerReadInfo();
		}
		data->eagerReadsLatencyHistogram->sampleSeconds(now() - start);

		if (now() - start > 0.1)
			TraceEvent("SSSlowTakeLock2", data->thisServerID)
			    .detailf("From", "%016llx", debug_lastLoadBalanceResultEndpointToken)
			    .detail("Duration", now() - start)
			    .detail("Version", data->version.get());

		data->updateEagerReads = &eager;
		data->debug_inApplyUpdate = true;

		state StorageUpdater updater(data->lastVersionWithData, data->restoredVersion);

		if (EXPENSIVE_VALIDATION)
			data->data().atLatest().validate();
		validate(data);

		state bool injectedChanges = false;
		state int changeNum = 0;
		state int mutationBytes = 0;
		state double beforeFetchKeysUpdates = now();
		for (; changeNum < fii.changes.size(); changeNum++) {
			state int mutationNum = 0;
			state VerUpdateRef* pUpdate = &fii.changes[changeNum];
			for (; mutationNum < pUpdate->mutations.size(); mutationNum++) {
				updater.applyMutation(data, pUpdate->mutations[mutationNum], pUpdate->version, true);
				mutationBytes += pUpdate->mutations[mutationNum].totalSize();
				// data->counters.mutationBytes or data->counters.mutations should not be updated because they should
				// have counted when the mutations arrive from cursor initially.
				injectedChanges = true;
				if (mutationBytes > SERVER_KNOBS->DESIRED_UPDATE_BYTES) {
					mutationBytes = 0;
					wait(delay(SERVER_KNOBS->UPDATE_DELAY));
				}
			}
		}
		data->fetchKeysPTreeUpdatesLatencyHistogram->sampleSeconds(now() - beforeFetchKeysUpdates);

		state Version ver = invalidVersion;
		cloneCursor2->setProtocolVersion(data->logProtocol);
		state SpanID spanContext = SpanID();
		state double beforeTLogMsgsUpdates = now();
		for (; cloneCursor2->hasMessage(); cloneCursor2->nextMessage()) {
			if (mutationBytes > SERVER_KNOBS->DESIRED_UPDATE_BYTES) {
				mutationBytes = 0;
				// Instead of just yielding, leave time for the storage server to respond to reads
				wait(delay(SERVER_KNOBS->UPDATE_DELAY));
			}

			if (cloneCursor2->version().version > ver) {
				ASSERT(cloneCursor2->version().version > data->version.get());
			}

			auto& rd = *cloneCursor2->reader();

			if (cloneCursor2->version().version > ver && cloneCursor2->version().version > data->version.get()) {
				++data->counters.updateVersions;
				if (data->currentChangeFeeds.size()) {
					data->changeFeedVersions.push_back(std::make_pair(
					    std::vector<Key>(data->currentChangeFeeds.begin(), data->currentChangeFeeds.end()), ver));
					for (auto& it : data->currentChangeFeeds) {
						auto feed = data->uidChangeFeed.find(it);
						if (feed != data->uidChangeFeed.end()) {
							feed->second->newMutations.trigger();
						}
					}
					data->currentChangeFeeds.clear();
				}
				ver = cloneCursor2->version().version;
			}

			if (LogProtocolMessage::isNextIn(rd)) {
				LogProtocolMessage lpm;
				rd >> lpm;

				data->logProtocol = rd.protocolVersion();
				data->storage.changeLogProtocol(ver, data->logProtocol);
				cloneCursor2->setProtocolVersion(rd.protocolVersion());
			} else if (rd.protocolVersion().hasSpanContext() && SpanContextMessage::isNextIn(rd)) {
				SpanContextMessage scm;
				rd >> scm;
				spanContext = scm.spanContext;
			} else {
				MutationRef msg;
				rd >> msg;

				Span span("SS:update"_loc, { spanContext });
				span.addTag("key"_sr, msg.param1);

				// Drop non-private mutations if TSS fault injection is enabled in simulation, or if this is a TSS in
				// quarantine.
				if (g_network->isSimulated() && data->isTss() && !g_simulator.speedUpSimulation &&
				    g_simulator.tssMode == ISimulator::TSSMode::EnabledDropMutations &&
				    data->tssFaultInjectTime.present() && data->tssFaultInjectTime.get() < now() &&
				    (msg.type == MutationRef::SetValue || msg.type == MutationRef::ClearRange) &&
				    (msg.param1.size() < 2 || msg.param1[0] != 0xff || msg.param1[1] != 0xff) &&
				    deterministicRandom()->random01() < 0.05) {
					TraceEvent(SevWarnAlways, "TSSInjectDropMutation", data->thisServerID)
					    .detail("Mutation", msg)
					    .detail("Version", cloneCursor2->version().toString());
				} else if (data->isTSSInQuarantine() &&
				           (msg.param1.size() < 2 || msg.param1[0] != 0xff || msg.param1[1] != 0xff)) {
					TraceEvent("TSSQuarantineDropMutation", data->thisServerID)
					    .suppressFor(10.0)
					    .detail("Version", cloneCursor2->version().toString());
				} else if (ver != invalidVersion) { // This change belongs to a version < minVersion
					DEBUG_MUTATION("SSPeek", ver, msg, data->thisServerID);
					if (ver == 1) {
						//TraceEvent("SSPeekMutation", data->thisServerID).log();
						// The following trace event may produce a value with special characters
						TraceEvent("SSPeekMutation", data->thisServerID)
						    .detail("Mutation", msg)
						    .detail("Version", cloneCursor2->version().toString());
					}

					updater.applyMutation(data, msg, ver, false);
					mutationBytes += msg.totalSize();
					data->counters.mutationBytes += msg.totalSize();
					++data->counters.mutations;
					switch (msg.type) {
					case MutationRef::SetValue:
						++data->counters.setMutations;
						break;
					case MutationRef::ClearRange:
						++data->counters.clearRangeMutations;
						break;
					case MutationRef::AddValue:
					case MutationRef::And:
					case MutationRef::AndV2:
					case MutationRef::AppendIfFits:
					case MutationRef::ByteMax:
					case MutationRef::ByteMin:
					case MutationRef::Max:
					case MutationRef::Min:
					case MutationRef::MinV2:
					case MutationRef::Or:
					case MutationRef::Xor:
					case MutationRef::CompareAndClear:
						++data->counters.atomicMutations;
						break;
					}
				} else
					TraceEvent(SevError, "DiscardingPeekedData", data->thisServerID)
					    .detail("Mutation", msg)
					    .detail("Version", cloneCursor2->version().toString());
			}
		}
		data->tLogMsgsPTreeUpdatesLatencyHistogram->sampleSeconds(now() - beforeTLogMsgsUpdates);
		if (data->currentChangeFeeds.size()) {
			data->changeFeedVersions.push_back(std::make_pair(
			    std::vector<Key>(data->currentChangeFeeds.begin(), data->currentChangeFeeds.end()), ver));
			for (auto& it : data->currentChangeFeeds) {
				auto feed = data->uidChangeFeed.find(it);
				if (feed != data->uidChangeFeed.end()) {
					feed->second->newMutations.trigger();
				}
			}
			data->currentChangeFeeds.clear();
		}

		if (ver != invalidVersion) {
			data->lastVersionWithData = ver;
		}
		ver = cloneCursor2->version().version - 1;

		if (injectedChanges)
			data->lastVersionWithData = ver;

		data->updateEagerReads = nullptr;
		data->debug_inApplyUpdate = false;

		if (ver == invalidVersion && !fii.changes.empty()) {
			ver = updater.currentVersion;
		}

		if (ver != invalidVersion && ver > data->version.get()) {
			// TODO(alexmiller): Update to version tracking.
			// DEBUG_KEY_RANGE("SSUpdate", ver, KeyRangeRef());

			data->mutableData().createNewVersion(ver);
			if (data->otherError.getFuture().isReady())
				data->otherError.getFuture().get();

			data->counters.fetchedVersions += (ver - data->version.get());
			++data->counters.fetchesFromLogs;
			Optional<UID> curSourceTLogID = cursor->getCurrentPeekLocation();

			if (curSourceTLogID != data->sourceTLogID) {
				data->sourceTLogID = curSourceTLogID;

				TraceEvent("StorageServerSourceTLogID", data->thisServerID)
				    .detail("SourceTLogID",
				            data->sourceTLogID.present() ? data->sourceTLogID.get().toString() : "unknown")
				    .trackLatest(data->storageServerSourceTLogIDEventHolder->trackingKey);
			}

			data->noRecentUpdates.set(false);
			data->lastUpdate = now();
			data->version.set(ver); // Triggers replies to waiting gets for new version(s)

			setDataVersion(data->thisServerID, data->version.get());
			if (data->otherError.getFuture().isReady())
				data->otherError.getFuture().get();

			Version maxVersionsInMemory = SERVER_KNOBS->MAX_READ_TRANSACTION_LIFE_VERSIONS;
			for (int i = 0; i < data->recoveryVersionSkips.size(); i++) {
				maxVersionsInMemory += data->recoveryVersionSkips[i].second;
			}

			// Trigger updateStorage if necessary
			Version proposedOldestVersion =
			    std::max(data->version.get(), cursor->getMinKnownCommittedVersion()) - maxVersionsInMemory;
			if (data->primaryLocality == tagLocalitySpecial || data->tag.locality == data->primaryLocality) {
				proposedOldestVersion = std::max(proposedOldestVersion, data->lastTLogVersion - maxVersionsInMemory);
			}
			proposedOldestVersion = std::min(proposedOldestVersion, data->version.get() - 1);
			proposedOldestVersion = std::max(proposedOldestVersion, data->oldestVersion.get());
			proposedOldestVersion = std::max(proposedOldestVersion, data->desiredOldestVersion.get());

			//TraceEvent("StorageServerUpdated", data->thisServerID).detail("Ver", ver).detail("DataVersion", data->version.get())
			//	.detail("LastTLogVersion", data->lastTLogVersion).detail("NewOldest",
			// data->oldestVersion.get()).detail("DesiredOldest",data->desiredOldestVersion.get())
			//	.detail("MaxVersionInMemory", maxVersionsInMemory).detail("Proposed",
			// proposedOldestVersion).detail("PrimaryLocality", data->primaryLocality).detail("Tag",
			// data->tag.toString());

			while (!data->recoveryVersionSkips.empty() &&
			       proposedOldestVersion > data->recoveryVersionSkips.front().first) {
				data->recoveryVersionSkips.pop_front();
			}
			data->desiredOldestVersion.set(proposedOldestVersion);
		}

		validate(data);

		data->logCursor->advanceTo(cloneCursor2->version());
		if (cursor->version().version >= data->lastTLogVersion) {
			if (data->behind) {
				TraceEvent("StorageServerNoLongerBehind", data->thisServerID)
				    .detail("CursorVersion", cursor->version().version)
				    .detail("TLogVersion", data->lastTLogVersion);
			}
			data->behind = false;
		}

		return Void(); // update will get called again ASAP
	} catch (Error& err) {
		state Error e = err;
		if (e.code() != error_code_worker_removed && e.code() != error_code_please_reboot) {
			TraceEvent(SevError, "SSUpdateError", data->thisServerID).error(e).backtrace();
		} else if (e.code() == error_code_please_reboot) {
			wait(data->durableInProgress);
		}
		throw e;
	}
}

ACTOR Future<Void> updateStorage(StorageServer* data) {
	loop {
		ASSERT(data->durableVersion.get() == data->storageVersion());
		if (g_network->isSimulated()) {
			double endTime =
			    g_simulator.checkDisabled(format("%s/updateStorage", data->thisServerID.toString().c_str()));
			if (endTime > now()) {
				wait(delay(endTime - now(), TaskPriority::UpdateStorage));
			}
		}
		wait(data->desiredOldestVersion.whenAtLeast(data->storageVersion() + 1));
		wait(delay(0, TaskPriority::UpdateStorage));

		state Promise<Void> durableInProgress;
		data->durableInProgress = durableInProgress.getFuture();

		state Version startOldestVersion = data->storageVersion();
		state Version newOldestVersion = data->storageVersion();
		state Version desiredVersion = data->desiredOldestVersion.get();
		state int64_t bytesLeft = SERVER_KNOBS->STORAGE_COMMIT_BYTES;

		// Write mutations to storage until we reach the desiredVersion or have written too much (bytesleft)
		state double beforeStorageUpdates = now();
		loop {
			state bool done = data->storage.makeVersionMutationsDurable(newOldestVersion, desiredVersion, bytesLeft);
			// We want to forget things from these data structures atomically with changing oldestVersion (and "before",
			// since oldestVersion.set() may trigger waiting actors) forgetVersionsBeforeAsync visibly forgets
			// immediately (without waiting) but asynchronously frees memory.
			Future<Void> finishedForgetting =
			    data->mutableData().forgetVersionsBeforeAsync(newOldestVersion, TaskPriority::UpdateStorage);
			data->oldestVersion.set(newOldestVersion);
			wait(finishedForgetting);
			wait(yield(TaskPriority::UpdateStorage));
			if (done)
				break;
		}

		std::set<Key> modifiedChangeFeeds;
		while (!data->changeFeedVersions.empty() && data->changeFeedVersions.front().second <= newOldestVersion) {
			modifiedChangeFeeds.insert(data->changeFeedVersions.front().first.begin(),
			                           data->changeFeedVersions.front().first.end());
			data->changeFeedVersions.pop_front();
		}

		state std::vector<Key> updatedChangeFeeds(modifiedChangeFeeds.begin(), modifiedChangeFeeds.end());
		state int curFeed = 0;
		while (curFeed < updatedChangeFeeds.size()) {
			auto info = data->uidChangeFeed.find(updatedChangeFeeds[curFeed]);
			if (info != data->uidChangeFeed.end()) {
				for (auto& it : info->second->mutations) {
					if (it.version > newOldestVersion) {
						break;
					}
					data->storage.writeKeyValue(
					    KeyValueRef(changeFeedDurableKey(info->second->id, it.version),
					                changeFeedDurableValue(it.mutations, it.knownCommittedVersion)));
					info->second->storageVersion = it.version;
				}
				wait(yield(TaskPriority::UpdateStorage));
			}
			curFeed++;
		}

		// Set the new durable version as part of the outstanding change set, before commit
		if (startOldestVersion != newOldestVersion)
			data->storage.makeVersionDurable(newOldestVersion);
		data->storageUpdatesDurableLatencyHistogram->sampleSeconds(now() - beforeStorageUpdates);

		debug_advanceMaxCommittedVersion(data->thisServerID, newOldestVersion);
		state double beforeStorageCommit = now();
		state Future<Void> durable = data->storage.commit();
		state Future<Void> durableDelay = Void();

		if (bytesLeft > 0) {
			durableDelay = delay(SERVER_KNOBS->STORAGE_COMMIT_INTERVAL, TaskPriority::UpdateStorage);
		}

		wait(ioTimeoutError(durable, SERVER_KNOBS->MAX_STORAGE_COMMIT_TIME));
		data->storageCommitLatencyHistogram->sampleSeconds(now() - beforeStorageCommit);

		debug_advanceMinCommittedVersion(data->thisServerID, newOldestVersion);

		if (newOldestVersion > data->rebootAfterDurableVersion) {
			TraceEvent("RebootWhenDurableTriggered", data->thisServerID)
			    .detail("NewOldestVersion", newOldestVersion)
			    .detail("RebootAfterDurableVersion", data->rebootAfterDurableVersion);
			// To avoid brokenPromise error, which is caused by the sender of the durableInProgress (i.e., this process)
			// never sets durableInProgress, we should set durableInProgress before send the please_reboot() error.
			// Otherwise, in the race situation when storage server receives both reboot and
			// brokenPromise of durableInProgress, the worker of the storage server will die.
			// We will eventually end up with no worker for storage server role.
			// The data distributor's buildTeam() will get stuck in building a team
			durableInProgress.sendError(please_reboot());
			throw please_reboot();
		}

		curFeed = 0;
		while (curFeed < updatedChangeFeeds.size()) {
			auto info = data->uidChangeFeed.find(updatedChangeFeeds[curFeed]);
			if (info != data->uidChangeFeed.end()) {
				while (!info->second->mutations.empty() && info->second->mutations.front().version < newOldestVersion) {
					info->second->mutations.pop_front();
				}
				info->second->durableVersion = info->second->storageVersion;
				wait(yield(TaskPriority::UpdateStorage));
			}
			curFeed++;
		}

		durableInProgress.send(Void());
		wait(delay(0, TaskPriority::UpdateStorage)); // Setting durableInProgess could cause the storage server to shut
		                                             // down, so delay to check for cancellation

		// Taking and releasing the durableVersionLock ensures that no eager reads both begin before the commit was
		// effective and are applied after we change the durable version. Also ensure that we have to lock while calling
		// changeDurableVersion, because otherwise the latest version of mutableData might be partially loaded.
		state double beforeSSDurableVersionUpdate = now();
		wait(data->durableVersionLock.take());
		data->popVersion(data->durableVersion.get() + 1);

		while (!changeDurableVersion(data, newOldestVersion)) {
			if (g_network->check_yield(TaskPriority::UpdateStorage)) {
				data->durableVersionLock.release();
				wait(delay(0, TaskPriority::UpdateStorage));
				wait(data->durableVersionLock.take());
			}
		}

		data->durableVersionLock.release();
		data->ssDurableVersionUpdateLatencyHistogram->sampleSeconds(now() - beforeSSDurableVersionUpdate);

		//TraceEvent("StorageServerDurable", data->thisServerID).detail("Version", newOldestVersion);
		data->fetchKeysBytesBudget = SERVER_KNOBS->STORAGE_FETCH_BYTES;
		data->fetchKeysBudgetUsed.set(false);
		if (!data->fetchKeysBudgetUsed.get()) {
			wait(durableDelay || data->fetchKeysBudgetUsed.onChange());
		}
	}
}

#ifndef __INTEL_COMPILER
#pragma endregion
#endif

////////////////////////////////// StorageServerDisk ///////////////////////////////////////
#ifndef __INTEL_COMPILER
#pragma region StorageServerDisk
#endif

void StorageServerDisk::makeNewStorageServerDurable() {
	storage->set(persistFormat);
	storage->set(KeyValueRef(persistID, BinaryWriter::toValue(data->thisServerID, Unversioned())));
	if (data->tssPairID.present()) {
		storage->set(KeyValueRef(persistTssPairID, BinaryWriter::toValue(data->tssPairID.get(), Unversioned())));
	}
	storage->set(KeyValueRef(persistVersion, BinaryWriter::toValue(data->version.get(), Unversioned())));
	storage->set(KeyValueRef(persistShardAssignedKeys.begin.toString(), LiteralStringRef("0")));
	storage->set(KeyValueRef(persistShardAvailableKeys.begin.toString(), LiteralStringRef("0")));
}

void setAvailableStatus(StorageServer* self, KeyRangeRef keys, bool available) {
	// ASSERT( self->debug_inApplyUpdate );
	ASSERT(!keys.empty());

	auto& mLV = self->addVersionToMutationLog(self->data().getLatestVersion());

	KeyRange availableKeys = KeyRangeRef(persistShardAvailableKeys.begin.toString() + keys.begin.toString(),
	                                     persistShardAvailableKeys.begin.toString() + keys.end.toString());
	//TraceEvent("SetAvailableStatus", self->thisServerID).detail("Version", mLV.version).detail("RangeBegin", availableKeys.begin).detail("RangeEnd", availableKeys.end);

	self->addMutationToMutationLog(mLV, MutationRef(MutationRef::ClearRange, availableKeys.begin, availableKeys.end));
	self->addMutationToMutationLog(mLV,
	                               MutationRef(MutationRef::SetValue,
	                                           availableKeys.begin,
	                                           available ? LiteralStringRef("1") : LiteralStringRef("0")));
	if (keys.end != allKeys.end) {
		bool endAvailable = self->shards.rangeContaining(keys.end)->value()->isInVersionedData();
		self->addMutationToMutationLog(mLV,
		                               MutationRef(MutationRef::SetValue,
		                                           availableKeys.end,
		                                           endAvailable ? LiteralStringRef("1") : LiteralStringRef("0")));
	}
}

void setAssignedStatus(StorageServer* self, KeyRangeRef keys, bool nowAssigned) {
	ASSERT(!keys.empty());
	auto& mLV = self->addVersionToMutationLog(self->data().getLatestVersion());
	KeyRange assignedKeys = KeyRangeRef(persistShardAssignedKeys.begin.toString() + keys.begin.toString(),
	                                    persistShardAssignedKeys.begin.toString() + keys.end.toString());
	//TraceEvent("SetAssignedStatus", self->thisServerID).detail("Version", mLV.version).detail("RangeBegin", assignedKeys.begin).detail("RangeEnd", assignedKeys.end);
	self->addMutationToMutationLog(mLV, MutationRef(MutationRef::ClearRange, assignedKeys.begin, assignedKeys.end));
	self->addMutationToMutationLog(mLV,
	                               MutationRef(MutationRef::SetValue,
	                                           assignedKeys.begin,
	                                           nowAssigned ? LiteralStringRef("1") : LiteralStringRef("0")));
	if (keys.end != allKeys.end) {
		bool endAssigned = self->shards.rangeContaining(keys.end)->value()->assigned();
		self->addMutationToMutationLog(mLV,
		                               MutationRef(MutationRef::SetValue,
		                                           assignedKeys.end,
		                                           endAssigned ? LiteralStringRef("1") : LiteralStringRef("0")));
	}
}

void StorageServerDisk::clearRange(KeyRangeRef keys) {
	storage->clear(keys);
}

void StorageServerDisk::writeKeyValue(KeyValueRef kv) {
	storage->set(kv);
}

void StorageServerDisk::writeMutation(MutationRef mutation) {
	if (mutation.type == MutationRef::SetValue) {
		storage->set(KeyValueRef(mutation.param1, mutation.param2));
	} else if (mutation.type == MutationRef::ClearRange) {
		storage->clear(KeyRangeRef(mutation.param1, mutation.param2));
	} else
		ASSERT(false);
}

void StorageServerDisk::writeMutations(const VectorRef<MutationRef>& mutations,
                                       Version debugVersion,
                                       const char* debugContext) {
	for (const auto& m : mutations) {
		DEBUG_MUTATION(debugContext, debugVersion, m, data->thisServerID);
		if (m.type == MutationRef::SetValue) {
			storage->set(KeyValueRef(m.param1, m.param2));
		} else if (m.type == MutationRef::ClearRange) {
			storage->clear(KeyRangeRef(m.param1, m.param2));
		}
	}
}

bool StorageServerDisk::makeVersionMutationsDurable(Version& prevStorageVersion,
                                                    Version newStorageVersion,
                                                    int64_t& bytesLeft) {
	if (bytesLeft <= 0)
		return true;

	// Apply mutations from the mutationLog
	auto u = data->getMutationLog().upper_bound(prevStorageVersion);
	if (u != data->getMutationLog().end() && u->first <= newStorageVersion) {
		VerUpdateRef const& v = u->second;
		ASSERT(v.version > prevStorageVersion && v.version <= newStorageVersion);
		// TODO(alexmiller): Update to version tracking.
		// DEBUG_KEY_RANGE("makeVersionMutationsDurable", v.version, KeyRangeRef());
		writeMutations(v.mutations, v.version, "makeVersionDurable");
		for (const auto& m : v.mutations)
			bytesLeft -= mvccStorageBytes(m);
		prevStorageVersion = v.version;
		return false;
	} else {
		prevStorageVersion = newStorageVersion;
		return true;
	}
}

// Update data->storage to persist the changes from (data->storageVersion(),version]
void StorageServerDisk::makeVersionDurable(Version version) {
	storage->set(KeyValueRef(persistVersion, BinaryWriter::toValue(version, Unversioned())));

	// TraceEvent("MakeDurable", data->thisServerID)
	//     .detail("FromVersion", prevStorageVersion)
	//     .detail("ToVersion", version);
}

// Update data->storage to persist tss quarantine state
void StorageServerDisk::makeTssQuarantineDurable() {
	storage->set(KeyValueRef(persistTssQuarantine, LiteralStringRef("1")));
}

void StorageServerDisk::changeLogProtocol(Version version, ProtocolVersion protocol) {
	data->addMutationToMutationLogOrStorage(
	    version,
	    MutationRef(MutationRef::SetValue, persistLogProtocol, BinaryWriter::toValue(protocol, Unversioned())));
}

ACTOR Future<Void> applyByteSampleResult(StorageServer* data,
                                         IKeyValueStore* storage,
                                         Key begin,
                                         Key end,
                                         std::vector<Standalone<VectorRef<KeyValueRef>>>* results = nullptr) {
	state int totalFetches = 0;
	state int totalKeys = 0;
	state int totalBytes = 0;
	loop {
		RangeResult bs = wait(storage->readRange(
		    KeyRangeRef(begin, end), SERVER_KNOBS->STORAGE_LIMIT_BYTES, SERVER_KNOBS->STORAGE_LIMIT_BYTES));
		if (results)
			results->push_back(bs.castTo<VectorRef<KeyValueRef>>());
		int rangeSize = bs.expectedSize();
		totalFetches++;
		totalKeys += bs.size();
		totalBytes += rangeSize;
		for (int j = 0; j < bs.size(); j++) {
			KeyRef key = bs[j].key.removePrefix(persistByteSampleKeys.begin);
			if (!data->byteSampleClears.rangeContaining(key).value()) {
				data->metrics.byteSample.sample.insert(
				    key, BinaryReader::fromStringRef<int32_t>(bs[j].value, Unversioned()), false);
			}
		}
		if (rangeSize >= SERVER_KNOBS->STORAGE_LIMIT_BYTES) {
			Key nextBegin = keyAfter(bs.back().key);
			data->byteSampleClears.insert(KeyRangeRef(begin, nextBegin).removePrefix(persistByteSampleKeys.begin),
			                              true);
			data->byteSampleClearsTooLarge.set(data->byteSampleClears.size() >
			                                   SERVER_KNOBS->MAX_BYTE_SAMPLE_CLEAR_MAP_SIZE);
			begin = nextBegin;
			if (begin == end) {
				break;
			}
		} else {
			data->byteSampleClears.insert(KeyRangeRef(begin.removePrefix(persistByteSampleKeys.begin),
			                                          end == persistByteSampleKeys.end
			                                              ? LiteralStringRef("\xff\xff\xff")
			                                              : end.removePrefix(persistByteSampleKeys.begin)),
			                              true);
			data->byteSampleClearsTooLarge.set(data->byteSampleClears.size() >
			                                   SERVER_KNOBS->MAX_BYTE_SAMPLE_CLEAR_MAP_SIZE);
			break;
		}

		if (!results) {
			wait(delay(SERVER_KNOBS->BYTE_SAMPLE_LOAD_DELAY));
		}
	}
	TraceEvent("RecoveredByteSampleRange", data->thisServerID)
	    .detail("Begin", begin)
	    .detail("End", end)
	    .detail("Fetches", totalFetches)
	    .detail("Keys", totalKeys)
	    .detail("ReadBytes", totalBytes);
	return Void();
}

ACTOR Future<Void> restoreByteSample(StorageServer* data,
                                     IKeyValueStore* storage,
                                     Promise<Void> byteSampleSampleRecovered,
                                     Future<Void> startRestore) {
	state std::vector<Standalone<VectorRef<KeyValueRef>>> byteSampleSample;
	wait(applyByteSampleResult(
	    data, storage, persistByteSampleSampleKeys.begin, persistByteSampleSampleKeys.end, &byteSampleSample));
	byteSampleSampleRecovered.send(Void());
	wait(startRestore);
	wait(delay(SERVER_KNOBS->BYTE_SAMPLE_START_DELAY));

	size_t bytes_per_fetch = 0;
	// Since the expected size also includes (as of now) the space overhead of the container, we calculate our own
	// number here
	for (auto& it : byteSampleSample) {
		for (auto& kv : it) {
			bytes_per_fetch += BinaryReader::fromStringRef<int32_t>(kv.value, Unversioned());
		}
	}
	bytes_per_fetch = (bytes_per_fetch / SERVER_KNOBS->BYTE_SAMPLE_LOAD_PARALLELISM) + 1;

	state std::vector<Future<Void>> sampleRanges;
	int accumulatedSize = 0;
	Key lastStart =
	    persistByteSampleKeys.begin; // make sure the first range starts at the absolute beginning of the byte sample
	for (auto& it : byteSampleSample) {
		for (auto& kv : it) {
			if (accumulatedSize >= bytes_per_fetch) {
				accumulatedSize = 0;
				Key realKey = kv.key.removePrefix(persistByteSampleKeys.begin);
				sampleRanges.push_back(applyByteSampleResult(data, storage, lastStart, realKey));
				lastStart = realKey;
			}
			accumulatedSize += BinaryReader::fromStringRef<int32_t>(kv.value, Unversioned());
		}
	}
	// make sure that the last range goes all the way to the end of the byte sample
	sampleRanges.push_back(applyByteSampleResult(data, storage, lastStart, persistByteSampleKeys.end));

	wait(waitForAll(sampleRanges));
	TraceEvent("RecoveredByteSampleChunkedRead", data->thisServerID).detail("Ranges", sampleRanges.size());

	if (BUGGIFY)
		wait(delay(deterministicRandom()->random01() * 10.0));

	return Void();
}

ACTOR Future<bool> restoreDurableState(StorageServer* data, IKeyValueStore* storage) {
	state Future<Optional<Value>> fFormat = storage->readValue(persistFormat.key);
	state Future<Optional<Value>> fID = storage->readValue(persistID);
	state Future<Optional<Value>> ftssPairID = storage->readValue(persistTssPairID);
	state Future<Optional<Value>> fTssQuarantine = storage->readValue(persistTssQuarantine);
	state Future<Optional<Value>> fVersion = storage->readValue(persistVersion);
	state Future<Optional<Value>> fLogProtocol = storage->readValue(persistLogProtocol);
	state Future<Optional<Value>> fPrimaryLocality = storage->readValue(persistPrimaryLocality);
	state Future<RangeResult> fShardAssigned = storage->readRange(persistShardAssignedKeys);
	state Future<RangeResult> fShardAvailable = storage->readRange(persistShardAvailableKeys);
	state Future<RangeResult> fChangeFeeds = storage->readRange(persistChangeFeedKeys);

	state Promise<Void> byteSampleSampleRecovered;
	state Promise<Void> startByteSampleRestore;
	data->byteSampleRecovery =
	    restoreByteSample(data, storage, byteSampleSampleRecovered, startByteSampleRestore.getFuture());

	TraceEvent("ReadingDurableState", data->thisServerID).log();
	wait(waitForAll(std::vector{ fFormat, fID, ftssPairID, fTssQuarantine, fVersion, fLogProtocol, fPrimaryLocality }));
	wait(waitForAll(std::vector{ fShardAssigned, fShardAvailable, fChangeFeeds }));
	wait(byteSampleSampleRecovered.getFuture());
	TraceEvent("RestoringDurableState", data->thisServerID).log();

	if (!fFormat.get().present()) {
		// The DB was never initialized
		TraceEvent("DBNeverInitialized", data->thisServerID).log();
		storage->dispose();
		data->thisServerID = UID();
		data->sk = Key();
		return false;
	}
	if (!persistFormatReadableRange.contains(fFormat.get().get())) {
		TraceEvent(SevError, "UnsupportedDBFormat")
		    .detail("Format", fFormat.get().get().toString())
		    .detail("Expected", persistFormat.value.toString());
		throw worker_recovery_failed();
	}
	data->thisServerID = BinaryReader::fromStringRef<UID>(fID.get().get(), Unversioned());
	if (ftssPairID.get().present()) {
		data->setTssPair(BinaryReader::fromStringRef<UID>(ftssPairID.get().get(), Unversioned()));
	}

	// It's a bit sketchy to rely on an untrusted storage engine to persist its quarantine state when the quarantine
	// state means the storage engine already had a durability or correctness error, but it should get re-quarantined
	// very quickly because of a mismatch if it starts trying to do things again
	if (fTssQuarantine.get().present()) {
		TEST(true); // TSS restarted while quarantined
		data->tssInQuarantine = true;
	}

	data->sk = serverKeysPrefixFor((data->tssPairID.present()) ? data->tssPairID.get() : data->thisServerID)
	               .withPrefix(systemKeys.begin); // FFFF/serverKeys/[this server]/

	if (fLogProtocol.get().present())
		data->logProtocol = BinaryReader::fromStringRef<ProtocolVersion>(fLogProtocol.get().get(), Unversioned());

	if (fPrimaryLocality.get().present())
		data->primaryLocality = BinaryReader::fromStringRef<int8_t>(fPrimaryLocality.get().get(), Unversioned());

	state Version version = BinaryReader::fromStringRef<Version>(fVersion.get().get(), Unversioned());
	debug_checkRestoredVersion(data->thisServerID, version, "StorageServer");
	data->setInitialVersion(version);

	state RangeResult available = fShardAvailable.get();
	state int availableLoc;
	for (availableLoc = 0; availableLoc < available.size(); availableLoc++) {
		KeyRangeRef keys(available[availableLoc].key.removePrefix(persistShardAvailableKeys.begin),
		                 availableLoc + 1 == available.size()
		                     ? allKeys.end
		                     : available[availableLoc + 1].key.removePrefix(persistShardAvailableKeys.begin));
		ASSERT(!keys.empty());

		bool nowAvailable = available[availableLoc].value != LiteralStringRef("0");
		/*if(nowAvailable)
		  TraceEvent("AvailableShard", data->thisServerID).detail("RangeBegin", keys.begin).detail("RangeEnd", keys.end);*/
		data->newestAvailableVersion.insert(keys, nowAvailable ? latestVersion : invalidVersion);
		wait(yield());
	}

	state RangeResult assigned = fShardAssigned.get();
	state int assignedLoc;
	for (assignedLoc = 0; assignedLoc < assigned.size(); assignedLoc++) {
		KeyRangeRef keys(assigned[assignedLoc].key.removePrefix(persistShardAssignedKeys.begin),
		                 assignedLoc + 1 == assigned.size()
		                     ? allKeys.end
		                     : assigned[assignedLoc + 1].key.removePrefix(persistShardAssignedKeys.begin));
		ASSERT(!keys.empty());
		bool nowAssigned = assigned[assignedLoc].value != LiteralStringRef("0");
		/*if(nowAssigned)
		  TraceEvent("AssignedShard", data->thisServerID).detail("RangeBegin", keys.begin).detail("RangeEnd", keys.end);*/
		changeServerKeys(data, keys, nowAssigned, version, CSK_RESTORE);

		if (!nowAssigned)
			ASSERT(data->newestAvailableVersion.allEqual(keys, invalidVersion));
		wait(yield());
	}

	state RangeResult changeFeeds = fChangeFeeds.get();
	state int feedLoc;
	for (feedLoc = 0; feedLoc < changeFeeds.size(); feedLoc++) {
		Key changeFeedId = changeFeeds[feedLoc].key.removePrefix(persistChangeFeedKeys.begin);
		KeyRange changeFeedRange = std::get<0>(decodeChangeFeedValue(changeFeeds[feedLoc].value));
		TraceEvent("RestoringChangeFeed", data->thisServerID)
		    .detail("RangeID", changeFeedId.printable())
		    .detail("Range", changeFeedRange.toString());
		Reference<ChangeFeedInfo> changeFeedInfo(new ChangeFeedInfo());
		changeFeedInfo->range = changeFeedRange;
		changeFeedInfo->id = changeFeedId;
		changeFeedInfo->durableVersion = version;
		changeFeedInfo->storageVersion = version;
		data->uidChangeFeed[changeFeedId] = changeFeedInfo;
		auto rs = data->keyChangeFeed.modify(changeFeedRange);
		for (auto r = rs.begin(); r != rs.end(); ++r) {
			r->value().push_back(changeFeedInfo);
		}
		wait(yield());
	}
	data->keyChangeFeed.coalesce(allKeys);
	// TODO: why is this seemingly random delay here?
	wait(delay(0.0001));

	{
		// Erase data which isn't available (it is from some fetch at a later version)
		// SOMEDAY: Keep track of keys that might be fetching, make sure we don't have any data elsewhere?
		for (auto it = data->newestAvailableVersion.ranges().begin(); it != data->newestAvailableVersion.ranges().end();
		     ++it) {
			if (it->value() == invalidVersion) {
				KeyRangeRef clearRange(it->begin(), it->end());
				// TODO(alexmiller): Figure out how to selectively enable spammy data distribution events.
				// DEBUG_KEY_RANGE("clearInvalidVersion", invalidVersion, clearRange);
				storage->clear(clearRange);
				data->byteSampleApplyClear(clearRange, invalidVersion);
			}
		}
	}

	validate(data, true);
	startByteSampleRestore.send(Void());

	return true;
}

Future<bool> StorageServerDisk::restoreDurableState() {
	return ::restoreDurableState(data, storage);
}

// Determines whether a key-value pair should be included in a byte sample
// Also returns size information about the sample
ByteSampleInfo isKeyValueInSample(KeyValueRef keyValue) {
	ByteSampleInfo info;

	const KeyRef key = keyValue.key;
	info.size = key.size() + keyValue.value.size();

	uint32_t a = 0;
	uint32_t b = 0;
	hashlittle2(key.begin(), key.size(), &a, &b);

	double probability =
	    (double)info.size / (key.size() + SERVER_KNOBS->BYTE_SAMPLING_OVERHEAD) / SERVER_KNOBS->BYTE_SAMPLING_FACTOR;
	info.inSample = a / ((1 << 30) * 4.0) < probability;
	info.sampledSize = info.size / std::min(1.0, probability);

	return info;
}

void StorageServer::addMutationToMutationLogOrStorage(Version ver, MutationRef m) {
	if (ver != invalidVersion) {
		addMutationToMutationLog(addVersionToMutationLog(ver), m);
	} else {
		storage.writeMutation(m);
		byteSampleApplyMutation(m, ver);
	}
}

void StorageServer::byteSampleApplySet(KeyValueRef kv, Version ver) {
	// Update byteSample in memory and (eventually) on disk and notify waiting metrics

	ByteSampleInfo sampleInfo = isKeyValueInSample(kv);
	auto& byteSample = metrics.byteSample.sample;

	int64_t delta = 0;
	const KeyRef key = kv.key;

	auto old = byteSample.find(key);
	if (old != byteSample.end())
		delta = -byteSample.getMetric(old);
	if (sampleInfo.inSample) {
		delta += sampleInfo.sampledSize;
		byteSample.insert(key, sampleInfo.sampledSize);
		addMutationToMutationLogOrStorage(ver,
		                                  MutationRef(MutationRef::SetValue,
		                                              key.withPrefix(persistByteSampleKeys.begin),
		                                              BinaryWriter::toValue(sampleInfo.sampledSize, Unversioned())));
	} else {
		bool any = old != byteSample.end();
		if (!byteSampleRecovery.isReady()) {
			if (!byteSampleClears.rangeContaining(key).value()) {
				byteSampleClears.insert(key, true);
				byteSampleClearsTooLarge.set(byteSampleClears.size() > SERVER_KNOBS->MAX_BYTE_SAMPLE_CLEAR_MAP_SIZE);
				any = true;
			}
		}
		if (any) {
			byteSample.erase(old);
			auto diskRange = singleKeyRange(key.withPrefix(persistByteSampleKeys.begin));
			addMutationToMutationLogOrStorage(ver,
			                                  MutationRef(MutationRef::ClearRange, diskRange.begin, diskRange.end));
		}
	}

	if (delta)
		metrics.notifyBytes(key, delta);
}

void StorageServer::byteSampleApplyClear(KeyRangeRef range, Version ver) {
	// Update byteSample in memory and (eventually) on disk via the mutationLog and notify waiting metrics

	auto& byteSample = metrics.byteSample.sample;
	bool any = false;

	if (range.begin < allKeys.end) {
		// NotifyBytes should not be called for keys past allKeys.end
		KeyRangeRef searchRange = KeyRangeRef(range.begin, std::min(range.end, allKeys.end));
		counters.sampledBytesCleared += byteSample.sumRange(searchRange.begin, searchRange.end);

		auto r = metrics.waitMetricsMap.intersectingRanges(searchRange);
		for (auto shard = r.begin(); shard != r.end(); ++shard) {
			KeyRangeRef intersectingRange = shard.range() & range;
			int64_t bytes = byteSample.sumRange(intersectingRange.begin, intersectingRange.end);
			metrics.notifyBytes(shard, -bytes);
			any = any || bytes > 0;
		}
	}

	if (range.end > allKeys.end && byteSample.sumRange(std::max(allKeys.end, range.begin), range.end) > 0)
		any = true;

	if (!byteSampleRecovery.isReady()) {
		auto clearRanges = byteSampleClears.intersectingRanges(range);
		for (auto it : clearRanges) {
			if (!it.value()) {
				byteSampleClears.insert(range, true);
				byteSampleClearsTooLarge.set(byteSampleClears.size() > SERVER_KNOBS->MAX_BYTE_SAMPLE_CLEAR_MAP_SIZE);
				any = true;
				break;
			}
		}
	}

	if (any) {
		byteSample.eraseAsync(range.begin, range.end);
		auto diskRange = range.withPrefix(persistByteSampleKeys.begin);
		addMutationToMutationLogOrStorage(ver, MutationRef(MutationRef::ClearRange, diskRange.begin, diskRange.end));
	}
}

ACTOR Future<Void> waitMetrics(StorageServerMetrics* self, WaitMetricsRequest req, Future<Void> timeout) {
	state PromiseStream<StorageMetrics> change;
	state StorageMetrics metrics = self->getMetrics(req.keys);
	state Error error = success();
	state bool timedout = false;

	if (!req.min.allLessOrEqual(metrics) || !metrics.allLessOrEqual(req.max)) {
		TEST(true); // ShardWaitMetrics return case 1 (quickly)
		req.reply.send(metrics);
		return Void();
	}

	{
		auto rs = self->waitMetricsMap.modify(req.keys);
		for (auto r = rs.begin(); r != rs.end(); ++r)
			r->value().push_back(change);
		loop {
			try {
				choose {
					when(StorageMetrics c = waitNext(change.getFuture())) {
						metrics += c;

						// SOMEDAY: validation! The changes here are possibly partial changes (we receive multiple
						// messages per
						//  update to our requested range). This means that the validation would have to occur after all
						//  the messages for one clear or set have been dispatched.

						/*StorageMetrics m = getMetrics( data, req.keys );
						  bool b = ( m.bytes != metrics.bytes || m.bytesPerKSecond != metrics.bytesPerKSecond ||
						  m.iosPerKSecond != metrics.iosPerKSecond ); if (b) { printf("keys: '%s' - '%s' @%p\n",
						  printable(req.keys.begin).c_str(), printable(req.keys.end).c_str(), this);
						  printf("waitMetrics: desync %d (%lld %lld %lld) != (%lld %lld %lld); +(%lld %lld %lld)\n", b,
						  m.bytes, m.bytesPerKSecond, m.iosPerKSecond, metrics.bytes, metrics.bytesPerKSecond,
						  metrics.iosPerKSecond, c.bytes, c.bytesPerKSecond, c.iosPerKSecond);

						  }*/
					}
					when(wait(timeout)) { timedout = true; }
				}
			} catch (Error& e) {
				if (e.code() == error_code_actor_cancelled)
					throw; // This is only cancelled when the main loop had exited...no need in this case to clean up
					       // self
				error = e;
				break;
			}

			if (timedout) {
				TEST(true); // ShardWaitMetrics return on timeout
				// FIXME: instead of using random chance, send wrong_shard_server when the call in from
				// waitMetricsMultiple (requires additional information in the request)
				if (deterministicRandom()->random01() < SERVER_KNOBS->WAIT_METRICS_WRONG_SHARD_CHANCE) {
					req.reply.sendError(wrong_shard_server());
				} else {
					req.reply.send(metrics);
				}
				break;
			}

			if (!req.min.allLessOrEqual(metrics) || !metrics.allLessOrEqual(req.max)) {
				TEST(true); // ShardWaitMetrics return case 2 (delayed)
				req.reply.send(metrics);
				break;
			}
		}

		wait(delay(0)); // prevent iterator invalidation of functions sending changes
	}

	auto rs = self->waitMetricsMap.modify(req.keys);
	for (auto i = rs.begin(); i != rs.end(); ++i) {
		auto& x = i->value();
		for (int j = 0; j < x.size(); j++) {
			if (x[j] == change) {
				swapAndPop(&x, j);
				break;
			}
		}
	}
	self->waitMetricsMap.coalesce(req.keys);

	if (error.code() != error_code_success) {
		if (error.code() != error_code_wrong_shard_server)
			throw error;
		TEST(true); // ShardWaitMetrics delayed wrong_shard_server()
		req.reply.sendError(error);
	}

	return Void();
}

Future<Void> StorageServerMetrics::waitMetrics(WaitMetricsRequest req, Future<Void> delay) {
	return ::waitMetrics(this, req, delay);
}

#ifndef __INTEL_COMPILER
#pragma endregion
#endif

/////////////////////////////// Core //////////////////////////////////////
#ifndef __INTEL_COMPILER
#pragma region Core
#endif

ACTOR Future<Void> metricsCore(StorageServer* self, StorageServerInterface ssi) {
	state Future<Void> doPollMetrics = Void();

	wait(self->byteSampleRecovery);

	// Logs all counters in `counters.cc` and reset the interval.
	self->actors.add(traceCounters("StorageMetrics",
	                               self->thisServerID,
	                               SERVER_KNOBS->STORAGE_LOGGING_DELAY,
	                               &self->counters.cc,
	                               self->thisServerID.toString() + "/StorageMetrics",
	                               [self = self](TraceEvent& te) {
		                               te.detail("Tag", self->tag.toString());
		                               StorageBytes sb = self->storage.getStorageBytes();
		                               te.detail("KvstoreBytesUsed", sb.used);
		                               te.detail("KvstoreBytesFree", sb.free);
		                               te.detail("KvstoreBytesAvailable", sb.available);
		                               te.detail("KvstoreBytesTotal", sb.total);
		                               te.detail("KvstoreBytesTemp", sb.temp);
		                               if (self->isTss()) {
			                               te.detail("TSSPairID", self->tssPairID);
			                               te.detail("TSSJointID",
			                                         UID(self->thisServerID.first() ^ self->tssPairID.get().first(),
			                                             self->thisServerID.second() ^ self->tssPairID.get().second()));
		                               } else if (self->isSSWithTSSPair()) {
			                               te.detail("SSPairID", self->ssPairID);
			                               te.detail("TSSJointID",
			                                         UID(self->thisServerID.first() ^ self->ssPairID.get().first(),
			                                             self->thisServerID.second() ^ self->ssPairID.get().second()));
		                               }
	                               }));

	loop {
		choose {
			when(WaitMetricsRequest req = waitNext(ssi.waitMetrics.getFuture())) {
				if (!self->isReadable(req.keys)) {
					TEST(true); // waitMetrics immediate wrong_shard_server()
					self->sendErrorWithPenalty(req.reply, wrong_shard_server(), self->getPenalty());
				} else {
					self->actors.add(
					    self->metrics.waitMetrics(req, delayJittered(SERVER_KNOBS->STORAGE_METRIC_TIMEOUT)));
				}
			}
			when(SplitMetricsRequest req = waitNext(ssi.splitMetrics.getFuture())) {
				if (!self->isReadable(req.keys)) {
					TEST(true); // splitMetrics immediate wrong_shard_server()
					self->sendErrorWithPenalty(req.reply, wrong_shard_server(), self->getPenalty());
				} else {
					self->metrics.splitMetrics(req);
				}
			}
			when(GetStorageMetricsRequest req = waitNext(ssi.getStorageMetrics.getFuture())) {
				StorageBytes sb = self->storage.getStorageBytes();
				self->metrics.getStorageMetrics(
				    req, sb, self->counters.bytesInput.getRate(), self->versionLag, self->lastUpdate);
			}
			when(ReadHotSubRangeRequest req = waitNext(ssi.getReadHotRanges.getFuture())) {
				if (!self->isReadable(req.keys)) {
					TEST(true); // readHotSubRanges immediate wrong_shard_server()
					self->sendErrorWithPenalty(req.reply, wrong_shard_server(), self->getPenalty());
				} else {
					self->metrics.getReadHotRanges(req);
				}
			}
			when(SplitRangeRequest req = waitNext(ssi.getRangeSplitPoints.getFuture())) {
				if (!self->isReadable(req.keys)) {
					TEST(true); // getSplitPoints immediate wrong_shard_server()
					self->sendErrorWithPenalty(req.reply, wrong_shard_server(), self->getPenalty());
				} else {
					self->metrics.getSplitPoints(req);
				}
			}
			when(wait(doPollMetrics)) {
				self->metrics.poll();
				doPollMetrics = delay(SERVER_KNOBS->STORAGE_SERVER_POLL_METRICS_DELAY);
			}
		}
	}
}

ACTOR Future<Void> logLongByteSampleRecovery(Future<Void> recovery) {
	choose {
		when(wait(recovery)) {}
		when(wait(delay(SERVER_KNOBS->LONG_BYTE_SAMPLE_RECOVERY_DELAY))) {
			TraceEvent(g_network->isSimulated() ? SevWarn : SevWarnAlways, "LongByteSampleRecovery");
		}
	}

	return Void();
}

ACTOR Future<Void> checkBehind(StorageServer* self) {
	state int behindCount = 0;
	loop {
		wait(delay(SERVER_KNOBS->BEHIND_CHECK_DELAY));
		state Transaction tr(self->cx);
		loop {
			try {
				Version readVersion = wait(tr.getRawReadVersion());
				if (readVersion > self->version.get() + SERVER_KNOBS->BEHIND_CHECK_VERSIONS) {
					behindCount++;
				} else {
					behindCount = 0;
				}
				self->versionBehind = behindCount >= SERVER_KNOBS->BEHIND_CHECK_COUNT;
				break;
			} catch (Error& e) {
				wait(tr.onError(e));
			}
		}
	}
}

ACTOR Future<Void> serveGetValueRequests(StorageServer* self, FutureStream<GetValueRequest> getValue) {
	getCurrentLineage()->modify(&TransactionLineage::operation) = TransactionLineage::Operation::GetValue;
	loop {
		GetValueRequest req = waitNext(getValue);
		// Warning: This code is executed at extremely high priority (TaskPriority::LoadBalancedEndpoint), so downgrade
		// before doing real work
		if (req.debugID.present())
			g_traceBatch.addEvent("GetValueDebug",
			                      req.debugID.get().first(),
			                      "storageServer.received"); //.detail("TaskID", g_network->getCurrentTask());

		if (SHORT_CIRCUT_ACTUAL_STORAGE && normalKeys.contains(req.key))
			req.reply.send(GetValueReply());
		else
			self->actors.add(self->readGuard(req, getValueQ));
	}
}

ACTOR Future<Void> serveGetKeyValuesRequests(StorageServer* self, FutureStream<GetKeyValuesRequest> getKeyValues) {
	getCurrentLineage()->modify(&TransactionLineage::operation) = TransactionLineage::Operation::GetKeyValues;
	loop {
		GetKeyValuesRequest req = waitNext(getKeyValues);

		// Warning: This code is executed at extremely high priority (TaskPriority::LoadBalancedEndpoint), so downgrade
		// before doing real work
		self->actors.add(self->readGuard(req, getKeyValuesQ));
	}
}

ACTOR Future<Void> serveGetKeyValuesStreamRequests(StorageServer* self,
                                                   FutureStream<GetKeyValuesStreamRequest> getKeyValuesStream) {
	loop {
		GetKeyValuesStreamRequest req = waitNext(getKeyValuesStream);
		// Warning: This code is executed at extremely high priority (TaskPriority::LoadBalancedEndpoint), so downgrade
		// before doing real work
		// FIXME: add readGuard again
		self->actors.add(getKeyValuesStreamQ(self, req));
	}
}

ACTOR Future<Void> serveGetKeyRequests(StorageServer* self, FutureStream<GetKeyRequest> getKey) {
	getCurrentLineage()->modify(&TransactionLineage::operation) = TransactionLineage::Operation::GetKey;
	loop {
		GetKeyRequest req = waitNext(getKey);
		// Warning: This code is executed at extremely high priority (TaskPriority::LoadBalancedEndpoint), so downgrade
		// before doing real work
		self->actors.add(self->readGuard(req, getKeyQ));
	}
}

ACTOR Future<Void> watchValueWaitForVersion(StorageServer* self,
                                            WatchValueRequest req,
                                            PromiseStream<WatchValueRequest> stream) {
	state Span span("SS:watchValueWaitForVersion"_loc, { req.spanContext });
	getCurrentLineage()->modify(&TransactionLineage::txID) = req.spanContext.first();
	try {
		wait(success(waitForVersionNoTooOld(self, req.version)));
		stream.send(req);
	} catch (Error& e) {
		if (!canReplyWith(e))
			throw e;
		self->sendErrorWithPenalty(req.reply, e, self->getPenalty());
	}
	return Void();
}

ACTOR Future<Void> serveWatchValueRequestsImpl(StorageServer* self, FutureStream<WatchValueRequest> stream) {
	loop {
		getCurrentLineage()->modify(&TransactionLineage::txID) = 0;
		state WatchValueRequest req = waitNext(stream);
		state Reference<ServerWatchMetadata> metadata = self->getWatchMetadata(req.key.contents());
		state Span span("SS:serveWatchValueRequestsImpl"_loc, { req.spanContext });
		getCurrentLineage()->modify(&TransactionLineage::txID) = req.spanContext.first();

		if (!metadata.isValid()) { // case 1: no watch set for the current key
			metadata = makeReference<ServerWatchMetadata>(req.key, req.value, req.version, req.tags, req.debugID);
			KeyRef key = self->setWatchMetadata(metadata);
			metadata->watch_impl = forward(watchWaitForValueChange(self, span.context, key), metadata->versionPromise);
			self->actors.add(watchValueSendReply(self, req, metadata->versionPromise.getFuture(), span.context));
		} else if (metadata->value ==
		           req.value) { // case 2: there is a watch in the map and it has the same value so just update version
			if (req.version > metadata->version) {
				metadata->version = req.version;
				metadata->tags = req.tags;
				metadata->debugID = req.debugID;
			}
			self->actors.add(watchValueSendReply(self, req, metadata->versionPromise.getFuture(), span.context));
		} else if (req.version > metadata->version) { // case 3: version in map has a lower version so trigger watch and
			                                          // create a new entry in map
			self->deleteWatchMetadata(req.key.contents());
			metadata->versionPromise.send(req.version);
			metadata->watch_impl.cancel();

			metadata = makeReference<ServerWatchMetadata>(req.key, req.value, req.version, req.tags, req.debugID);
			KeyRef key = self->setWatchMetadata(metadata);
			metadata->watch_impl = forward(watchWaitForValueChange(self, span.context, key), metadata->versionPromise);

			self->actors.add(watchValueSendReply(self, req, metadata->versionPromise.getFuture(), span.context));
		} else if (req.version <
		           metadata->version) { // case 4: version in the map is higher so immediately trigger watch
			TEST(true); // watch version in map is higher so trigger watch (case 4)
			req.reply.send(WatchValueReply{ metadata->version });
		} else { // case 5: watch value differs but their versions are the same (rare case) so check with the SS
			TEST(true); // watch version in the map is the same but value is different (case 5)
			loop {
				try {
					state Version latest = self->version.get();
					GetValueRequest getReq(span.context, metadata->key, latest, metadata->tags, metadata->debugID);
					state Future<Void> getValue = getValueQ(self, getReq);
					GetValueReply reply = wait(getReq.reply.getFuture());
					metadata = self->getWatchMetadata(req.key.contents());

					if (metadata.isValid() && reply.value != metadata->value) { // valSS != valMap
						self->deleteWatchMetadata(req.key.contents());
						metadata->versionPromise.send(req.version);
						metadata->watch_impl.cancel();
					}

					if (reply.value == req.value) { // valSS == valreq
						metadata =
						    makeReference<ServerWatchMetadata>(req.key, req.value, req.version, req.tags, req.debugID);
						KeyRef key = self->setWatchMetadata(metadata);
						metadata->watch_impl =
						    forward(watchWaitForValueChange(self, span.context, key), metadata->versionPromise);
						self->actors.add(
						    watchValueSendReply(self, req, metadata->versionPromise.getFuture(), span.context));
					} else {
						req.reply.send(WatchValueReply{ latest });
					}
					break;
				} catch (Error& e) {
					if (e.code() != error_code_transaction_too_old) {
						if (!canReplyWith(e))
							throw e;
						self->sendErrorWithPenalty(req.reply, e, self->getPenalty());
						break;
					}
					TEST(true); // Reading a watched key failed with transaction_too_old case 5
				}
			}
		}
	}
}

ACTOR Future<Void> serveWatchValueRequests(StorageServer* self, FutureStream<WatchValueRequest> watchValue) {
	state PromiseStream<WatchValueRequest> stream;
	getCurrentLineage()->modify(&TransactionLineage::operation) = TransactionLineage::Operation::WatchValue;
	self->actors.add(serveWatchValueRequestsImpl(self, stream.getFuture()));

	loop {
		WatchValueRequest req = waitNext(watchValue);
		// TODO: fast load balancing?
		if (self->shouldRead(req)) {
			self->actors.add(watchValueWaitForVersion(self, req, stream));
		}
	}
}

ACTOR Future<Void> serveChangeFeedRequests(StorageServer* self, FutureStream<ChangeFeedRequest> changeFeed) {
	loop {
		ChangeFeedRequest req = waitNext(changeFeed);
		self->actors.add(self->readGuard(req, changeFeedQ));
	}
}

ACTOR Future<Void> serveChangeFeedStreamRequests(StorageServer* self,
                                                 FutureStream<ChangeFeedStreamRequest> changeFeedStream) {
	loop {
		ChangeFeedStreamRequest req = waitNext(changeFeedStream);
		self->actors.add(changeFeedStreamQ(self, req));
	}
}

ACTOR Future<Void> serveOverlappingChangeFeedsRequests(
    StorageServer* self,
    FutureStream<OverlappingChangeFeedsRequest> overlappingChangeFeeds) {
	loop {
		OverlappingChangeFeedsRequest req = waitNext(overlappingChangeFeeds);
		self->actors.add(self->readGuard(req, overlappingChangeFeedsQ));
	}
}

ACTOR Future<Void> serveChangeFeedPopRequests(StorageServer* self, FutureStream<ChangeFeedPopRequest> changeFeedPops) {
	loop {
		ChangeFeedPopRequest req = waitNext(changeFeedPops);
		self->actors.add(self->readGuard(req, changeFeedPopQ));
	}
}

ACTOR Future<Void> reportStorageServerState(StorageServer* self) {
	if (!SERVER_KNOBS->REPORT_DD_METRICS) {
		return Void();
	}

	loop {
		wait(delay(SERVER_KNOBS->DD_METRICS_REPORT_INTERVAL));

		const auto numRunningFetchKeys = self->currentRunningFetchKeys.numRunning();
		if (numRunningFetchKeys == 0) {
			continue;
		}

		const auto longestRunningFetchKeys = self->currentRunningFetchKeys.longestTime();

		auto level = SevInfo;
		if (longestRunningFetchKeys.first >= SERVER_KNOBS->FETCH_KEYS_TOO_LONG_TIME_CRITERIA) {
			level = SevWarnAlways;
		}

		TraceEvent(level, "FetchKeyCurrentStatus")
		    .detail("Timestamp", now())
		    .detail("LongestRunningTime", longestRunningFetchKeys.first)
		    .detail("StartKey", longestRunningFetchKeys.second.begin)
		    .detail("EndKey", longestRunningFetchKeys.second.end)
		    .detail("NumRunning", numRunningFetchKeys);
	}
}

ACTOR Future<Void> storageServerCore(StorageServer* self, StorageServerInterface ssi) {
	state Future<Void> doUpdate = Void();
	state bool updateReceived =
	    false; // true iff the current update() actor assigned to doUpdate has already received an update from the tlog
	state double lastLoopTopTime = now();
	state Future<Void> dbInfoChange = Void();
	state Future<Void> checkLastUpdate = Void();
	state Future<Void> updateProcessStatsTimer = delay(SERVER_KNOBS->FASTRESTORE_UPDATE_PROCESS_STATS_INTERVAL);

	self->actors.add(updateStorage(self));
	self->actors.add(waitFailureServer(ssi.waitFailure.getFuture()));
	self->actors.add(self->otherError.getFuture());
	self->actors.add(metricsCore(self, ssi));
	self->actors.add(logLongByteSampleRecovery(self->byteSampleRecovery));
	self->actors.add(checkBehind(self));
	self->actors.add(serveGetValueRequests(self, ssi.getValue.getFuture()));
	self->actors.add(serveGetKeyValuesRequests(self, ssi.getKeyValues.getFuture()));
	self->actors.add(serveGetKeyValuesStreamRequests(self, ssi.getKeyValuesStream.getFuture()));
	self->actors.add(serveGetKeyRequests(self, ssi.getKey.getFuture()));
	self->actors.add(serveWatchValueRequests(self, ssi.watchValue.getFuture()));
	self->actors.add(serveChangeFeedRequests(self, ssi.changeFeed.getFuture()));
	self->actors.add(serveChangeFeedStreamRequests(self, ssi.changeFeedStream.getFuture()));
	self->actors.add(serveOverlappingChangeFeedsRequests(self, ssi.overlappingChangeFeeds.getFuture()));
	self->actors.add(serveChangeFeedPopRequests(self, ssi.changeFeedPop.getFuture()));
	self->actors.add(traceRole(Role::STORAGE_SERVER, ssi.id()));
	self->actors.add(reportStorageServerState(self));

	self->transactionTagCounter.startNewInterval();
	self->actors.add(
	    recurring([&]() { self->transactionTagCounter.startNewInterval(); }, SERVER_KNOBS->TAG_MEASUREMENT_INTERVAL));

	self->coreStarted.send(Void());

	loop {
		++self->counters.loops;

		double loopTopTime = now();
		double elapsedTime = loopTopTime - lastLoopTopTime;
		if (elapsedTime > 0.050) {
			if (deterministicRandom()->random01() < 0.01)
				TraceEvent(SevWarn, "SlowSSLoopx100", self->thisServerID).detail("Elapsed", elapsedTime);
		}
		lastLoopTopTime = loopTopTime;

		choose {
			when(wait(checkLastUpdate)) {
				if (now() - self->lastUpdate >= CLIENT_KNOBS->NO_RECENT_UPDATES_DURATION) {
					self->noRecentUpdates.set(true);
					checkLastUpdate = delay(CLIENT_KNOBS->NO_RECENT_UPDATES_DURATION);
				} else {
					checkLastUpdate =
					    delay(std::max(CLIENT_KNOBS->NO_RECENT_UPDATES_DURATION - (now() - self->lastUpdate), 0.1));
				}
			}
			when(wait(dbInfoChange)) {
				TEST(self->logSystem); // shardServer dbInfo changed
				dbInfoChange = self->db->onChange();
				if (self->db->get().recoveryState >= RecoveryState::ACCEPTING_COMMITS) {
					self->logSystem = ILogSystem::fromServerDBInfo(self->thisServerID, self->db->get());
					if (self->logSystem) {
						if (self->db->get().logSystemConfig.recoveredAt.present()) {
							self->poppedAllAfter = self->db->get().logSystemConfig.recoveredAt.get();
						}
						self->logCursor = self->logSystem->peekSingle(
						    self->thisServerID, self->version.get() + 1, self->tag, self->history);
						self->popVersion(self->durableVersion.get() + 1, true);
					}
					// If update() is waiting for results from the tlog, it might never get them, so needs to be
					// cancelled.  But if it is waiting later, cancelling it could cause problems (e.g. fetchKeys that
					// already committed to transitioning to waiting state)
					if (!updateReceived) {
						doUpdate = Void();
					}
				}

				Optional<LatencyBandConfig> newLatencyBandConfig = self->db->get().latencyBandConfig;
				if (newLatencyBandConfig.present() != self->latencyBandConfig.present() ||
				    (newLatencyBandConfig.present() &&
				     newLatencyBandConfig.get().readConfig != self->latencyBandConfig.get().readConfig)) {
					self->latencyBandConfig = newLatencyBandConfig;
					self->counters.readLatencyBands.clearBands();
					TraceEvent("LatencyBandReadUpdatingConfig").detail("Present", newLatencyBandConfig.present());
					if (self->latencyBandConfig.present()) {
						for (auto band : self->latencyBandConfig.get().readConfig.bands) {
							self->counters.readLatencyBands.addThreshold(band);
						}
					}
				}
			}
			when(GetShardStateRequest req = waitNext(ssi.getShardState.getFuture())) {
				if (req.mode == GetShardStateRequest::NO_WAIT) {
					if (self->isReadable(req.keys))
						req.reply.send(GetShardStateReply{ self->version.get(), self->durableVersion.get() });
					else
						req.reply.sendError(wrong_shard_server());
				} else {
					self->actors.add(getShardStateQ(self, req));
				}
			}
			when(StorageQueuingMetricsRequest req = waitNext(ssi.getQueuingMetrics.getFuture())) {
				getQueuingMetrics(self, req);
			}
			when(ReplyPromise<KeyValueStoreType> reply = waitNext(ssi.getKeyValueStoreType.getFuture())) {
				reply.send(self->storage.getKeyValueStoreType());
			}
			when(wait(doUpdate)) {
				updateReceived = false;
				if (!self->logSystem)
					doUpdate = Never();
				else
					doUpdate = update(self, &updateReceived);
			}
			when(wait(updateProcessStatsTimer)) {
				updateProcessStats(self);
				updateProcessStatsTimer = delay(SERVER_KNOBS->FASTRESTORE_UPDATE_PROCESS_STATS_INTERVAL);
			}
			when(wait(self->actors.getResult())) {}
		}
	}
}

bool storageServerTerminated(StorageServer& self, IKeyValueStore* persistentData, Error const& e) {
	self.shuttingDown = true;

	// Clearing shards shuts down any fetchKeys actors; these may do things on cancellation that are best done with self
	// still valid
	self.shards.insert(allKeys, Reference<ShardInfo>());

	// Dispose the IKVS (destroying its data permanently) only if this shutdown is definitely permanent.  Otherwise just
	// close it.
	if (e.code() == error_code_please_reboot) {
		// do nothing.
	} else if (e.code() == error_code_worker_removed || e.code() == error_code_recruitment_failed) {
		// SOMEDAY: could close instead of dispose if tss in quarantine gets removed so it could still be investigated?
		persistentData->dispose();
	} else {
		persistentData->close();
	}

	if (e.code() == error_code_worker_removed || e.code() == error_code_recruitment_failed ||
	    e.code() == error_code_file_not_found || e.code() == error_code_actor_cancelled) {
		TraceEvent("StorageServerTerminated", self.thisServerID).error(e, true);
		return true;
	} else
		return false;
}

ACTOR Future<Void> memoryStoreRecover(IKeyValueStore* store, Reference<ClusterConnectionFile> connFile, UID id) {
	if (store->getType() != KeyValueStoreType::MEMORY || connFile.getPtr() == nullptr) {
		return Never();
	}

	// create a temp client connect to DB
	Database cx = Database::createDatabase(connFile, Database::API_VERSION_LATEST);

	state Reference<ReadYourWritesTransaction> tr = makeReference<ReadYourWritesTransaction>(cx);
	state int noCanRemoveCount = 0;
	loop {
		try {
			tr->setOption(FDBTransactionOptions::PRIORITY_SYSTEM_IMMEDIATE);
			tr->setOption(FDBTransactionOptions::ACCESS_SYSTEM_KEYS);

			state bool canRemove = wait(canRemoveStorageServer(tr, id));
			if (!canRemove) {
				TEST(true); // it's possible that the caller had a transaction in flight that assigned keys to the
				            // server. Wait for it to reverse its mistake.
				wait(delayJittered(SERVER_KNOBS->REMOVE_RETRY_DELAY, TaskPriority::UpdateStorage));
				tr->reset();
				TraceEvent("RemoveStorageServerRetrying")
				    .detail("Count", noCanRemoveCount++)
				    .detail("ServerID", id)
				    .detail("CanRemove", canRemove);
			} else {
				return Void();
			}
		} catch (Error& e) {
			state Error err = e;
			wait(tr->onError(e));
			TraceEvent("RemoveStorageServerRetrying").error(err);
		}
	}
}

// for creating a new storage server
ACTOR Future<Void> storageServer(IKeyValueStore* persistentData,
                                 StorageServerInterface ssi,
                                 Tag seedTag,
                                 Version tssSeedVersion,
                                 ReplyPromise<InitializeStorageReply> recruitReply,
                                 Reference<AsyncVar<ServerDBInfo> const> db,
                                 std::string folder) {
	state StorageServer self(persistentData, db, ssi);
	if (ssi.isTss()) {
		self.setTssPair(ssi.tssPairID.get());
		ASSERT(self.isTss());
	}

	self.sk = serverKeysPrefixFor(self.tssPairID.present() ? self.tssPairID.get() : self.thisServerID)
	              .withPrefix(systemKeys.begin); // FFFF/serverKeys/[this server]/
	self.folder = folder;

	try {
		wait(self.storage.init());
		wait(self.storage.commit());

		if (seedTag == invalidTag) {
			std::pair<Version, Tag> verAndTag = wait(addStorageServer(
			    self.cx, ssi)); // Might throw recruitment_failed in case of simultaneous master failure
			self.tag = verAndTag.second;
			if (ssi.isTss()) {
				self.setInitialVersion(tssSeedVersion);
			} else {
				self.setInitialVersion(verAndTag.first - 1);
			}
		} else {
			self.tag = seedTag;
		}

		self.storage.makeNewStorageServerDurable();
		wait(self.storage.commit());

		TraceEvent("StorageServerInit", ssi.id())
		    .detail("Version", self.version.get())
		    .detail("SeedTag", seedTag.toString())
		    .detail("TssPair", ssi.isTss() ? ssi.tssPairID.get().toString() : "");
		InitializeStorageReply rep;
		rep.interf = ssi;
		rep.addedVersion = self.version.get();
		recruitReply.send(rep);
		self.byteSampleRecovery = Void();

		wait(storageServerCore(&self, ssi));

		throw internal_error();
	} catch (Error& e) {
		printf("SS %s crashed with error %s\n", self.thisServerID.toString().c_str(), e.name());
		// If we die with an error before replying to the recruitment request, send the error to the recruiter
		// (ClusterController, and from there to the DataDistributionTeamCollection)
		if (!recruitReply.isSet())
			recruitReply.sendError(recruitment_failed());
		if (storageServerTerminated(self, persistentData, e))
			return Void();
		throw e;
	}
}

ACTOR Future<Void> replaceInterface(StorageServer* self, StorageServerInterface ssi) {
	ASSERT(!ssi.isTss());
	state Transaction tr(self->cx);

	loop {
		state Future<Void> infoChanged = self->db->onChange();
		state Reference<CommitProxyInfo> commitProxies(
		    new CommitProxyInfo(self->db->get().client.commitProxies, false));
		choose {
			when(GetStorageServerRejoinInfoReply _rep =
			         wait(commitProxies->size()
			                  ? basicLoadBalance(commitProxies,
			                                     &CommitProxyInterface::getStorageServerRejoinInfo,
			                                     GetStorageServerRejoinInfoRequest(ssi.id(), ssi.locality.dcId()))
			                  : Never())) {
				state GetStorageServerRejoinInfoReply rep = _rep;

				try {
					tr.reset();
					tr.setOption(FDBTransactionOptions::PRIORITY_SYSTEM_IMMEDIATE);
					tr.setVersion(rep.version);

					tr.addReadConflictRange(singleKeyRange(serverListKeyFor(ssi.id())));
					tr.addReadConflictRange(singleKeyRange(serverTagKeyFor(ssi.id())));
					tr.addReadConflictRange(serverTagHistoryRangeFor(ssi.id()));
					tr.addReadConflictRange(singleKeyRange(tagLocalityListKeyFor(ssi.locality.dcId())));

					tr.set(serverListKeyFor(ssi.id()), serverListValue(ssi));

					if (rep.newLocality) {
						tr.addReadConflictRange(tagLocalityListKeys);
						tr.set(tagLocalityListKeyFor(ssi.locality.dcId()),
						       tagLocalityListValue(rep.newTag.get().locality));
					}

					// this only should happen if SS moved datacenters
					if (rep.newTag.present()) {
						KeyRange conflictRange = singleKeyRange(serverTagConflictKeyFor(rep.newTag.get()));
						tr.addReadConflictRange(conflictRange);
						tr.addWriteConflictRange(conflictRange);
						tr.setOption(FDBTransactionOptions::FIRST_IN_BATCH);
						tr.set(serverTagKeyFor(ssi.id()), serverTagValue(rep.newTag.get()));
						tr.atomicOp(serverTagHistoryKeyFor(ssi.id()),
						            serverTagValue(rep.tag),
						            MutationRef::SetVersionstampedKey);
					}

					if (rep.history.size() && rep.history.back().first < self->version.get()) {
						tr.clear(serverTagHistoryRangeBefore(ssi.id(), self->version.get()));
					}

					choose {
						when(wait(tr.commit())) {
							self->history = rep.history;

							if (rep.newTag.present()) {
								self->tag = rep.newTag.get();
								self->history.insert(self->history.begin(),
								                     std::make_pair(tr.getCommittedVersion(), rep.tag));
							} else {
								self->tag = rep.tag;
							}
							self->allHistory = self->history;

							TraceEvent("SSTag", self->thisServerID).detail("MyTag", self->tag.toString());
							for (auto it : self->history) {
								TraceEvent("SSHistory", self->thisServerID)
								    .detail("Ver", it.first)
								    .detail("Tag", it.second.toString());
							}

							if (self->history.size() && BUGGIFY) {
								TraceEvent("SSHistoryReboot", self->thisServerID).log();
								throw please_reboot();
							}

							break;
						}
						when(wait(infoChanged)) {}
					}
				} catch (Error& e) {
					wait(tr.onError(e));
				}
			}
			when(wait(infoChanged)) {}
		}
	}

	return Void();
}

ACTOR Future<Void> replaceTSSInterface(StorageServer* self, StorageServerInterface ssi) {
	// RYW for KeyBackedMap
	state Reference<ReadYourWritesTransaction> tr = makeReference<ReadYourWritesTransaction>(self->cx);
	state KeyBackedMap<UID, UID> tssMapDB = KeyBackedMap<UID, UID>(tssMappingKeys.begin);

	ASSERT(ssi.isTss());

	loop {
		try {
			state Tag myTag;

			tr->reset();
			tr->setOption(FDBTransactionOptions::ACCESS_SYSTEM_KEYS);
			tr->setOption(FDBTransactionOptions::PRIORITY_SYSTEM_IMMEDIATE);

			Optional<Value> pairTagValue = wait(tr->get(serverTagKeyFor(self->tssPairID.get())));

			if (!pairTagValue.present()) {
				TEST(true); // Race where tss was down, pair was removed, tss starts back up
				throw worker_removed();
			}

			myTag = decodeServerTagValue(pairTagValue.get());

			tr->addReadConflictRange(singleKeyRange(serverListKeyFor(ssi.id())));
			tr->set(serverListKeyFor(ssi.id()), serverListValue(ssi));

			// add itself back to tss mapping
			if (!self->isTSSInQuarantine()) {
				tssMapDB.set(tr, self->tssPairID.get(), ssi.id());
			}

			wait(tr->commit());
			self->tag = myTag;

			break;
		} catch (Error& e) {
			wait(tr->onError(e));
		}
	}

	return Void();
}

// for recovering an existing storage server
ACTOR Future<Void> storageServer(IKeyValueStore* persistentData,
                                 StorageServerInterface ssi,
                                 Reference<AsyncVar<ServerDBInfo> const> db,
                                 std::string folder,
                                 Promise<Void> recovered,
                                 Reference<ClusterConnectionFile> connFile) {
	state StorageServer self(persistentData, db, ssi);
	self.folder = folder;

	try {
		state double start = now();
		TraceEvent("StorageServerRebootStart", self.thisServerID).log();

		wait(self.storage.init());
		choose {
			// after a rollback there might be uncommitted changes.
			// for memory storage engine type, wait until recovery is done before commit
			when(wait(self.storage.commit())) {}

			when(wait(memoryStoreRecover(persistentData, connFile, self.thisServerID))) {
				TraceEvent("DisposeStorageServer", self.thisServerID).log();
				throw worker_removed();
			}
		}

		bool ok = wait(self.storage.restoreDurableState());
		if (!ok) {
			if (recovered.canBeSet())
				recovered.send(Void());
			return Void();
		}
		TraceEvent("SSTimeRestoreDurableState", self.thisServerID).detail("TimeTaken", now() - start);

		// if this is a tss storage file, use that as source of truth for this server being a tss instead of the
		// presence of the tss pair key in the storage engine
		if (ssi.isTss()) {
			ASSERT(self.isTss());
			ssi.tssPairID = self.tssPairID.get();
		} else {
			ASSERT(!self.isTss());
		}

		ASSERT(self.thisServerID == ssi.id());

		self.sk = serverKeysPrefixFor(self.tssPairID.present() ? self.tssPairID.get() : self.thisServerID)
		              .withPrefix(systemKeys.begin); // FFFF/serverKeys/[this server]/

		TraceEvent("StorageServerReboot", self.thisServerID).detail("Version", self.version.get());

		if (recovered.canBeSet())
			recovered.send(Void());

		if (self.isTss()) {
			wait(replaceTSSInterface(&self, ssi));
		} else {
			wait(replaceInterface(&self, ssi));
		}

		TraceEvent("StorageServerStartingCore", self.thisServerID).detail("TimeTaken", now() - start);

		// wait( delay(0) );  // To make sure self->zkMasterInfo.onChanged is available to wait on
		wait(storageServerCore(&self, ssi));

		throw internal_error();
	} catch (Error& e) {
		printf("SS %s crashed with error %s\n", self.thisServerID.toString().c_str(), e.name());
		if (recovered.canBeSet())
			recovered.send(Void());
		if (storageServerTerminated(self, persistentData, e))
			return Void();
		throw e;
	}
}

#ifndef __INTEL_COMPILER
#pragma endregion
#endif

/*
4 Reference count
4 priority
24 pointers
8 lastUpdateVersion
2 updated, replacedPointer
--
42 PTree overhead

8 Version insertVersion
--
50 VersionedMap overhead

12 KeyRef
12 ValueRef
1  isClear
--
25 payload


50 overhead
25 payload
21 structure padding
32 allocator rounds up
---
128 allocated

To reach 64, need to save: 11 bytes + all padding

Possibilities:
  -8 Combine lastUpdateVersion, insertVersion?
  -2 Fold together updated, replacedPointer, isClear bits
  -3 Fold away updated, replacedPointer, isClear
  -8 Move value lengths into arena
  -4 Replace priority with H(pointer)
  -12 Compress pointers (using special allocator)
  -4 Modular lastUpdateVersion (make sure no node survives 4 billion updates)
*/

void versionedMapTest() {
	VersionedMap<int, int> vm;

	printf("SS Ptree node is %zu bytes\n", sizeof(StorageServer::VersionedData::PTreeT));

	const int NSIZE = sizeof(VersionedMap<int, int>::PTreeT);
	const int ASIZE = NSIZE <= 64 ? 64 : nextFastAllocatedSize(NSIZE);

	auto before = FastAllocator<ASIZE>::getTotalMemory();

	for (int v = 1; v <= 1000; ++v) {
		vm.createNewVersion(v);
		for (int i = 0; i < 1000; i++) {
			int k = deterministicRandom()->randomInt(0, 2000000);
			/*for(int k2=k-5; k2<k+5; k2++)
			    if (vm.atLatest().find(k2) != vm.atLatest().end())
			        vm.erase(k2);*/
			vm.erase(k - 5, k + 5);
			vm.insert(k, v);
		}
	}

	auto after = FastAllocator<ASIZE>::getTotalMemory();

	int count = 0;
	for (auto i = vm.atLatest().begin(); i != vm.atLatest().end(); ++i)
		++count;

	printf("PTree node is %d bytes, allocated as %d bytes\n", NSIZE, ASIZE);
	printf("%d distinct after %d insertions\n", count, 1000 * 1000);
	printf("Memory used: %f MB\n", (after - before) / 1e6);
}<|MERGE_RESOLUTION|>--- conflicted
+++ resolved
@@ -1605,18 +1605,9 @@
 	return Void();
 }
 
-<<<<<<< HEAD
-// FIXME: this overwrites mutations in change feed buffer!!!
-// Also skip if range is empty?..
-void filterMutations(Arena& arena, VectorRef<MutationRef>& mutations, KeyRange const& range) {
-	ASSERT(false);
-	if (mutations.size() == 1 && mutations.back().param1 == lastEpochEndPrivateKey) {
-		return;
-=======
 MutationsAndVersionRef filterMutations(Arena& arena, MutationsAndVersionRef const& m, KeyRange const& range) {
 	if (m.mutations.size() == 1 && m.mutations.back().param1 == lastEpochEndPrivateKey) {
 		return m;
->>>>>>> 282f84c8
 	}
 
 	Optional<VectorRef<MutationRef>> modifiedMutations;
@@ -1630,12 +1621,7 @@
 				arena.dependsOn(range.arena());
 			}
 		} else {
-<<<<<<< HEAD
-			ASSERT(mutations[i].type == MutationRef::ClearRange);
-			// FIXME: this condition doesn't match the below one!!
-=======
 			ASSERT(m.mutations[i].type == MutationRef::ClearRange);
->>>>>>> 282f84c8
 			if (!modifiedMutations.present() &&
 			    (m.mutations[i].param1 < range.begin || m.mutations[i].param2 > range.end)) {
 				modifiedMutations = m.mutations.slice(0, i);
@@ -1675,14 +1661,8 @@
 		printf("Unknown change feed %s\n", req.rangeID.printable().c_str());
 		throw unknown_change_feed();
 	}
-<<<<<<< HEAD
-
-	// FIXME: fail request if range isn't empty and doesn't intersect feed's range?
-	// FIXME: add back mutation filtering!
-=======
 	state Version dequeVersion = data->version.get();
 	state Version dequeKnownCommit = data->knownCommittedVersion;
->>>>>>> 282f84c8
 	if (req.end <= feed->second->emptyVersion + 1) {
 	} else if (feed->second->durableVersion == invalidVersion || req.begin > feed->second->durableVersion) {
 		for (auto& it : feed->second->mutations) {
@@ -1691,15 +1671,9 @@
 			}
 			if (it.version >= req.begin) {
 				reply.arena.dependsOn(it.arena());
-<<<<<<< HEAD
-				// filterMutations(reply.arena, it.mutations, req.range);
-				reply.mutations.push_back(reply.arena, it);
-				remainingLimitBytes -= sizeof(MutationsAndVersionRef) + it.expectedSize();
-=======
 				auto m = filterMutations(reply.arena, it, req.range);
 				reply.mutations.push_back(reply.arena, m);
 				remainingLimitBytes -= sizeof(MutationsAndVersionRef) + m.expectedSize();
->>>>>>> 282f84c8
 			}
 		}
 	} else {
@@ -1724,14 +1698,9 @@
 			std::tie(id, version) = decodeChangeFeedDurableKey(kv.key);
 			std::tie(mutations, knownCommittedVersion) = decodeChangeFeedDurableValue(kv.value);
 			reply.arena.dependsOn(mutations.arena());
-<<<<<<< HEAD
-			// filterMutations(reply.arena, mutations, req.range);
-			reply.mutations.push_back(reply.arena, MutationsAndVersionRef(mutations, version));
-=======
 			auto m = filterMutations(
 			    reply.arena, MutationsAndVersionRef(mutations, version, knownCommittedVersion), req.range);
 			reply.mutations.push_back(reply.arena, m);
->>>>>>> 282f84c8
 			remainingLimitBytes -=
 			    sizeof(KeyValueRef) +
 			    kv.expectedSize(); // FIXME: this is currently tracking the size on disk rather than the reply size
@@ -1747,15 +1716,9 @@
 					isEmpty = false;
 				}
 				reply.arena.dependsOn(it.arena());
-<<<<<<< HEAD
-				// filterMutations(reply.arena, it.mutations, req.range);
-				reply.mutations.push_back(reply.arena, it);
-				remainingLimitBytes -= sizeof(MutationsAndVersionRef) + it.expectedSize();
-=======
 				auto m = filterMutations(reply.arena, it, req.range);
 				reply.mutations.push_back(reply.arena, m);
 				remainingLimitBytes -= sizeof(MutationsAndVersionRef) + m.expectedSize();
->>>>>>> 282f84c8
 			}
 		}
 		if (isEmpty) {
