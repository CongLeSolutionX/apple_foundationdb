--- conflicted
+++ resolved
@@ -2865,19 +2865,11 @@
 		if (g_network->isSimulated()) {
 			double endTime = g_simulator.checkDisabled(format("%s/updateStorage", data->thisServerID.toString().c_str()));
 			if(endTime > now()) {
-<<<<<<< HEAD
-				wait(delay(endTime - now(), TaskPriority::UpdateStorage));
+				wait(delay(endTime - now(), TaskPriority::Storage));
 			}
 		}
 		wait( data->desiredOldestVersion.whenAtLeast( data->storageVersion()+1 ) );
-		wait( delay(0, TaskPriority::UpdateStorage) );
-=======
-				wait(delay(endTime - now(), TaskStorage));
-			}
-		}
-		wait( data->desiredOldestVersion.whenAtLeast( data->storageVersion()+1 ) );
-		wait( delay(0, TaskStorage) );
->>>>>>> 5041ff38
+		wait( delay(0, TaskPriority::Storage) );
 
 		state Promise<Void> durableInProgress;
 		data->durableInProgress = durableInProgress.getFuture();
@@ -2892,17 +2884,10 @@
 			state bool done = data->storage.makeVersionMutationsDurable(newOldestVersion, desiredVersion, bytesLeft);
 			// We want to forget things from these data structures atomically with changing oldestVersion (and "before", since oldestVersion.set() may trigger waiting actors)
 			// forgetVersionsBeforeAsync visibly forgets immediately (without waiting) but asynchronously frees memory.
-<<<<<<< HEAD
-			Future<Void> finishedForgetting = data->mutableData().forgetVersionsBeforeAsync( newOldestVersion, TaskPriority::UpdateStorage );
+			Future<Void> finishedForgetting = data->mutableData().forgetVersionsBeforeAsync( newOldestVersion, TaskPriority::Storage );
 			data->oldestVersion.set( newOldestVersion );
 			wait( finishedForgetting );
-			wait( yield(TaskPriority::UpdateStorage) );
-=======
-			Future<Void> finishedForgetting = data->mutableData().forgetVersionsBeforeAsync( newOldestVersion, TaskStorage );
-			data->oldestVersion.set( newOldestVersion );
-			wait( finishedForgetting );
-			wait( yield(TaskStorage) );
->>>>>>> 5041ff38
+			wait( yield(TaskPriority::Storage) );
 			if (done) break;
 		}
 
@@ -2915,9 +2900,9 @@
 		state Future<Void> durableDelay = Void();
 
 		if (bytesLeft > 0) {
-			durableDelay = delay(SERVER_KNOBS->STORAGE_COMMIT_INTERVAL, TaskStorage);
+			durableDelay = delay(SERVER_KNOBS->STORAGE_COMMIT_INTERVAL, TaskPriority::Storage);
 		} else {
-			durableDelay = delay(0, TaskUpdateStorage) || delay(SERVER_KNOBS->STORAGE_COMMIT_INTERVAL, TaskStorage);
+			durableDelay = delay(0, TaskPriority::UpdateStorage) || delay(SERVER_KNOBS->STORAGE_COMMIT_INTERVAL, TaskPriority::Storage);
 		}
 
 		wait( durable );
@@ -2937,11 +2922,7 @@
 		}
 
 		durableInProgress.send(Void());
-<<<<<<< HEAD
-		wait( delay(0, TaskPriority::UpdateStorage) ); //Setting durableInProgess could cause the storage server to shut down, so delay to check for cancellation
-=======
-		wait( delay(0, TaskStorage) ); //Setting durableInProgess could cause the storage server to shut down, so delay to check for cancellation
->>>>>>> 5041ff38
+		wait( delay(0, TaskPriority::Storage) ); //Setting durableInProgess could cause the storage server to shut down, so delay to check for cancellation
 
 		// Taking and releasing the durableVersionLock ensures that no eager reads both begin before the commit was effective and
 		// are applied after we change the durable version. Also ensure that we have to lock while calling changeDurableVersion,
@@ -2950,15 +2931,9 @@
 		data->popVersion( data->durableVersion.get() + 1 );
 
 		while (!changeDurableVersion( data, newOldestVersion )) {
-<<<<<<< HEAD
-			if(g_network->check_yield(TaskPriority::UpdateStorage)) {
+			if(g_network->check_yield(TaskPriority::Storage)) {
 				data->durableVersionLock.release();
-				wait(delay(0, TaskPriority::UpdateStorage));
-=======
-			if(g_network->check_yield(TaskStorage)) {
-				data->durableVersionLock.release();
-				wait(delay(0, TaskStorage));
->>>>>>> 5041ff38
+				wait(delay(0, TaskPriority::Storage));
 				wait( data->durableVersionLock.take() );
 			}
 		}
