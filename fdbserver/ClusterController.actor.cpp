--- conflicted
+++ resolved
@@ -992,12 +992,7 @@
 		std::set<Optional<Key>> remoteDC;
 
 		RegionInfo region;
-<<<<<<< HEAD
 		if (db.config.regions.size()) {
-=======
-		RegionInfo remoteRegion;
-		if(db.config.regions.size() && clusterControllerDcId.present()) {
->>>>>>> add66350
 			primaryDC.insert(clusterControllerDcId);
 			for(auto& r : db.config.regions) {
 				if(r.dcId != clusterControllerDcId.get()) {
