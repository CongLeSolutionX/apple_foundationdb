--- conflicted
+++ resolved
@@ -273,13 +273,11 @@
 					configDBType = configDBTypeFromString(value);
 				}
 			}
-<<<<<<< HEAD
 			if (attrib == "randomlyRenameZoneId") {
 				randomlyRenameZoneId = strcmp(value.c_str(), "true") == 0;
-=======
+			}
 			if (attrib == "blobGranulesEnabled") {
 				blobGranulesEnabled = strcmp(value.c_str(), "true") == 0;
->>>>>>> 478ff1eb
 			}
 		}
 
@@ -375,13 +373,10 @@
 		    .add("coordinators", &coordinators)
 		    .add("configDB", &configDBType)
 		    .add("extraMachineCountDC", &extraMachineCountDC)
-<<<<<<< HEAD
-		    .add("randomlyRenameZoneId", &randomlyRenameZoneId);
-=======
 		    .add("blobGranulesEnabled", &blobGranulesEnabled)
 		    .add("allowDefaultTenant", &allowDefaultTenant)
-		    .add("allowDisablingTenants", &allowDisablingTenants);
->>>>>>> 478ff1eb
+		    .add("allowDisablingTenants", &allowDisablingTenants)
+		    .add("randomlyRenameZoneId", &randomlyRenameZoneId);
 		try {
 			auto file = toml::parse(testFile);
 			if (file.contains("configuration") && toml::find(file, "configuration").is_table()) {
