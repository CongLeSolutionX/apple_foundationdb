/*
 * DDTxnProcessor.h
 *
 * This source file is part of the FoundationDB open source project
 *
 * Copyright 2013-2022 Apple Inc. and the FoundationDB project authors
 *
 * Licensed under the Apache License, Version 2.0 (the "License");
 * you may not use this file except in compliance with the License.
 * You may obtain a copy of the License at
 *
 *     http://www.apache.org/licenses/LICENSE-2.0
 *
 * Unless required by applicable law or agreed to in writing, software
 * distributed under the License is distributed on an "AS IS" BASIS,
 * WITHOUT WARRANTIES OR CONDITIONS OF ANY KIND, either express or implied.
 * See the License for the specific language governing permissions and
 * limitations under the License.
 */

#ifndef FOUNDATIONDB_DDTXNPROCESSOR_H
#define FOUNDATIONDB_DDTXNPROCESSOR_H

#include "fdbserver/Knobs.h"
#include "fdbserver/MoveKeys.actor.h"
#include "fdbserver/MockGlobalState.h"

struct InitialDataDistribution;
struct DDShardInfo;

/* Testability Contract:
 * a. The DataDistributor has to use this interface to interact with data-plane (aka. run transaction), because the
 * testability benefits from a mock implementation; b. Other control-plane roles should consider providing its own
 * TxnProcessor interface to provide testability, for example, Ratekeeper.
 * */
class IDDTxnProcessor {
public:
	struct SourceServers {
		std::vector<UID> srcServers, completeSources; // the same as RelocateData.src, RelocateData.completeSources;
	};
	virtual Database getDb() const = 0;
	virtual bool isMocked() const = 0;
	// get the source server list and complete source server list for range
	virtual Future<SourceServers> getSourceServersForRange(const KeyRangeRef range) { return SourceServers{}; };

	// get the storage server list and Process class
	virtual Future<std::vector<std::pair<StorageServerInterface, ProcessClass>>> getServerListAndProcessClasses() = 0;

	virtual Future<Reference<InitialDataDistribution>> getInitialDataDistribution(
	    const UID& distributorId,
	    const MoveKeysLock& moveKeysLock,
	    const std::vector<Optional<Key>>& remoteDcIds,
	    const DDEnabledState* ddEnabledState) = 0;

	virtual ~IDDTxnProcessor() = default;

	[[nodiscard]] virtual Future<MoveKeysLock> takeMoveKeysLock(const UID& ddId) const { return MoveKeysLock(); }

	virtual Future<DatabaseConfiguration> getDatabaseConfiguration() const { return DatabaseConfiguration(); }

	virtual Future<Void> updateReplicaKeys(const std::vector<Optional<Key>>& primaryIds,
	                                       const std::vector<Optional<Key>>& remoteIds,
	                                       const DatabaseConfiguration& configuration) const {
		return Void();
	}

	virtual Future<Void> waitForDataDistributionEnabled(const DDEnabledState* ddEnabledState) const { return Void(); };

	virtual Future<bool> isDataDistributionEnabled(const DDEnabledState* ddEnabledState) const {
		return ddEnabledState->isDDEnabled();
	};

	virtual Future<Void> pollMoveKeysLock(const MoveKeysLock& lock, const DDEnabledState* ddEnabledState) const {
		return Never();
	};

	// Remove the server from shardMapping and set serverKeysFalse to the server's serverKeys list.
	// Changes to keyServer and serverKey must happen symmetrically in this function.
	// If serverID is the last source server for a shard, the shard will be erased, and then be assigned
	// to teamForDroppedRange.
	// It's used by `exclude failed` command to bypass data movement from failed server.
	virtual Future<Void> removeKeysFromFailedServer(const UID& serverID,
	                                                const std::vector<UID>& teamForDroppedRange,
	                                                const MoveKeysLock& lock,
	                                                const DDEnabledState* ddEnabledState) const = 0;
	virtual Future<Void> removeStorageServer(const UID& serverID,
	                                         const Optional<UID>& tssPairID,
	                                         const MoveKeysLock& lock,
	                                         const DDEnabledState* ddEnabledState) const = 0;

<<<<<<< HEAD
	virtual Future<Void> moveKeys(const MoveKeysParams& params) = 0;
=======
	virtual Future<Void> moveKeys(const MoveKeysParams& params) const = 0;

	virtual Future<HealthMetrics> getHealthMetrics(bool detailed = false) const = 0;

	virtual Future<Optional<Value>> readRebalanceDDIgnoreKey() const { return {}; }
>>>>>>> 248c82eb
};

class DDTxnProcessorImpl;

// run transactions over real database
class DDTxnProcessor : public IDDTxnProcessor {
	friend class DDTxnProcessorImpl;
	Database cx;

public:
	DDTxnProcessor() = default;
	explicit DDTxnProcessor(Database cx) : cx(cx) {}

	Database getDb() const override { return cx; };
	bool isMocked() const override { return false; };

	Future<SourceServers> getSourceServersForRange(const KeyRangeRef range) override;

	// Call NativeAPI implementation directly
	Future<std::vector<std::pair<StorageServerInterface, ProcessClass>>> getServerListAndProcessClasses() override;

	Future<Reference<InitialDataDistribution>> getInitialDataDistribution(
	    const UID& distributorId,
	    const MoveKeysLock& moveKeysLock,
	    const std::vector<Optional<Key>>& remoteDcIds,
	    const DDEnabledState* ddEnabledState) override;

	Future<MoveKeysLock> takeMoveKeysLock(UID const& ddId) const override;

	Future<DatabaseConfiguration> getDatabaseConfiguration() const override;

	Future<Void> updateReplicaKeys(const std::vector<Optional<Key>>& primaryIds,
	                               const std::vector<Optional<Key>>& remoteIds,
	                               const DatabaseConfiguration& configuration) const override;

	Future<Void> waitForDataDistributionEnabled(const DDEnabledState* ddEnabledState) const override;

	Future<bool> isDataDistributionEnabled(const DDEnabledState* ddEnabledState) const override;

	Future<Void> pollMoveKeysLock(const MoveKeysLock& lock, const DDEnabledState* ddEnabledState) const override;

	Future<Void> removeKeysFromFailedServer(const UID& serverID,
	                                        const std::vector<UID>& teamForDroppedRange,
	                                        const MoveKeysLock& lock,
	                                        const DDEnabledState* ddEnabledState) const override {
		return ::removeKeysFromFailedServer(cx, serverID, teamForDroppedRange, lock, ddEnabledState);
	}

	Future<Void> removeStorageServer(const UID& serverID,
	                                 const Optional<UID>& tssPairID,
	                                 const MoveKeysLock& lock,
	                                 const DDEnabledState* ddEnabledState) const override {
		return ::removeStorageServer(cx, serverID, tssPairID, lock, ddEnabledState);
	}

<<<<<<< HEAD
	Future<Void> moveKeys(const MoveKeysParams& params) override { return ::moveKeys(cx, params); }
=======
	Future<Void> moveKeys(const MoveKeysParams& params) const override { return ::moveKeys(cx, params); }

	Future<HealthMetrics> getHealthMetrics(bool detailed) const override;

	Future<Optional<Value>> readRebalanceDDIgnoreKey() const override;
>>>>>>> 248c82eb
};

// A mock transaction implementation for test usage.
// Contract: every function involving mock transaction should return immediately to mimic the ACI property of real
// transaction.
class DDMockTxnProcessor : public IDDTxnProcessor {
	std::shared_ptr<MockGlobalState> mgs;

	std::vector<DDShardInfo> getDDShardInfos() const;

public:
	explicit DDMockTxnProcessor(std::shared_ptr<MockGlobalState> mgs = nullptr) : mgs(std::move(mgs)){};

	Future<std::vector<std::pair<StorageServerInterface, ProcessClass>>> getServerListAndProcessClasses() override;

	Future<Reference<InitialDataDistribution>> getInitialDataDistribution(
	    const UID& distributorId,
	    const MoveKeysLock& moveKeysLock,
	    const std::vector<Optional<Key>>& remoteDcIds,
	    const DDEnabledState* ddEnabledState) override;

	Future<Void> removeKeysFromFailedServer(const UID& serverID,
	                                        const std::vector<UID>& teamForDroppedRange,
	                                        const MoveKeysLock& lock,
	                                        const DDEnabledState* ddEnabledState) const override;

	Future<Void> removeStorageServer(const UID& serverID,
	                                 const Optional<UID>& tssPairID,
	                                 const MoveKeysLock& lock,
	                                 const DDEnabledState* ddEnabledState) const override;

	// test only
	void setupMockGlobalState(Reference<InitialDataDistribution> initData);

	Future<Void> moveKeys(const MoveKeysParams& params) override;
};

#endif // FOUNDATIONDB_DDTXNPROCESSOR_H<|MERGE_RESOLUTION|>--- conflicted
+++ resolved
@@ -88,15 +88,11 @@
 	                                         const MoveKeysLock& lock,
 	                                         const DDEnabledState* ddEnabledState) const = 0;
 
-<<<<<<< HEAD
 	virtual Future<Void> moveKeys(const MoveKeysParams& params) = 0;
-=======
-	virtual Future<Void> moveKeys(const MoveKeysParams& params) const = 0;
 
 	virtual Future<HealthMetrics> getHealthMetrics(bool detailed = false) const = 0;
 
 	virtual Future<Optional<Value>> readRebalanceDDIgnoreKey() const { return {}; }
->>>>>>> 248c82eb
 };
 
 class DDTxnProcessorImpl;
@@ -152,15 +148,11 @@
 		return ::removeStorageServer(cx, serverID, tssPairID, lock, ddEnabledState);
 	}
 
-<<<<<<< HEAD
 	Future<Void> moveKeys(const MoveKeysParams& params) override { return ::moveKeys(cx, params); }
-=======
-	Future<Void> moveKeys(const MoveKeysParams& params) const override { return ::moveKeys(cx, params); }
 
 	Future<HealthMetrics> getHealthMetrics(bool detailed) const override;
 
 	Future<Optional<Value>> readRebalanceDDIgnoreKey() const override;
->>>>>>> 248c82eb
 };
 
 // A mock transaction implementation for test usage.
