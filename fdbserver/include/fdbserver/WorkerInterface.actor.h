/*
 * WorkerInterface.actor.h
 *
 * This source file is part of the FoundationDB open source project
 *
 * Copyright 2013-2022 Apple Inc. and the FoundationDB project authors
 *
 * Licensed under the Apache License, Version 2.0 (the "License");
 * you may not use this file except in compliance with the License.
 * You may obtain a copy of the License at
 *
 *     http://www.apache.org/licenses/LICENSE-2.0
 *
 * Unless required by applicable law or agreed to in writing, software
 * distributed under the License is distributed on an "AS IS" BASIS,
 * WITHOUT WARRANTIES OR CONDITIONS OF ANY KIND, either express or implied.
 * See the License for the specific language governing permissions and
 * limitations under the License.
 */

#pragma once
#if defined(NO_INTELLISENSE) && !defined(FDBSERVER_WORKERINTERFACE_ACTOR_G_H)
#define FDBSERVER_WORKERINTERFACE_ACTOR_G_H
#include "fdbserver/WorkerInterface.actor.g.h"
#elif !defined(FDBSERVER_WORKERINTERFACE_ACTOR_H)
#define FDBSERVER_WORKERINTERFACE_ACTOR_H

#include "fdbserver/BackupInterface.h"
#include "fdbserver/DataDistributorInterface.h"
#include "fdbclient/EncryptKeyProxyInterface.h"
#include "fdbserver/MasterInterface.h"
#include "fdbserver/TLogInterface.h"
#include "fdbserver/RatekeeperInterface.h"
#include "fdbclient/ConsistencyScanInterface.actor.h"
#include "fdbserver/BlobManagerInterface.h"
#include "fdbserver/BlobMigratorInterface.h"
#include "fdbserver/ResolverInterface.h"
#include "fdbclient/BlobWorkerInterface.h"
#include "fdbclient/ClientBooleanParams.h"
#include "fdbclient/StorageServerInterface.h"
#include "fdbserver/TesterInterface.actor.h"
#include "fdbclient/FDBTypes.h"
#include "fdbserver/LogSystemConfig.h"
#include "fdbrpc/MultiInterface.h"
#include "fdbclient/ClientWorkerInterface.h"
#include "fdbserver/RecoveryState.h"
#include "fdbserver/ConfigBroadcastInterface.h"
#include "flow/actorcompiler.h"

struct WorkerInterface {
	constexpr static FileIdentifier file_identifier = 14712718;
	ClientWorkerInterface clientInterface;
	LocalityData locality;
	RequestStream<struct InitializeTLogRequest> tLog;
	RequestStream<struct RecruitMasterRequest> master;
	RequestStream<struct InitializeCommitProxyRequest> commitProxy;
	RequestStream<struct InitializeGrvProxyRequest> grvProxy;
	RequestStream<struct InitializeDataDistributorRequest> dataDistributor;
	RequestStream<struct InitializeRatekeeperRequest> ratekeeper;
	RequestStream<struct InitializeBlobManagerRequest> blobManager;
	RequestStream<struct InitializeBlobWorkerRequest> blobWorker;
	RequestStream<struct InitializeConsistencyScanRequest> consistencyScan;
	RequestStream<struct InitializeBlobMigratorRequest> blobMigrator;
	RequestStream<struct InitializeResolverRequest> resolver;
	RequestStream<struct InitializeStorageRequest> storage;
	RequestStream<struct InitializeLogRouterRequest> logRouter;
	RequestStream<struct InitializeBackupRequest> backup;
	RequestStream<struct InitializeEncryptKeyProxyRequest> encryptKeyProxy;

	RequestStream<struct LoadedPingRequest> debugPing;
	RequestStream<struct CoordinationPingMessage> coordinationPing;
	RequestStream<ReplyPromise<Void>> waitFailure;
	RequestStream<struct SetMetricsLogRateRequest> setMetricsRate;
	RequestStream<struct EventLogRequest> eventLogRequest;
	RequestStream<struct TraceBatchDumpRequest> traceBatchDumpRequest;
	RequestStream<struct DiskStoreRequest> diskStoreRequest;
	RequestStream<struct ExecuteRequest> execReq;
	RequestStream<struct WorkerSnapRequest> workerSnapReq;
	RequestStream<struct UpdateServerDBInfoRequest> updateServerDBInfo;

	TesterInterface testerInterface;

	UID id() const { return tLog.getEndpoint().token; }
	NetworkAddress address() const { return tLog.getEndpoint().getPrimaryAddress(); }
	NetworkAddress stableAddress() const { return tLog.getEndpoint().getStableAddress(); }
	Optional<NetworkAddress> secondaryAddress() const { return tLog.getEndpoint().addresses.secondaryAddress; }
	NetworkAddressList addresses() const { return tLog.getEndpoint().addresses; }

	WorkerInterface() {}
	WorkerInterface(const LocalityData& locality) : locality(locality) {}

	void initEndpoints() {
		clientInterface.initEndpoints();
		tLog.getEndpoint(TaskPriority::Worker);
		master.getEndpoint(TaskPriority::Worker);
		commitProxy.getEndpoint(TaskPriority::Worker);
		grvProxy.getEndpoint(TaskPriority::Worker);
		resolver.getEndpoint(TaskPriority::Worker);
		logRouter.getEndpoint(TaskPriority::Worker);
		debugPing.getEndpoint(TaskPriority::Worker);
		coordinationPing.getEndpoint(TaskPriority::Worker);
		updateServerDBInfo.getEndpoint(TaskPriority::Worker);
		eventLogRequest.getEndpoint(TaskPriority::Worker);
	}

	template <class Ar>
	void serialize(Ar& ar) {
		serializer(ar,
		           clientInterface,
		           locality,
		           tLog,
		           master,
		           commitProxy,
		           grvProxy,
		           dataDistributor,
		           ratekeeper,
		           blobManager,
		           blobWorker,
		           consistencyScan,
		           blobMigrator,
		           resolver,
		           storage,
		           logRouter,
		           debugPing,
		           coordinationPing,
		           waitFailure,
		           setMetricsRate,
		           eventLogRequest,
		           traceBatchDumpRequest,
		           testerInterface,
		           diskStoreRequest,
		           execReq,
		           workerSnapReq,
		           backup,
		           encryptKeyProxy,
		           updateServerDBInfo);
	}
};

struct WorkerDetails {
	constexpr static FileIdentifier file_identifier = 9973980;
	WorkerInterface interf;
	ProcessClass processClass;
	bool degraded;
	bool recoveredDiskFiles;

	WorkerDetails() : degraded(false), recoveredDiskFiles(false) {}
	WorkerDetails(const WorkerInterface& interf, ProcessClass processClass, bool degraded, bool recoveredDiskFiles)
	  : interf(interf), processClass(processClass), degraded(degraded), recoveredDiskFiles(recoveredDiskFiles) {}

	bool operator<(const WorkerDetails& r) const { return interf.id() < r.interf.id(); }

	template <class Ar>
	void serialize(Ar& ar) {
		serializer(ar, interf, processClass, degraded, recoveredDiskFiles);
	}
};

// This interface and its serialization depend on slicing, since the client will deserialize only the first part of this
// structure
struct ClusterControllerFullInterface {
	constexpr static FileIdentifier file_identifier = ClusterControllerClientInterface::file_identifier;
	ClusterInterface clientInterface;
	RequestStream<struct RecruitFromConfigurationRequest> recruitFromConfiguration;
	RequestStream<struct RecruitRemoteFromConfigurationRequest> recruitRemoteFromConfiguration;
	RequestStream<struct RecruitStorageRequest> recruitStorage;
	RequestStream<struct RecruitBlobWorkerRequest> recruitBlobWorker;
	RequestStream<struct RegisterWorkerRequest> registerWorker;
	RequestStream<struct GetWorkersRequest> getWorkers;
	RequestStream<struct RegisterMasterRequest> registerMaster;
	RequestStream<struct GetServerDBInfoRequest>
	    getServerDBInfo; // only used by testers; the cluster controller will send the serverDBInfo to workers
	RequestStream<struct UpdateWorkerHealthRequest> updateWorkerHealth;
	RequestStream<struct TLogRejoinRequest>
	    tlogRejoin; // sent by tlog (whether or not rebooted) to communicate with a new controller
	RequestStream<struct BackupWorkerDoneRequest> notifyBackupWorkerDone;
	RequestStream<struct ChangeCoordinatorsRequest> changeCoordinators;
	RequestStream<struct GetEncryptionAtRestModeRequest> getEncryptionAtRestMode;

	UID id() const { return clientInterface.id(); }
	bool operator==(ClusterControllerFullInterface const& r) const { return id() == r.id(); }
	bool operator!=(ClusterControllerFullInterface const& r) const { return id() != r.id(); }

	NetworkAddress address() const { return clientInterface.address(); }

	bool hasMessage() const {
		return clientInterface.hasMessage() || recruitFromConfiguration.getFuture().isReady() ||
		       recruitRemoteFromConfiguration.getFuture().isReady() || recruitStorage.getFuture().isReady() ||
		       recruitBlobWorker.getFuture().isReady() || registerWorker.getFuture().isReady() ||
		       getWorkers.getFuture().isReady() || registerMaster.getFuture().isReady() ||
		       getServerDBInfo.getFuture().isReady() || updateWorkerHealth.getFuture().isReady() ||
		       tlogRejoin.getFuture().isReady() || notifyBackupWorkerDone.getFuture().isReady() ||
		       changeCoordinators.getFuture().isReady() || getEncryptionAtRestMode.getFuture().isReady();
	}

	void initEndpoints() {
		clientInterface.initEndpoints();
		recruitFromConfiguration.getEndpoint(TaskPriority::ClusterControllerRecruit);
		recruitRemoteFromConfiguration.getEndpoint(TaskPriority::ClusterControllerRecruit);
		recruitStorage.getEndpoint(TaskPriority::ClusterController);
		recruitBlobWorker.getEndpoint(TaskPriority::ClusterController);
		registerWorker.getEndpoint(TaskPriority::ClusterControllerWorker);
		getWorkers.getEndpoint(TaskPriority::ClusterController);
		registerMaster.getEndpoint(TaskPriority::ClusterControllerRegister);
		getServerDBInfo.getEndpoint(TaskPriority::ClusterController);
		updateWorkerHealth.getEndpoint(TaskPriority::ClusterController);
		tlogRejoin.getEndpoint(TaskPriority::MasterTLogRejoin);
		notifyBackupWorkerDone.getEndpoint(TaskPriority::ClusterController);
		changeCoordinators.getEndpoint(TaskPriority::DefaultEndpoint);
		getEncryptionAtRestMode.getEndpoint(TaskPriority::ClusterController);
	}

	template <class Ar>
	void serialize(Ar& ar) {
		if constexpr (!is_fb_function<Ar>) {
			ASSERT(ar.protocolVersion().isValid());
		}
		serializer(ar,
		           clientInterface,
		           recruitFromConfiguration,
		           recruitRemoteFromConfiguration,
		           recruitStorage,
		           recruitBlobWorker,
		           registerWorker,
		           getWorkers,
		           registerMaster,
		           getServerDBInfo,
		           updateWorkerHealth,
		           tlogRejoin,
		           notifyBackupWorkerDone,
		           changeCoordinators,
		           getEncryptionAtRestMode);
	}
};

struct RegisterWorkerReply {
	constexpr static FileIdentifier file_identifier = 16475696;
	ProcessClass processClass;
	ClusterControllerPriorityInfo priorityInfo;

	RegisterWorkerReply()
	  : priorityInfo(ProcessClass::UnsetFit, false, ClusterControllerPriorityInfo::FitnessUnknown) {}
	RegisterWorkerReply(ProcessClass processClass, ClusterControllerPriorityInfo priorityInfo)
	  : processClass(processClass), priorityInfo(priorityInfo) {}

	template <class Ar>
	void serialize(Ar& ar) {
		serializer(ar, processClass, priorityInfo);
	}
};

struct RegisterMasterRequest {
	constexpr static FileIdentifier file_identifier = 10773445;
	UID id;
	LocalityData mi;
	LogSystemConfig logSystemConfig;
	std::vector<CommitProxyInterface> commitProxies;
	std::vector<GrvProxyInterface> grvProxies;
	std::vector<ResolverInterface> resolvers;
	DBRecoveryCount recoveryCount;
	int64_t registrationCount;
	Optional<DatabaseConfiguration> configuration;
	std::vector<UID> priorCommittedLogServers;
	RecoveryState recoveryState;
	bool recoveryStalled;

	ReplyPromise<Void> reply;

	RegisterMasterRequest() : logSystemConfig(0) {}

	template <class Ar>
	void serialize(Ar& ar) {
		if constexpr (!is_fb_function<Ar>) {
			ASSERT(ar.protocolVersion().isValid());
		}
		serializer(ar,
		           id,
		           mi,
		           logSystemConfig,
		           commitProxies,
		           grvProxies,
		           resolvers,
		           recoveryCount,
		           registrationCount,
		           configuration,
		           priorCommittedLogServers,
		           recoveryState,
		           recoveryStalled,
		           reply);
	}
};

// Instantiated in worker.actor.cpp
extern template class RequestStream<RegisterMasterRequest, false>;
extern template struct NetNotifiedQueue<RegisterMasterRequest, false>;

struct RecruitFromConfigurationReply {
	constexpr static FileIdentifier file_identifier = 2224085;
	std::vector<WorkerInterface> backupWorkers;
	std::vector<WorkerInterface> tLogs;
	std::vector<WorkerInterface> satelliteTLogs;
	std::vector<WorkerInterface> commitProxies;
	std::vector<WorkerInterface> grvProxies;
	std::vector<WorkerInterface> resolvers;
	std::vector<WorkerInterface> storageServers;
	std::vector<WorkerInterface> oldLogRouters; // During recovery, log routers for older generations will be recruited.
	Optional<Key> dcId; // dcId is where master is recruited. It prefers to be in configuration.primaryDcId, but
	                    // it can be recruited from configuration.secondaryDc: The dcId will be the secondaryDcId and
	                    // this generation's primaryDC in memory is different from configuration.primaryDcId.
	bool satelliteFallback;

	RecruitFromConfigurationReply() : satelliteFallback(false) {}

	template <class Ar>
	void serialize(Ar& ar) {
		serializer(ar,
		           tLogs,
		           satelliteTLogs,
		           commitProxies,
		           grvProxies,
		           resolvers,
		           storageServers,
		           oldLogRouters,
		           dcId,
		           satelliteFallback,
		           backupWorkers);
	}
};

struct RecruitFromConfigurationRequest {
	constexpr static FileIdentifier file_identifier = 2023046;
	DatabaseConfiguration configuration;
	bool recruitSeedServers;
	int maxOldLogRouters;
	ReplyPromise<RecruitFromConfigurationReply> reply;

	RecruitFromConfigurationRequest() {}
	explicit RecruitFromConfigurationRequest(DatabaseConfiguration const& configuration,
	                                         bool recruitSeedServers,
	                                         int maxOldLogRouters)
	  : configuration(configuration), recruitSeedServers(recruitSeedServers), maxOldLogRouters(maxOldLogRouters) {}

	template <class Ar>
	void serialize(Ar& ar) {
		serializer(ar, configuration, recruitSeedServers, maxOldLogRouters, reply);
	}
};

struct RecruitRemoteFromConfigurationReply {
	constexpr static FileIdentifier file_identifier = 9091392;
	std::vector<WorkerInterface> remoteTLogs;
	std::vector<WorkerInterface> logRouters;
	Optional<UID> dbgId;

	template <class Ar>
	void serialize(Ar& ar) {
		serializer(ar, remoteTLogs, logRouters, dbgId);
	}
};

struct RecruitRemoteFromConfigurationRequest {
	constexpr static FileIdentifier file_identifier = 3235995;
	DatabaseConfiguration configuration;
	Optional<Key> dcId;
	int logRouterCount;
	std::vector<UID> exclusionWorkerIds;
	Optional<UID> dbgId;
	ReplyPromise<RecruitRemoteFromConfigurationReply> reply;

	RecruitRemoteFromConfigurationRequest() {}
	RecruitRemoteFromConfigurationRequest(DatabaseConfiguration const& configuration,
	                                      Optional<Key> const& dcId,
	                                      int logRouterCount,
	                                      const std::vector<UID>& exclusionWorkerIds)
	  : configuration(configuration), dcId(dcId), logRouterCount(logRouterCount),
	    exclusionWorkerIds(exclusionWorkerIds) {}

	template <class Ar>
	void serialize(Ar& ar) {
		serializer(ar, configuration, dcId, logRouterCount, exclusionWorkerIds, dbgId, reply);
	}
};

struct RecruitStorageReply {
	constexpr static FileIdentifier file_identifier = 15877089;
	WorkerInterface worker;
	ProcessClass processClass;

	template <class Ar>
	void serialize(Ar& ar) {
		serializer(ar, worker, processClass);
	}
};

struct RecruitStorageRequest {
	constexpr static FileIdentifier file_identifier = 905920;
	std::vector<Optional<Standalone<StringRef>>> excludeMachines; //< Don't recruit any of these machines
	std::vector<AddressExclusion> excludeAddresses; //< Don't recruit any of these addresses
	std::vector<Optional<Standalone<StringRef>>> includeDCs;
	bool criticalRecruitment; //< True if machine classes are to be ignored
	ReplyPromise<RecruitStorageReply> reply;

	template <class Ar>
	void serialize(Ar& ar) {
		serializer(ar, excludeMachines, excludeAddresses, includeDCs, criticalRecruitment, reply);
	}
};

struct RecruitBlobWorkerReply {
	constexpr static FileIdentifier file_identifier = 9908409;
	WorkerInterface worker;
	ProcessClass processClass;

	template <class Ar>
	void serialize(Ar& ar) {
		serializer(ar, worker, processClass);
	}
};

struct RecruitBlobWorkerRequest {
	constexpr static FileIdentifier file_identifier = 72435;
	std::vector<AddressExclusion> excludeAddresses;
	ReplyPromise<RecruitBlobWorkerReply> reply;

	template <class Ar>
	void serialize(Ar& ar) {
		serializer(ar, excludeAddresses, reply);
	}
};

struct RegisterWorkerRequest {
	constexpr static FileIdentifier file_identifier = 14332605;
	WorkerInterface wi;
	ProcessClass initialClass;
	ProcessClass processClass;
	ClusterControllerPriorityInfo priorityInfo;
	Generation generation;
	Optional<DataDistributorInterface> distributorInterf;
	Optional<RatekeeperInterface> ratekeeperInterf;
	Optional<BlobManagerInterface> blobManagerInterf;
	Optional<BlobMigratorInterface> blobMigratorInterf;
	Optional<EncryptKeyProxyInterface> encryptKeyProxyInterf;
	Optional<ConsistencyScanInterface> consistencyScanInterf;
	Standalone<VectorRef<StringRef>> issues;
	std::vector<NetworkAddress> incompatiblePeers;
	ReplyPromise<RegisterWorkerReply> reply;
	bool degraded;
	Optional<Version> lastSeenKnobVersion;
	Optional<ConfigClassSet> knobConfigClassSet;
	bool requestDbInfo;
	bool recoveredDiskFiles;
	ConfigBroadcastInterface configBroadcastInterface;
	Optional<UID> clusterId;

	RegisterWorkerRequest()
	  : priorityInfo(ProcessClass::UnsetFit, false, ClusterControllerPriorityInfo::FitnessUnknown), degraded(false) {}
	RegisterWorkerRequest(WorkerInterface wi,
	                      ProcessClass initialClass,
	                      ProcessClass processClass,
	                      ClusterControllerPriorityInfo priorityInfo,
	                      Generation generation,
	                      Optional<DataDistributorInterface> ddInterf,
	                      Optional<RatekeeperInterface> rkInterf,
	                      Optional<BlobManagerInterface> bmInterf,
	                      Optional<BlobMigratorInterface> mgInterf,
	                      Optional<EncryptKeyProxyInterface> ekpInterf,
	                      Optional<ConsistencyScanInterface> csInterf,
	                      bool degraded,
	                      Optional<Version> lastSeenKnobVersion,
	                      Optional<ConfigClassSet> knobConfigClassSet,
	                      bool recoveredDiskFiles,
	                      ConfigBroadcastInterface configBroadcastInterface,
	                      Optional<UID> clusterId)
	  : wi(wi), initialClass(initialClass), processClass(processClass), priorityInfo(priorityInfo),
	    generation(generation), distributorInterf(ddInterf), ratekeeperInterf(rkInterf), blobManagerInterf(bmInterf),
	    blobMigratorInterf(mgInterf), encryptKeyProxyInterf(ekpInterf), consistencyScanInterf(csInterf),
	    degraded(degraded), lastSeenKnobVersion(lastSeenKnobVersion), knobConfigClassSet(knobConfigClassSet),
	    requestDbInfo(false), recoveredDiskFiles(recoveredDiskFiles),
	    configBroadcastInterface(configBroadcastInterface), clusterId(clusterId) {}

	template <class Ar>
	void serialize(Ar& ar) {
		serializer(ar,
		           wi,
		           initialClass,
		           processClass,
		           priorityInfo,
		           generation,
		           distributorInterf,
		           ratekeeperInterf,
		           blobManagerInterf,
		           blobMigratorInterf,
		           encryptKeyProxyInterf,
		           consistencyScanInterf,
		           issues,
		           incompatiblePeers,
		           reply,
		           degraded,
		           lastSeenKnobVersion,
		           knobConfigClassSet,
		           requestDbInfo,
		           recoveredDiskFiles,
		           configBroadcastInterface,
		           clusterId);
	}
};

struct GetWorkersRequest {
	constexpr static FileIdentifier file_identifier = 1254174;
	enum { TESTER_CLASS_ONLY = 0x1, NON_EXCLUDED_PROCESSES_ONLY = 0x2 };

	int flags;
	ReplyPromise<std::vector<WorkerDetails>> reply;

	GetWorkersRequest() : flags(0) {}
	explicit GetWorkersRequest(int fl) : flags(fl) {}

	template <class Ar>
	void serialize(Ar& ar) {
		serializer(ar, flags, reply);
	}
};

struct UpdateWorkerHealthRequest {
	constexpr static FileIdentifier file_identifier = 5789927;
	NetworkAddress address;
	std::vector<NetworkAddress> degradedPeers;
	std::vector<NetworkAddress> disconnectedPeers;

	template <class Ar>
	void serialize(Ar& ar) {
		if constexpr (!is_fb_function<Ar>) {
			ASSERT(ar.protocolVersion().isValid());
		}
		serializer(ar, address, degradedPeers, disconnectedPeers);
	}
};

struct TLogRejoinReply {
	constexpr static FileIdentifier file_identifier = 11;

	// false means someone else registered, so we should re-register.  true means this master is recovered, so don't
	// send again to the same master.
	bool masterIsRecovered;
	TLogRejoinReply() = default;
	explicit TLogRejoinReply(bool masterIsRecovered) : masterIsRecovered(masterIsRecovered) {}

	template <class Ar>
	void serialize(Ar& ar) {
		serializer(ar, masterIsRecovered);
	}
};

struct TLogRejoinRequest {
	constexpr static FileIdentifier file_identifier = 15692200;
	TLogInterface myInterface;
	ReplyPromise<TLogRejoinReply> reply;

	TLogRejoinRequest() {}
	explicit TLogRejoinRequest(const TLogInterface& interf) : myInterface(interf) {}
	template <class Ar>
	void serialize(Ar& ar) {
		serializer(ar, myInterface, reply);
	}
};

struct BackupWorkerDoneRequest {
	constexpr static FileIdentifier file_identifier = 8736351;
	UID workerUID;
	LogEpoch backupEpoch;
	ReplyPromise<Void> reply;

	BackupWorkerDoneRequest() : workerUID(), backupEpoch(-1) {}
	BackupWorkerDoneRequest(UID id, LogEpoch epoch) : workerUID(id), backupEpoch(epoch) {}

	template <class Ar>
	void serialize(Ar& ar) {
		serializer(ar, workerUID, backupEpoch, reply);
	}
};

struct GetEncryptionAtRestModeResponse {
	constexpr static FileIdentifier file_identifier = 2932156;
	uint32_t mode;

	GetEncryptionAtRestModeResponse() : mode(EncryptionAtRestMode::Mode::DISABLED) {}
	GetEncryptionAtRestModeResponse(uint32_t m) : mode(m) {}

	template <class Ar>
	void serialize(Ar& ar) {
		serializer(ar, mode);
	}
};

struct GetEncryptionAtRestModeRequest {
	constexpr static FileIdentifier file_identifier = 2670826;
	UID tlogId;
	ReplyPromise<GetEncryptionAtRestModeResponse> reply;

	GetEncryptionAtRestModeRequest() {}
	GetEncryptionAtRestModeRequest(UID tId) : tlogId(tId) {}

	template <class Ar>
	void serialize(Ar& ar) {
		serializer(ar, tlogId, reply);
	}
};

struct InitializeTLogRequest {
	constexpr static FileIdentifier file_identifier = 15604392;
	UID recruitmentID;
	LogSystemConfig recoverFrom;
	Version recoverAt;
	Version knownCommittedVersion;
	LogEpoch epoch;
	std::vector<Tag> recoverTags;
	std::vector<Tag> allTags;
	TLogVersion logVersion;
	KeyValueStoreType storeType;
	TLogSpillType spillType;
	Tag remoteTag;
	int8_t locality;
	bool isPrimary;
	Version startVersion;
	int logRouterTags;
	int txsTags;
	Version recoveryTransactionVersion;

	ReplyPromise<struct TLogInterface> reply;

	InitializeTLogRequest() : recoverFrom(0) {}

	template <class Ar>
	void serialize(Ar& ar) {
		serializer(ar,
		           recruitmentID,
		           recoverFrom,
		           recoverAt,
		           knownCommittedVersion,
		           epoch,
		           recoverTags,
		           allTags,
		           storeType,
		           remoteTag,
		           locality,
		           isPrimary,
		           startVersion,
		           logRouterTags,
		           reply,
		           logVersion,
		           spillType,
		           txsTags,
		           recoveryTransactionVersion);
	}
};

struct InitializeLogRouterRequest {
	constexpr static FileIdentifier file_identifier = 2976228;
	uint64_t recoveryCount;
	Tag routerTag;
	Version startVersion;
	std::vector<LocalityData> tLogLocalities;
	Reference<IReplicationPolicy> tLogPolicy;
	int8_t locality;
	ReplyPromise<struct TLogInterface> reply;

	template <class Ar>
	void serialize(Ar& ar) {
		serializer(ar, recoveryCount, routerTag, startVersion, tLogLocalities, tLogPolicy, locality, reply);
	}
};

struct InitializeBackupReply {
	constexpr static FileIdentifier file_identifier = 13511909;
	struct BackupInterface interf;
	LogEpoch backupEpoch;

	InitializeBackupReply() = default;
	InitializeBackupReply(BackupInterface bi, LogEpoch e) : interf(bi), backupEpoch(e) {}

	template <class Ar>
	void serialize(Ar& ar) {
		serializer(ar, interf, backupEpoch);
	}
};

struct InitializeBackupRequest {
	constexpr static FileIdentifier file_identifier = 1245415;
	UID reqId;
	LogEpoch recruitedEpoch; // The epoch the worker is recruited.
	LogEpoch backupEpoch; // The epoch the worker should work on. If different from the recruitedEpoch, then it refers
	                      // to some previous epoch with unfinished work.
	Tag routerTag;
	int totalTags;
	Version startVersion;
	Optional<Version> endVersion;
	ReplyPromise<struct InitializeBackupReply> reply;

	InitializeBackupRequest() = default;
	explicit InitializeBackupRequest(UID id) : reqId(id) {}

	template <class Ar>
	void serialize(Ar& ar) {
		serializer(ar, reqId, recruitedEpoch, backupEpoch, routerTag, totalTags, startVersion, endVersion, reply);
	}
};

// FIXME: Rename to InitializeMasterRequest, etc
struct RecruitMasterRequest {
	constexpr static FileIdentifier file_identifier = 12684574;
	LifetimeToken lifetime;
	bool forceRecovery;
	ReplyPromise<struct MasterInterface> reply;

	template <class Ar>
	void serialize(Ar& ar) {
		if constexpr (!is_fb_function<Ar>) {
			ASSERT(ar.protocolVersion().isValid());
		}
		serializer(ar, lifetime, forceRecovery, reply);
	}
};

// Instantiated in worker.actor.cpp
extern template class RequestStream<RecruitMasterRequest, false>;
extern template struct NetNotifiedQueue<RecruitMasterRequest, false>;

struct InitializeCommitProxyRequest {
	constexpr static FileIdentifier file_identifier = 10344153;
	MasterInterface master;
	LifetimeToken masterLifetime;
	uint64_t recoveryCount;
	Version recoveryTransactionVersion;
	bool firstProxy;
	ReplyPromise<CommitProxyInterface> reply;
	EncryptionAtRestMode encryptMode;

	template <class Ar>
	void serialize(Ar& ar) {
		serializer(
		    ar, master, masterLifetime, recoveryCount, recoveryTransactionVersion, firstProxy, reply, encryptMode);
	}
};

// Instantiated in worker.actor.cpp
extern template class RequestStream<InitializeCommitProxyRequest, false>;
extern template struct NetNotifiedQueue<InitializeCommitProxyRequest, false>;

struct InitializeGrvProxyRequest {
	constexpr static FileIdentifier file_identifier = 8265613;
	MasterInterface master;
	LifetimeToken masterLifetime;
	uint64_t recoveryCount;
	ReplyPromise<GrvProxyInterface> reply;

	template <class Ar>
	void serialize(Ar& ar) {
		serializer(ar, master, masterLifetime, recoveryCount, reply);
	}
};

// Instantiated in worker.actor.cpp
extern template class RequestStream<InitializeGrvProxyRequest, false>;
extern template struct NetNotifiedQueue<InitializeGrvProxyRequest, false>;

struct InitializeDataDistributorRequest {
	constexpr static FileIdentifier file_identifier = 8858952;
	UID reqId;
	ReplyPromise<DataDistributorInterface> reply;

	InitializeDataDistributorRequest() {}
	explicit InitializeDataDistributorRequest(UID uid) : reqId(uid) {}
	template <class Ar>
	void serialize(Ar& ar) {
		serializer(ar, reqId, reply);
	}
};

struct InitializeRatekeeperRequest {
	constexpr static FileIdentifier file_identifier = 6416816;
	UID reqId;
	ReplyPromise<RatekeeperInterface> reply;

	InitializeRatekeeperRequest() {}
	explicit InitializeRatekeeperRequest(UID uid) : reqId(uid) {}
	template <class Ar>
	void serialize(Ar& ar) {
		serializer(ar, reqId, reply);
	}
};

struct InitializeConsistencyScanRequest {
	constexpr static FileIdentifier file_identifier = 3104275;
	UID reqId;
	ReplyPromise<ConsistencyScanInterface> reply;

	InitializeConsistencyScanRequest() {}
	explicit InitializeConsistencyScanRequest(UID uid) : reqId(uid) {}
	template <class Ar>
	void serialize(Ar& ar) {
		serializer(ar, reqId, reply);
	}
};

struct InitializeBlobManagerRequest {
	constexpr static FileIdentifier file_identifier = 2567474;
	UID reqId;
	int64_t epoch;
	ReplyPromise<BlobManagerInterface> reply;

	InitializeBlobManagerRequest() {}
	explicit InitializeBlobManagerRequest(UID uid, int64_t epoch) : reqId(uid), epoch(epoch) {}
	template <class Ar>
	void serialize(Ar& ar) {
		serializer(ar, reqId, epoch, reply);
	}
};

struct InitializeBlobMigratorRequest {
	constexpr static FileIdentifier file_identifier = 7932681;
	UID reqId;
	ReplyPromise<BlobMigratorInterface> reply;

	InitializeBlobMigratorRequest() {}
	explicit InitializeBlobMigratorRequest(UID uid) : reqId(uid) {}
	template <class Ar>
	void serialize(Ar& ar) {
		serializer(ar, reqId, reply);
	}
};

struct InitializeResolverRequest {
	constexpr static FileIdentifier file_identifier = 7413317;
	LifetimeToken masterLifetime;
	uint64_t recoveryCount;
	int commitProxyCount;
	int resolverCount;
	UID masterId; // master's UID
	ReplyPromise<ResolverInterface> reply;
	EncryptionAtRestMode encryptMode;

	template <class Ar>
	void serialize(Ar& ar) {
		serializer(ar, masterLifetime, recoveryCount, commitProxyCount, resolverCount, masterId, reply, encryptMode);
	}
};

struct InitializeStorageReply {
	constexpr static FileIdentifier file_identifier = 10390645;
	StorageServerInterface interf;
	Version addedVersion;

	template <class Ar>
	void serialize(Ar& ar) {
		serializer(ar, interf, addedVersion);
	}
};

struct InitializeStorageRequest {
	constexpr static FileIdentifier file_identifier = 16665642;
	Tag seedTag; //< If this server will be passed to seedShardServers, this will be a tag, otherwise it is invalidTag
	UID reqId;
	UID interfaceId;
	KeyValueStoreType storeType;
	Optional<std::pair<UID, Version>>
	    tssPairIDAndVersion; // Only set if recruiting a tss. Will be the UID and Version of its SS pair.
	Version initialClusterVersion;
	ReplyPromise<InitializeStorageReply> reply;
	EncryptionAtRestMode encryptMode;

	template <class Ar>
	void serialize(Ar& ar) {
		serializer(
		    ar, seedTag, reqId, interfaceId, storeType, reply, tssPairIDAndVersion, initialClusterVersion, encryptMode);
	}
};

struct InitializeBlobWorkerReply {
	constexpr static FileIdentifier file_identifier = 6095215;
	BlobWorkerInterface interf;

	template <class Ar>
	void serialize(Ar& ar) {
		serializer(ar, interf);
	}
};

struct InitializeBlobWorkerRequest {
	constexpr static FileIdentifier file_identifier = 5838547;
	UID reqId;
	UID interfaceId;
	KeyValueStoreType storeType;
	ReplyPromise<InitializeBlobWorkerReply> reply;

	template <class Ar>
	void serialize(Ar& ar) {
		serializer(ar, reqId, interfaceId, storeType, reply);
	}
};

struct InitializeEncryptKeyProxyRequest {
	constexpr static FileIdentifier file_identifier = 4180191;
	UID reqId;
	UID interfaceId;
	ReplyPromise<EncryptKeyProxyInterface> reply;

	InitializeEncryptKeyProxyRequest() {}
	explicit InitializeEncryptKeyProxyRequest(UID uid) : reqId(uid) {}

	template <class Ar>
	void serialize(Ar& ar) {
		serializer(ar, reqId, interfaceId, reply);
	}
};

struct TraceBatchDumpRequest {
	constexpr static FileIdentifier file_identifier = 8184121;
	ReplyPromise<Void> reply;

	template <class Ar>
	void serialize(Ar& ar) {
		serializer(ar, reply);
	}
};

struct ExecuteRequest {
	constexpr static FileIdentifier file_identifier = 8184128;
	ReplyPromise<Void> reply;

	Arena arena;
	StringRef execPayload;

	ExecuteRequest(StringRef execPayload) : execPayload(execPayload) {}

	ExecuteRequest() : execPayload() {}

	template <class Ar>
	void serialize(Ar& ar) {
		serializer(ar, reply, execPayload, arena);
	}
};

struct WorkerSnapRequest {
	constexpr static FileIdentifier file_identifier = 8194122;
	ReplyPromise<Void> reply;
	Arena arena;
	StringRef snapPayload;
	UID snapUID;
	StringRef role;

	WorkerSnapRequest(StringRef snapPayload, UID snapUID, StringRef role)
	  : snapPayload(snapPayload), snapUID(snapUID), role(role) {}
	WorkerSnapRequest() = default;

	template <class Ar>
	void serialize(Ar& ar) {
		serializer(ar, reply, snapPayload, snapUID, role, arena);
	}
};

struct LoadedReply {
	constexpr static FileIdentifier file_identifier = 9956350;
	Standalone<StringRef> payload;
	UID id;

	template <class Ar>
	void serialize(Ar& ar) {
		serializer(ar, payload, id);
	}
};

struct LoadedPingRequest {
	constexpr static FileIdentifier file_identifier = 4590979;
	UID id;
	bool loadReply;
	Standalone<StringRef> payload;
	ReplyPromise<LoadedReply> reply;

	template <class Ar>
	void serialize(Ar& ar) {
		serializer(ar, id, loadReply, payload, reply);
	}
};

struct CoordinationPingMessage {
	constexpr static FileIdentifier file_identifier = 9982747;
	UID clusterControllerId;
	int64_t timeStep;

	CoordinationPingMessage() : timeStep(0) {}
	CoordinationPingMessage(UID ccId, uint64_t step) : clusterControllerId(ccId), timeStep(step) {}

	template <class Ar>
	void serialize(Ar& ar) {
		serializer(ar, clusterControllerId, timeStep);
	}
};

struct SetMetricsLogRateRequest {
	constexpr static FileIdentifier file_identifier = 4245995;
	uint32_t metricsLogsPerSecond;

	SetMetricsLogRateRequest() : metricsLogsPerSecond(1) {}
	explicit SetMetricsLogRateRequest(uint32_t logsPerSecond) : metricsLogsPerSecond(logsPerSecond) {}

	template <class Ar>
	void serialize(Ar& ar) {
		serializer(ar, metricsLogsPerSecond);
	}
};

struct EventLogRequest {
	constexpr static FileIdentifier file_identifier = 122319;
	bool getLastError;
	Standalone<StringRef> eventName;
	ReplyPromise<TraceEventFields> reply;

	EventLogRequest() : getLastError(true) {}
	explicit EventLogRequest(Standalone<StringRef> eventName) : getLastError(false), eventName(eventName) {}

	template <class Ar>
	void serialize(Ar& ar) {
		serializer(ar, getLastError, eventName, reply);
	}
};

struct DebugEntryRef {
	double time;
	NetworkAddress address;
	StringRef context;
	Version version;
	MutationRef mutation;
	DebugEntryRef() {}
	DebugEntryRef(const char* c, Version v, MutationRef const& m)
	  : time(now()), address(g_network->getLocalAddress()), context((const uint8_t*)c, strlen(c)), version(v),
	    mutation(m) {}
	DebugEntryRef(Arena& a, DebugEntryRef const& d)
	  : time(d.time), address(d.address), context(d.context), version(d.version), mutation(a, d.mutation) {}

	size_t expectedSize() const { return context.expectedSize() + mutation.expectedSize(); }

	template <class Ar>
	void serialize(Ar& ar) {
		serializer(ar, time, address, context, version, mutation);
	}
};

struct DiskStoreRequest {
	constexpr static FileIdentifier file_identifier = 1986262;
	bool includePartialStores;
	ReplyPromise<Standalone<VectorRef<UID>>> reply;

	DiskStoreRequest(bool includePartialStores = false) : includePartialStores(includePartialStores) {}

	template <class Ar>
	void serialize(Ar& ar) {
		serializer(ar, includePartialStores, reply);
	}
};

struct Role {
	static const Role WORKER;
	static const Role STORAGE_SERVER;
	static const Role TESTING_STORAGE_SERVER;
	static const Role TRANSACTION_LOG;
	static const Role SHARED_TRANSACTION_LOG;
	static const Role COMMIT_PROXY;
	static const Role GRV_PROXY;
	static const Role MASTER;
	static const Role RESOLVER;
	static const Role CLUSTER_CONTROLLER;
	static const Role TESTER;
	static const Role LOG_ROUTER;
	static const Role DATA_DISTRIBUTOR;
	static const Role RATEKEEPER;
	static const Role BLOB_MANAGER;
	static const Role BLOB_WORKER;
	static const Role BLOB_MIGRATOR;
	static const Role STORAGE_CACHE;
	static const Role COORDINATOR;
	static const Role BACKUP;
	static const Role ENCRYPT_KEY_PROXY;
	static const Role CONSISTENCYSCAN;

	std::string roleName;
	std::string abbreviation;
	bool includeInTraceRoles;

	static const Role& get(ProcessClass::ClusterRole role) {
		switch (role) {
		case ProcessClass::Storage:
			return STORAGE_SERVER;
		case ProcessClass::TLog:
			return TRANSACTION_LOG;
		case ProcessClass::CommitProxy:
			return COMMIT_PROXY;
		case ProcessClass::GrvProxy:
			return GRV_PROXY;
		case ProcessClass::Master:
			return MASTER;
		case ProcessClass::Resolver:
			return RESOLVER;
		case ProcessClass::LogRouter:
			return LOG_ROUTER;
		case ProcessClass::ClusterController:
			return CLUSTER_CONTROLLER;
		case ProcessClass::DataDistributor:
			return DATA_DISTRIBUTOR;
		case ProcessClass::Ratekeeper:
			return RATEKEEPER;
		case ProcessClass::BlobManager:
			return BLOB_MANAGER;
		case ProcessClass::BlobWorker:
			return BLOB_WORKER;
		case ProcessClass::BlobMigrator:
			return BLOB_MIGRATOR;
		case ProcessClass::StorageCache:
			return STORAGE_CACHE;
		case ProcessClass::Backup:
			return BACKUP;
		case ProcessClass::EncryptKeyProxy:
			return ENCRYPT_KEY_PROXY;
		case ProcessClass::ConsistencyScan:
			return CONSISTENCYSCAN;
		case ProcessClass::Worker:
			return WORKER;
		case ProcessClass::NoRole:
		default:
			ASSERT(false);
			throw internal_error();
		}
	}

	bool operator==(const Role& r) const { return roleName == r.roleName; }
	bool operator!=(const Role& r) const { return !(*this == r); }

private:
	Role(std::string roleName, std::string abbreviation, bool includeInTraceRoles = true)
	  : roleName(roleName), abbreviation(abbreviation), includeInTraceRoles(includeInTraceRoles) {
		ASSERT(abbreviation.size() == 2); // Having a fixed size makes log queries more straightforward
	}
};

void startRole(const Role& role,
               UID roleId,
               UID workerId,
               const std::map<std::string, std::string>& details = std::map<std::string, std::string>(),
               const std::string& origination = "Recruited");
void endRole(const Role& role, UID id, std::string reason, bool ok = true, Error e = Error());
ACTOR Future<Void> traceRole(Role role, UID roleId);

struct ServerDBInfo;

class Database openDBOnServer(Reference<AsyncVar<ServerDBInfo> const> const& db,
                              TaskPriority taskID = TaskPriority::DefaultEndpoint,
                              LockAware = LockAware::False,
                              EnableLocalityLoadBalance = EnableLocalityLoadBalance::True);
ACTOR Future<Void> extractClusterInterface(
    Reference<AsyncVar<Optional<struct ClusterControllerFullInterface>> const> in,
    Reference<AsyncVar<Optional<struct ClusterInterface>>> out);

ACTOR Future<Void> fdbd(Reference<IClusterConnectionRecord> ccr,
                        LocalityData localities,
                        ProcessClass processClass,
                        std::string dataFolder,
                        std::string coordFolder,
                        int64_t memoryLimit,
                        std::string metricsConnFile,
                        std::string metricsPrefix,
                        int64_t memoryProfilingThreshold,
                        std::string whitelistBinPaths,
                        std::string configPath,
                        std::map<std::string, std::string> manualKnobOverrides,
                        ConfigDBType configDBType);

ACTOR Future<Void> clusterController(Reference<IClusterConnectionRecord> ccr,
                                     Reference<AsyncVar<Optional<ClusterControllerFullInterface>>> currentCC,
                                     Reference<AsyncVar<ClusterControllerPriorityInfo>> asyncPriorityInfo,
                                     LocalityData locality,
                                     ConfigDBType configDBType,
                                     Reference<AsyncVar<Optional<UID>>> clusterId);

// These servers are started by workerServer
class IKeyValueStore;
class ServerCoordinators;
class IDiskQueue;
<<<<<<< HEAD
class IPageEncryptionKeyProvider;

ACTOR Future<Void> blobWorker(BlobWorkerInterface bwi,
                              ReplyPromise<InitializeBlobWorkerReply> blobWorkerReady,
                              Reference<AsyncVar<ServerDBInfo> const> dbInfo,
                              IKeyValueStore* persistentData);
ACTOR Future<Void> blobWorker(BlobWorkerInterface bwi,
                              Promise<Void> recovered,
                              Reference<AsyncVar<ServerDBInfo> const> dbInfo,
                              IKeyValueStore* persistentData);
ACTOR Future<Void> encryptKeyProxyServer(EncryptKeyProxyInterface ei, Reference<AsyncVar<ServerDBInfo>> db);

=======
>>>>>>> 0127dd4b
ACTOR Future<Void> storageServer(IKeyValueStore* persistentData,
                                 StorageServerInterface ssi,
                                 Tag seedTag,
                                 Version startVersion,
                                 Version tssSeedVersion,
                                 ReplyPromise<InitializeStorageReply> recruitReply,
                                 Reference<AsyncVar<ServerDBInfo> const> db,
                                 std::string folder);
ACTOR Future<Void> storageServer(
    IKeyValueStore* persistentData,
    StorageServerInterface ssi,
    Reference<AsyncVar<ServerDBInfo> const> db,
    std::string folder,
    Promise<Void> recovered,
    Reference<IClusterConnectionRecord>
        connRecord); // changes pssi->id() to be the recovered ID); // changes pssi->id() to be the recovered ID
ACTOR Future<Void> masterServer(MasterInterface mi,
                                Reference<AsyncVar<ServerDBInfo> const> db,
                                Reference<AsyncVar<Optional<ClusterControllerFullInterface>> const> ccInterface,
                                ServerCoordinators serverCoordinators,
                                LifetimeToken lifetime,
                                bool forceRecovery);
ACTOR Future<Void> commitProxyServer(CommitProxyInterface proxy,
                                     InitializeCommitProxyRequest req,
                                     Reference<AsyncVar<ServerDBInfo> const> db,
                                     std::string whitelistBinPaths);
ACTOR Future<Void> grvProxyServer(GrvProxyInterface proxy,
                                  InitializeGrvProxyRequest req,
                                  Reference<AsyncVar<ServerDBInfo> const> db);
ACTOR Future<Void> tLog(IKeyValueStore* persistentData,
                        IDiskQueue* persistentQueue,
                        Reference<AsyncVar<ServerDBInfo> const> db,
                        LocalityData locality,
                        PromiseStream<InitializeTLogRequest> tlogRequests,
                        UID tlogId,
                        UID workerID,
                        bool restoreFromDisk,
                        Promise<Void> oldLog,
                        Promise<Void> recovered,
                        std::string folder,
                        Reference<AsyncVar<bool>> degraded,
                        Reference<AsyncVar<UID>> activeSharedTLog);
ACTOR Future<Void> resolver(ResolverInterface resolver,
                            InitializeResolverRequest initReq,
                            Reference<AsyncVar<ServerDBInfo> const> db);
ACTOR Future<Void> logRouter(TLogInterface interf,
                             InitializeLogRouterRequest req,
                             Reference<AsyncVar<ServerDBInfo> const> db);
ACTOR Future<Void> dataDistributor(DataDistributorInterface ddi, Reference<AsyncVar<ServerDBInfo> const> db);
ACTOR Future<Void> ratekeeper(RatekeeperInterface rki, Reference<AsyncVar<ServerDBInfo> const> db);
ACTOR Future<Void> consistencyScan(ConsistencyScanInterface csInterf, Reference<AsyncVar<ServerDBInfo> const> dbInfo);
ACTOR Future<Void> blobManager(BlobManagerInterface bmi, Reference<AsyncVar<ServerDBInfo> const> db, int64_t epoch);
ACTOR Future<Void> blobMigrator(BlobMigratorInterface mgi, Reference<AsyncVar<ServerDBInfo> const> db);
ACTOR Future<Void> storageCacheServer(StorageServerInterface interf,
                                      uint16_t id,
                                      Reference<AsyncVar<ServerDBInfo> const> db);
ACTOR Future<Void> backupWorker(BackupInterface bi,
                                InitializeBackupRequest req,
                                Reference<AsyncVar<ServerDBInfo> const> db);

void registerThreadForProfiling();

// Returns true if `address` is used in the db (indicated by `dbInfo`) transaction system and in the db's primary
// satellite DC.
bool addressInDbAndPrimarySatelliteDc(const NetworkAddress& address, Reference<AsyncVar<ServerDBInfo> const> dbInfo);

// Returns true if `address` is used in the db (indicated by `dbInfo`) transaction system and in the db's remote DC.
bool addressInDbAndRemoteDc(const NetworkAddress& address, Reference<AsyncVar<ServerDBInfo> const> dbInfo);

void updateCpuProfiler(ProfilerRequest req);

namespace oldTLog_4_6 {
ACTOR Future<Void> tLog(IKeyValueStore* persistentData,
                        IDiskQueue* persistentQueue,
                        Reference<AsyncVar<ServerDBInfo> const> db,
                        LocalityData locality,
                        UID tlogId,
                        UID workerID);
}
namespace oldTLog_6_0 {
ACTOR Future<Void> tLog(IKeyValueStore* persistentData,
                        IDiskQueue* persistentQueue,
                        Reference<AsyncVar<ServerDBInfo> const> db,
                        LocalityData locality,
                        PromiseStream<InitializeTLogRequest> tlogRequests,
                        UID tlogId,
                        UID workerID,
                        bool restoreFromDisk,
                        Promise<Void> oldLog,
                        Promise<Void> recovered,
                        std::string folder,
                        Reference<AsyncVar<bool>> degraded,
                        Reference<AsyncVar<UID>> activeSharedTLog);
}
namespace oldTLog_6_2 {
ACTOR Future<Void> tLog(IKeyValueStore* persistentData,
                        IDiskQueue* persistentQueue,
                        Reference<AsyncVar<ServerDBInfo> const> db,
                        LocalityData locality,
                        PromiseStream<InitializeTLogRequest> tlogRequests,
                        UID tlogId,
                        UID workerID,
                        bool restoreFromDisk,
                        Promise<Void> oldLog,
                        Promise<Void> recovered,
                        std::string folder,
                        Reference<AsyncVar<bool>> degraded,
                        Reference<AsyncVar<UID>> activeSharedTLog);
}

typedef decltype(&tLog) TLogFn;

extern bool isSimulatorProcessReliable();

ACTOR template <class T>
Future<T> ioTimeoutError(Future<T> what, double time, const char* context = nullptr) {
	// Before simulation is sped up, IO operations can take a very long time so limit timeouts
	// to not end until at least time after simulation is sped up.
	if (g_network->isSimulated() && !g_simulator->speedUpSimulation) {
		time += std::max(0.0, FLOW_KNOBS->SIM_SPEEDUP_AFTER_SECONDS - now());
	}
	Future<Void> end = lowPriorityDelay(time);
	choose {
		when(T t = wait(what)) {
			return t;
		}
		when(wait(end)) {
			Error err = io_timeout();
			if (!isSimulatorProcessReliable()) {
				err = err.asInjectedFault();
			}
			TraceEvent e(SevError, "IoTimeoutError");
			e.error(err);
			if (context != nullptr) {
				e.detail("Context", context);
			}
			e.log();
			throw err;
		}
	}
}

ACTOR template <class T>
Future<T> ioDegradedOrTimeoutError(Future<T> what,
                                   double errTime,
                                   Reference<AsyncVar<bool>> degraded,
                                   double degradedTime,
                                   const char* context = nullptr) {
	// Before simulation is sped up, IO operations can take a very long time so limit timeouts
	// to not end until at least time after simulation is sped up.
	if (g_network->isSimulated() && !g_simulator->speedUpSimulation) {
		double timeShift = std::max(0.0, FLOW_KNOBS->SIM_SPEEDUP_AFTER_SECONDS - now());
		errTime += timeShift;
		degradedTime += timeShift;
	}

	if (degradedTime < errTime) {
		Future<Void> degradedEnd = lowPriorityDelay(degradedTime);
		choose {
			when(T t = wait(what)) {
				return t;
			}
			when(wait(degradedEnd)) {
				CODE_PROBE(true, "TLog degraded", probe::func::deduplicate);
				TraceEvent(SevWarnAlways, "IoDegraded").log();
				degraded->set(true);
			}
		}
	}

	Future<Void> end = lowPriorityDelay(errTime - degradedTime);
	choose {
		when(T t = wait(what)) {
			return t;
		}
		when(wait(end)) {
			Error err = io_timeout();
			if (!isSimulatorProcessReliable()) {
				err = err.asInjectedFault();
			}
			TraceEvent e(SevError, "IoTimeoutError");
			e.error(err);
			if (context != nullptr) {
				e.detail("Context", context);
			}
			e.log();
			throw err;
		}
	}
}

#include "fdbserver/ServerDBInfo.h"
#include "flow/unactorcompiler.h"
#endif<|MERGE_RESOLUTION|>--- conflicted
+++ resolved
@@ -1184,8 +1184,6 @@
 class IKeyValueStore;
 class ServerCoordinators;
 class IDiskQueue;
-<<<<<<< HEAD
-class IPageEncryptionKeyProvider;
 
 ACTOR Future<Void> blobWorker(BlobWorkerInterface bwi,
                               ReplyPromise<InitializeBlobWorkerReply> blobWorkerReady,
@@ -1197,8 +1195,6 @@
                               IKeyValueStore* persistentData);
 ACTOR Future<Void> encryptKeyProxyServer(EncryptKeyProxyInterface ei, Reference<AsyncVar<ServerDBInfo>> db);
 
-=======
->>>>>>> 0127dd4b
 ACTOR Future<Void> storageServer(IKeyValueStore* persistentData,
                                  StorageServerInterface ssi,
                                  Tag seedTag,
@@ -1322,9 +1318,7 @@
 	}
 	Future<Void> end = lowPriorityDelay(time);
 	choose {
-		when(T t = wait(what)) {
-			return t;
-		}
+		when(T t = wait(what)) { return t; }
 		when(wait(end)) {
 			Error err = io_timeout();
 			if (!isSimulatorProcessReliable()) {
@@ -1358,9 +1352,7 @@
 	if (degradedTime < errTime) {
 		Future<Void> degradedEnd = lowPriorityDelay(degradedTime);
 		choose {
-			when(T t = wait(what)) {
-				return t;
-			}
+			when(T t = wait(what)) { return t; }
 			when(wait(degradedEnd)) {
 				CODE_PROBE(true, "TLog degraded", probe::func::deduplicate);
 				TraceEvent(SevWarnAlways, "IoDegraded").log();
@@ -1371,9 +1363,7 @@
 
 	Future<Void> end = lowPriorityDelay(errTime - degradedTime);
 	choose {
-		when(T t = wait(what)) {
-			return t;
-		}
+		when(T t = wait(what)) { return t; }
 		when(wait(end)) {
 			Error err = io_timeout();
 			if (!isSimulatorProcessReliable()) {
