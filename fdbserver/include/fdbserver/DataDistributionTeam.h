/*
 * DataDistributionTeam.h
 *
 * This source file is part of the FoundationDB open source project
 *
 * Copyright 2013-2022 Apple Inc. and the FoundationDB project authors
 *
 * Licensed under the Apache License, Version 2.0 (the "License");
 * you may not use this file except in compliance with the License.
 * You may obtain a copy of the License at
 *
 *     http://www.apache.org/licenses/LICENSE-2.0
 *
 * Unless required by applicable law or agreed to in writing, software
 * distributed under the License is distributed on an "AS IS" BASIS,
 * WITHOUT WARRANTIES OR CONDITIONS OF ANY KIND, either express or implied.
 * See the License for the specific language governing permissions and
 * limitations under the License.
 */

#pragma once

#include "fdbclient/StorageServerInterface.h"

struct IDataDistributionTeam {
	virtual std::vector<StorageServerInterface> getLastKnownServerInterfaces() const = 0;
	virtual int size() const = 0;
	virtual std::vector<UID> const& getServerIDs() const = 0;
	virtual void addDataInFlightToTeam(int64_t delta) = 0;
	virtual void addReadInFlightToTeam(int64_t delta) = 0;
	virtual int64_t getDataInFlightToTeam() const = 0;
	virtual int64_t getLoadBytes(bool includeInFlight = true, double inflightPenalty = 1.0) const = 0;
	virtual int64_t getReadInFlightToTeam() const = 0;
	virtual double getLoadReadBandwidth(bool includeInFlight = true, double inflightPenalty = 1.0) const = 0;
	virtual int64_t getMinAvailableSpace(bool includeInFlight = true) const = 0;
	virtual double getMinAvailableSpaceRatio(bool includeInFlight = true) const = 0;
	virtual bool hasHealthyAvailableSpace(double minRatio) const = 0;
	virtual Future<Void> updateStorageMetrics() = 0;
	virtual void addref() const = 0;
	virtual void delref() const = 0;
	virtual bool isHealthy() const = 0;
	virtual void setHealthy(bool) = 0;
	virtual int getPriority() const = 0;
	virtual void setPriority(int) = 0;
	virtual bool isOptimal() const = 0;
	virtual bool isWrongConfiguration() const = 0;
	virtual void setWrongConfiguration(bool) = 0;
	virtual void addServers(const std::vector<UID>& servers) = 0;
	virtual std::string getTeamID() const = 0;

	std::string getDesc() const {
		const auto& servers = getLastKnownServerInterfaces();
		std::string s = format("TeamID %s; ", getTeamID().c_str());
		s += format("Size %d; ", servers.size());
		for (int i = 0; i < servers.size(); i++) {
			if (i)
				s += ", ";
			s += servers[i].address().toString() + " " + servers[i].id().shortString();
		}
		return s;
	}
};

FDB_DECLARE_BOOLEAN_PARAM(WantNewServers);
FDB_DECLARE_BOOLEAN_PARAM(WantTrueBest);
FDB_DECLARE_BOOLEAN_PARAM(PreferLowerDiskUtil);
FDB_DECLARE_BOOLEAN_PARAM(TeamMustHaveShards);
FDB_DECLARE_BOOLEAN_PARAM(ForReadBalance);
FDB_DECLARE_BOOLEAN_PARAM(PreferLowerReadUtil);
FDB_DECLARE_BOOLEAN_PARAM(FindTeamByServers);

class TeamSelect {
public:
	enum Value : int8_t {
		INVALID = 0,
		AVOIDMOVEMENT, // Avoid data movement by selecting srcTeam if it's not busy
		WANTSRCSERVERS, // Ask for srcTeam
		WANTTRUEBEST, // Ask for the most or least utilized team
		OTHER
	};
	TeamSelect() : value(INVALID) {}
	TeamSelect(Value v) : value(v) { ASSERT(v != INVALID); }
	std::string toString() const {
		switch (value) {
		case AVOIDMOVEMENT:
			return "Avoid_Movement";
		case WANTSRCSERVERS:
			return "Want_SrcServers";
		case WANTTRUEBEST:
			return "Want_TrueBest";
		case OTHER:
			return "Other";
		default:
			ASSERT(false);
		}
		return "";
	}

	bool operator==(const TeamSelect& tmpTeamSelect) { return (int)value == (int)tmpTeamSelect.value; }

private:
	Value value;
};

struct GetTeamRequest {
	TeamSelect teamSelect;
	bool preferLowerDiskUtil; // if true, lower utilized team has higher score
	bool teamMustHaveShards;
	bool forReadBalance;
	bool preferLowerReadUtil; // only make sense when forReadBalance is true
	double inflightPenalty;
	bool findTeamByServers;
	Optional<KeyRange> keys;
	std::vector<UID> completeSources;
	std::vector<UID> src;
	Promise<std::pair<Optional<Reference<IDataDistributionTeam>>, bool>> reply;

	typedef Reference<IDataDistributionTeam> TeamRef;

	GetTeamRequest() {}
	GetTeamRequest(TeamSelect teamSelectRequest,
	               PreferLowerDiskUtil preferLowerDiskUtil,
	               TeamMustHaveShards teamMustHaveShards,
	               ForReadBalance forReadBalance = ForReadBalance::False,
	               PreferLowerReadUtil preferLowerReadUtil = PreferLowerReadUtil::False,
<<<<<<< HEAD
	               double inflightPenalty = 1.0)
	  : teamSelect(teamSelectRequest), preferLowerDiskUtil(preferLowerDiskUtil), teamMustHaveShards(teamMustHaveShards),
	    forReadBalance(forReadBalance), preferLowerReadUtil(preferLowerReadUtil), inflightPenalty(inflightPenalty),
	    findTeamByServers(FindTeamByServers::False) {}
=======
	               double inflightPenalty = 1.0,
	               Optional<KeyRange> keys = Optional<KeyRange>())
	  : wantsNewServers(wantsNewServers), wantsTrueBest(wantsTrueBest), preferLowerDiskUtil(preferLowerDiskUtil),
	    teamMustHaveShards(teamMustHaveShards), forReadBalance(forReadBalance),
	    preferLowerReadUtil(preferLowerReadUtil), inflightPenalty(inflightPenalty),
	    findTeamByServers(FindTeamByServers::False), keys(keys) {}
>>>>>>> 89d73e92
	GetTeamRequest(std::vector<UID> servers)
	  : teamSelect(TeamSelect::WANTSRCSERVERS), preferLowerDiskUtil(PreferLowerDiskUtil::False),
	    teamMustHaveShards(TeamMustHaveShards::False), forReadBalance(ForReadBalance::False),
	    preferLowerReadUtil(PreferLowerReadUtil::False), inflightPenalty(1.0),
	    findTeamByServers(FindTeamByServers::True), src(std::move(servers)) {}

	// return true if a.score < b.score
	[[nodiscard]] bool lessCompare(TeamRef a, TeamRef b, int64_t aLoadBytes, int64_t bLoadBytes) const {
		int res = 0;
		if (forReadBalance) {
			res = preferLowerReadUtil ? greaterReadLoad(a, b) : lessReadLoad(a, b);
		}
		return res == 0 ? lessCompareByLoad(aLoadBytes, bLoadBytes) : res < 0;
	}

	std::string getDesc() const {
		std::stringstream ss;

		ss << "TeamSelect:" << teamSelect.toString() << " PreferLowerDiskUtil:" << preferLowerDiskUtil
		   << " teamMustHaveShards:" << teamMustHaveShards << " forReadBalance:" << forReadBalance
		   << " inflightPenalty:" << inflightPenalty << " findTeamByServers:" << findTeamByServers << ";";
		ss << "CompleteSources:";
		for (const auto& cs : completeSources) {
			ss << cs.toString() << ",";
		}

		return std::move(ss).str();
	}

private:
	// return true if preferHigherUtil && aLoadBytes <= bLoadBytes (higher load bytes has larger score)
	// or preferLowerUtil && aLoadBytes > bLoadBytes
	bool lessCompareByLoad(int64_t aLoadBytes, int64_t bLoadBytes) const {
		bool lessLoad = aLoadBytes <= bLoadBytes;
		return preferLowerDiskUtil ? !lessLoad : lessLoad;
	}

	// return -1 if a.readload > b.readload
	static int greaterReadLoad(TeamRef a, TeamRef b) {
		auto r1 = a->getLoadReadBandwidth(true), r2 = b->getLoadReadBandwidth(true);
		return r1 == r2 ? 0 : (r1 > r2 ? -1 : 1);
	}
	// return -1 if a.readload < b.readload
	static int lessReadLoad(TeamRef a, TeamRef b) {
		auto r1 = a->getLoadReadBandwidth(false), r2 = b->getLoadReadBandwidth(false);
		return r1 == r2 ? 0 : (r1 < r2 ? -1 : 1);
	}
};<|MERGE_RESOLUTION|>--- conflicted
+++ resolved
@@ -123,19 +123,12 @@
 	               TeamMustHaveShards teamMustHaveShards,
 	               ForReadBalance forReadBalance = ForReadBalance::False,
 	               PreferLowerReadUtil preferLowerReadUtil = PreferLowerReadUtil::False,
-<<<<<<< HEAD
-	               double inflightPenalty = 1.0)
-	  : teamSelect(teamSelectRequest), preferLowerDiskUtil(preferLowerDiskUtil), teamMustHaveShards(teamMustHaveShards),
-	    forReadBalance(forReadBalance), preferLowerReadUtil(preferLowerReadUtil), inflightPenalty(inflightPenalty),
-	    findTeamByServers(FindTeamByServers::False) {}
-=======
 	               double inflightPenalty = 1.0,
 	               Optional<KeyRange> keys = Optional<KeyRange>())
-	  : wantsNewServers(wantsNewServers), wantsTrueBest(wantsTrueBest), preferLowerDiskUtil(preferLowerDiskUtil),
+	  : teamSelect(teamSelectRequest), preferLowerDiskUtil(preferLowerDiskUtil),
 	    teamMustHaveShards(teamMustHaveShards), forReadBalance(forReadBalance),
 	    preferLowerReadUtil(preferLowerReadUtil), inflightPenalty(inflightPenalty),
 	    findTeamByServers(FindTeamByServers::False), keys(keys) {}
->>>>>>> 89d73e92
 	GetTeamRequest(std::vector<UID> servers)
 	  : teamSelect(TeamSelect::WANTSRCSERVERS), preferLowerDiskUtil(PreferLowerDiskUtil::False),
 	    teamMustHaveShards(TeamMustHaveShards::False), forReadBalance(ForReadBalance::False),
