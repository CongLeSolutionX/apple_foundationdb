--- conflicted
+++ resolved
@@ -55,10 +55,6 @@
 	virtual StorageBytes getStorageBytes() = 0;
 };
 
-<<<<<<< HEAD
-IDiskQueue* openDiskQueue( std::string basename, std::string ext, UID dbgid);  // opens basename+"0."+ext and basename+"1."+ext
-=======
-IDiskQueue* openDiskQueue( std::string basename, UID dbgid, int64_t fileSizeWarningLimit = -1 );  // opens basename+"0.fdq" and basename+"1.fdq"
->>>>>>> 555dc723
+IDiskQueue* openDiskQueue( std::string basename, std::string ext, UID dbgid, int64_t fileSizeWarningLimit = -1);  // opens basename+"0."+ext and basename+"1."+ext
 
 #endif