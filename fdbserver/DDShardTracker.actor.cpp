--- conflicted
+++ resolved
@@ -131,13 +131,9 @@
 
 	Optional<Reference<TenantCache>> ddTenantCache;
 
-<<<<<<< HEAD
 	DataDistributionTracker() = default;
 
-	DataDistributionTracker(Database cx,
-=======
 	DataDistributionTracker(Reference<IDDTxnProcessor> db,
->>>>>>> c8bb15e8
 	                        UID distributorId,
 	                        Promise<Void> const& readyToStart,
 	                        PromiseStream<RelocateShard> const& output,
