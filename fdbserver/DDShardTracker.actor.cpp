/*
 * DataDistributionTracker.actor.cpp
 *
 * This source file is part of the FoundationDB open source project
 *
 * Copyright 2013-2022 Apple Inc. and the FoundationDB project authors
 *
 * Licensed under the Apache License, Version 2.0 (the "License");
 * you may not use this file except in compliance with the License.
 * You may obtain a copy of the License at
 *
 *     http://www.apache.org/licenses/LICENSE-2.0
 *
 * Unless required by applicable law or agreed to in writing, software
 * distributed under the License is distributed on an "AS IS" BASIS,
 * WITHOUT WARRANTIES OR CONDITIONS OF ANY KIND, either express or implied.
 * See the License for the specific language governing permissions and
 * limitations under the License.
 */

#include "fdbclient/FDBTypes.h"
#include "fdbclient/StorageServerInterface.h"
#include "fdbrpc/FailureMonitor.h"
#include "fdbclient/SystemData.h"
#include "fdbserver/DataDistribution.actor.h"
#include "fdbserver/DDSharedContext.h"
#include "fdbserver/TenantCache.h"
#include "fdbserver/Knobs.h"
#include "flow/ActorCollection.h"
#include "flow/Arena.h"
#include "flow/CodeProbe.h"
#include "flow/FastRef.h"
#include "flow/Trace.h"
#include "fdbserver/DDShardTracker.h"
#include "flow/actorcompiler.h" // This must be the last #include.

// The used bandwidth of a shard. The higher the value is, the busier the shard is.
enum BandwidthStatus { BandwidthStatusLow, BandwidthStatusNormal, BandwidthStatusHigh };

enum ReadBandwidthStatus { ReadBandwidthStatusNormal, ReadBandwidthStatusHigh };

BandwidthStatus getBandwidthStatus(StorageMetrics const& metrics) {
	if (metrics.bytesWrittenPerKSecond > SERVER_KNOBS->SHARD_MAX_BYTES_PER_KSEC)
		return BandwidthStatusHigh;
	else if (metrics.bytesWrittenPerKSecond < SERVER_KNOBS->SHARD_MIN_BYTES_PER_KSEC)
		return BandwidthStatusLow;

	return BandwidthStatusNormal;
}

ReadBandwidthStatus getReadBandwidthStatus(StorageMetrics const& metrics) {
	if (metrics.bytesReadPerKSecond <= SERVER_KNOBS->SHARD_READ_HOT_BANDWIDTH_MIN_PER_KSECONDS ||
	    metrics.bytesReadPerKSecond <= SERVER_KNOBS->SHARD_MAX_READ_DENSITY_RATIO * metrics.bytes *
	                                       SERVER_KNOBS->STORAGE_METRICS_AVERAGE_INTERVAL_PER_KSECONDS) {
		return ReadBandwidthStatusNormal;
	} else {
		return ReadBandwidthStatusHigh;
	}
}

ACTOR Future<Void> updateMaxShardSize(Reference<AsyncVar<int64_t>> dbSizeEstimate,
                                      Reference<AsyncVar<Optional<int64_t>>> maxShardSize) {
	state int64_t lastDbSize = 0;
	state int64_t granularity = g_network->isSimulated() ? SERVER_KNOBS->DD_SHARD_SIZE_GRANULARITY_SIM
	                                                     : SERVER_KNOBS->DD_SHARD_SIZE_GRANULARITY;
	loop {
		auto sizeDelta = std::abs(dbSizeEstimate->get() - lastDbSize);
		if (sizeDelta > granularity || !maxShardSize->get().present()) {
			auto v = getMaxShardSize(dbSizeEstimate->get());
			maxShardSize->set(v);
			lastDbSize = dbSizeEstimate->get();
		}
		wait(dbSizeEstimate->onChange());
	}
}

<<<<<<< HEAD
=======
struct DataDistributionTracker : public IDDShardTracker {
	Reference<IDDTxnProcessor> db;
	UID distributorId;

	// At now, the lifetime of shards is guaranteed longer than DataDistributionTracker.
	KeyRangeMap<ShardTrackedData>* shards = nullptr;
	ActorCollection sizeChanges;

	int64_t systemSizeEstimate = 0;
	Reference<AsyncVar<int64_t>> dbSizeEstimate;
	Reference<AsyncVar<Optional<int64_t>>> maxShardSize;
	Future<Void> maxShardSizeUpdater;

	// CapacityTracker
	PromiseStream<RelocateShard> output;
	Reference<ShardsAffectedByTeamFailure> shardsAffectedByTeamFailure;

	// PhysicalShard Tracker
	Reference<PhysicalShardCollection> physicalShardCollection;

	Promise<Void> readyToStart;
	Reference<AsyncVar<bool>> anyZeroHealthyTeams;

	// Read hot detection
	PromiseStream<KeyRange> readHotShard;

	// The reference to trackerCancelled must be extracted by actors,
	// because by the time (trackerCancelled == true) this memory cannot
	// be accessed
	bool* trackerCancelled = nullptr;

	// This class extracts the trackerCancelled reference from a DataDistributionTracker object
	// Because some actors spawned by the dataDistributionTracker outlive the DataDistributionTracker
	// object, we must guard against memory errors by using a GetTracker functor to access
	// the DataDistributionTracker object.
	class SafeAccessor {
		bool const& trackerCancelled;
		DataDistributionTracker& tracker;

	public:
		SafeAccessor(DataDistributionTracker* tracker)
		  : trackerCancelled(*tracker->trackerCancelled), tracker(*tracker) {
			ASSERT(!trackerCancelled);
		}

		DataDistributionTracker* operator()() {
			if (trackerCancelled) {
				CODE_PROBE(true, "Trying to access DataDistributionTracker after tracker has been cancelled");
				throw dd_tracker_cancelled();
			}
			return &tracker;
		}
	};

	Optional<Reference<TenantCache>> ddTenantCache;
	Reference<KeyRangeMap<int>> customReplication;

	DataDistributionTracker() = default;

	DataDistributionTracker(Reference<IDDTxnProcessor> db,
	                        UID distributorId,
	                        Promise<Void> const& readyToStart,
	                        PromiseStream<RelocateShard> const& output,
	                        Reference<ShardsAffectedByTeamFailure> shardsAffectedByTeamFailure,
	                        Reference<PhysicalShardCollection> physicalShardCollection,
	                        Reference<AsyncVar<bool>> anyZeroHealthyTeams,
	                        KeyRangeMap<ShardTrackedData>* shards,
	                        bool* trackerCancelled,
	                        Optional<Reference<TenantCache>> ddTenantCache,
	                        Reference<KeyRangeMap<int>> customReplication)
	  : IDDShardTracker(), db(db), distributorId(distributorId), shards(shards), sizeChanges(false),
	    systemSizeEstimate(0), dbSizeEstimate(new AsyncVar<int64_t>()), maxShardSize(new AsyncVar<Optional<int64_t>>()),
	    output(output), shardsAffectedByTeamFailure(shardsAffectedByTeamFailure),
	    physicalShardCollection(physicalShardCollection), readyToStart(readyToStart),
	    anyZeroHealthyTeams(anyZeroHealthyTeams), trackerCancelled(trackerCancelled), ddTenantCache(ddTenantCache),
	    customReplication(customReplication) {}

	~DataDistributionTracker() override {
		if (trackerCancelled) {
			*trackerCancelled = true;
		}
		// Cancel all actors so they aren't waiting on sizeChanged broken promise
		sizeChanges.clear(false);
	}

	double getAverageShardBytes() override { return maxShardSize->get().get() / 2.0; }
};

>>>>>>> a258d775
void restartShardTrackers(DataDistributionTracker* self,
                          KeyRangeRef keys,
                          Optional<ShardMetrics> startingMetrics = Optional<ShardMetrics>(),
                          bool whenDDInit = false);

// Gets the permitted size and IO bounds for a shard. A shard that starts at allKeys.begin
//  (i.e. '') will have a permitted size of 0, since the database can contain no data.
ShardSizeBounds getShardSizeBounds(KeyRangeRef shard, int64_t maxShardSize) {
	ShardSizeBounds bounds;

	if (shard.begin >= keyServersKeys.begin) {
		bounds.max.bytes = SERVER_KNOBS->KEY_SERVER_SHARD_BYTES;
	} else {
		bounds.max.bytes = maxShardSize;
	}

	bounds.max.bytesWrittenPerKSecond = bounds.max.infinity;
	bounds.max.iosPerKSecond = bounds.max.infinity;
	bounds.max.bytesReadPerKSecond = bounds.max.infinity;

	// The first shard can have arbitrarily small size
	if (shard.begin == allKeys.begin) {
		bounds.min.bytes = 0;
	} else {
		bounds.min.bytes = maxShardSize / SERVER_KNOBS->SHARD_BYTES_RATIO;
	}

	bounds.min.bytesWrittenPerKSecond = 0;
	bounds.min.iosPerKSecond = 0;
	bounds.min.bytesReadPerKSecond = 0;

	// The permitted error is 1/3 of the general-case minimum bytes (even in the special case where this is the last
	// shard)
	bounds.permittedError.bytes = bounds.max.bytes / SERVER_KNOBS->SHARD_BYTES_RATIO / 3;
	bounds.permittedError.bytesWrittenPerKSecond = bounds.permittedError.infinity;
	bounds.permittedError.iosPerKSecond = bounds.permittedError.infinity;
	bounds.permittedError.bytesReadPerKSecond = bounds.permittedError.infinity;

	return bounds;
}

int64_t getMaxShardSize(double dbSizeEstimate) {
	return std::min((SERVER_KNOBS->MIN_SHARD_BYTES + (int64_t)std::sqrt(std::max<double>(dbSizeEstimate, 0)) *
	                                                     SERVER_KNOBS->SHARD_BYTES_PER_SQRT_BYTES) *
	                    SERVER_KNOBS->SHARD_BYTES_RATIO,
	                (int64_t)SERVER_KNOBS->MAX_SHARD_BYTES);
}

bool ddLargeTeamEnabled() {
	return SERVER_KNOBS->DD_MAXIMUM_LARGE_TEAMS > 0 && !SERVER_KNOBS->SHARD_ENCODE_LOCATION_METADATA;
}

// Returns the shard size bounds as well as whether `keys` a read hot shard.
std::pair<ShardSizeBounds, bool> calculateShardSizeBounds(
    const KeyRange& keys,
    const Reference<AsyncVar<Optional<ShardMetrics>>>& shardMetrics,
    const BandwidthStatus& bandwidthStatus) {
	ShardSizeBounds bounds = ShardSizeBounds::shardSizeBoundsBeforeTrack();
	bool readHotShard = false;
	if (shardMetrics->get().present()) {
		auto bytes = shardMetrics->get().get().metrics.bytes;
		auto readBandwidthStatus = getReadBandwidthStatus(shardMetrics->get().get().metrics);

		bounds.max.bytes = std::max(int64_t(bytes * 1.1), (int64_t)SERVER_KNOBS->MIN_SHARD_BYTES);
		bounds.min.bytes = std::min(int64_t(bytes * 0.9),
		                            std::max(int64_t(bytes - (SERVER_KNOBS->MIN_SHARD_BYTES * 0.1)), (int64_t)0));
		bounds.permittedError.bytes = bytes * 0.1;
		if (bandwidthStatus == BandwidthStatusNormal) { // Not high or low
			bounds.max.bytesWrittenPerKSecond = SERVER_KNOBS->SHARD_MAX_BYTES_PER_KSEC;
			bounds.min.bytesWrittenPerKSecond = SERVER_KNOBS->SHARD_MIN_BYTES_PER_KSEC;
			bounds.permittedError.bytesWrittenPerKSecond = bounds.min.bytesWrittenPerKSecond / 4;
		} else if (bandwidthStatus == BandwidthStatusHigh) { // > 10MB/sec for 100MB shard, proportionally lower
			                                                 // for smaller shard, > 200KB/sec no matter what
			bounds.max.bytesWrittenPerKSecond = bounds.max.infinity;
			bounds.min.bytesWrittenPerKSecond = SERVER_KNOBS->SHARD_MAX_BYTES_PER_KSEC;
			bounds.permittedError.bytesWrittenPerKSecond = bounds.min.bytesWrittenPerKSecond / 4;
		} else if (bandwidthStatus == BandwidthStatusLow) { // < 10KB/sec
			bounds.max.bytesWrittenPerKSecond = SERVER_KNOBS->SHARD_MIN_BYTES_PER_KSEC;
			bounds.min.bytesWrittenPerKSecond = 0;
			bounds.permittedError.bytesWrittenPerKSecond = bounds.max.bytesWrittenPerKSecond / 4;
		} else {
			ASSERT(false);
		}
		// handle read bandwidth status
		if (readBandwidthStatus == ReadBandwidthStatusNormal) {
			bounds.max.bytesReadPerKSecond =
			    std::max((int64_t)(SERVER_KNOBS->SHARD_MAX_READ_DENSITY_RATIO * bytes *
			                       SERVER_KNOBS->STORAGE_METRICS_AVERAGE_INTERVAL_PER_KSECONDS *
			                       (1.0 + SERVER_KNOBS->SHARD_MAX_BYTES_READ_PER_KSEC_JITTER)),
			             SERVER_KNOBS->SHARD_READ_HOT_BANDWIDTH_MIN_PER_KSECONDS);
			bounds.min.bytesReadPerKSecond = 0;
			bounds.permittedError.bytesReadPerKSecond = bounds.min.bytesReadPerKSecond / 4;
		} else if (readBandwidthStatus == ReadBandwidthStatusHigh) {
			bounds.max.bytesReadPerKSecond = bounds.max.infinity;
			bounds.min.bytesReadPerKSecond = SERVER_KNOBS->SHARD_MAX_READ_DENSITY_RATIO * bytes *
			                                 SERVER_KNOBS->STORAGE_METRICS_AVERAGE_INTERVAL_PER_KSECONDS *
			                                 (1.0 - SERVER_KNOBS->SHARD_MAX_BYTES_READ_PER_KSEC_JITTER);
			bounds.permittedError.bytesReadPerKSecond = bounds.min.bytesReadPerKSecond / 4;

			readHotShard = true;
		} else {
			ASSERT(false);
		}
	}
	return { bounds, readHotShard };
}

ACTOR Future<Void> trackShardMetrics(DataDistributionTracker::SafeAccessor self,
                                     KeyRange keys,
                                     Reference<AsyncVar<Optional<ShardMetrics>>> shardMetrics,
                                     bool whenDDInit) {
	state BandwidthStatus bandwidthStatus =
	    shardMetrics->get().present() ? getBandwidthStatus(shardMetrics->get().get().metrics) : BandwidthStatusNormal;
	state double lastLowBandwidthStartTime =
	    shardMetrics->get().present() ? shardMetrics->get().get().lastLowBandwidthStartTime : now();
	state int shardCount = shardMetrics->get().present() ? shardMetrics->get().get().shardCount : 1;
	state bool initWithNewMetrics = whenDDInit;
	wait(delay(0, TaskPriority::DataDistribution));

	/*TraceEvent("TrackShardMetricsStarting")
	    .detail("TrackerID", trackerID)
	    .detail("Keys", keys)
	    .detail("TrackedBytesInitiallyPresent", shardMetrics->get().present())
	    .detail("StartingMetrics", shardMetrics->get().present() ? shardMetrics->get().get().metrics.bytes : 0)
	    .detail("StartingMerges", shardMetrics->get().present() ? shardMetrics->get().get().merges : 0);*/

	try {
		loop {
			state ShardSizeBounds bounds;
			bool readHotShard;
			std::tie(bounds, readHotShard) = calculateShardSizeBounds(keys, shardMetrics, bandwidthStatus);

			if (readHotShard) {
				// TraceEvent("RHDTriggerReadHotLoggingForShard")
				//     .detail("ShardBegin", keys.begin.printable().c_str())
				//     .detail("ShardEnd", keys.end.printable().c_str());
				self()->readHotShard.send(keys);
			}

			loop {
				// metrics.second is the number of key-ranges (i.e., shards) in the 'keys' key-range
				std::pair<Optional<StorageMetrics>, int> metrics =
				    wait(self()->db->waitStorageMetrics(keys,
				                                        bounds.min,
				                                        bounds.max,
				                                        bounds.permittedError,
				                                        CLIENT_KNOBS->STORAGE_METRICS_SHARD_LIMIT,
				                                        shardCount));
				if (metrics.first.present()) {
					BandwidthStatus newBandwidthStatus = getBandwidthStatus(metrics.first.get());
					if (newBandwidthStatus == BandwidthStatusLow && bandwidthStatus != BandwidthStatusLow) {
						lastLowBandwidthStartTime = now();
					}
					bandwidthStatus = newBandwidthStatus;

					/*TraceEvent("ShardSizeUpdate")
					    .detail("Keys", keys)
					    .detail("UpdatedSize", metrics.metrics.bytes)
					    .detail("WriteBandwidth", metrics.metrics.bytesWrittenPerKSecond)
					    .detail("BandwidthStatus", getBandwidthStatus(metrics))
					    .detail("BytesLower", bounds.min.bytes)
					    .detail("BytesUpper", bounds.max.bytes)
					    .detail("WriteBandwidthLower", bounds.min.bytesWrittenPerKSecond)
					    .detail("WriteBandwidthUpper", bounds.max.bytesWrittenPerKSecond)
					    .detail("ShardSizePresent", shardSize->get().present())
					    .detail("OldShardSize", shardSize->get().present() ? shardSize->get().get().metrics.bytes : 0)
					    .detail("TrackerID", trackerID);*/

					if (shardMetrics->get().present()) {
						self()->dbSizeEstimate->set(self()->dbSizeEstimate->get() + metrics.first.get().bytes -
						                            shardMetrics->get().get().metrics.bytes);
						if (SERVER_KNOBS->SHARD_ENCODE_LOCATION_METADATA && SERVER_KNOBS->ENABLE_DD_PHYSICAL_SHARD) {
							// update physicalShard metrics and return whether the keys needs to move out of
							// physicalShard
							const MoveKeyRangeOutPhysicalShard needToMove =
							    self()->physicalShardCollection->trackPhysicalShard(
							        keys, metrics.first.get(), shardMetrics->get().get().metrics, initWithNewMetrics);
							if (needToMove) {
								// Do we need to update shardsAffectedByTeamFailure here?
								// TODO(zhewu): move this to physical shard tracker that does shard split based on size.
								self()->output.send(
								    RelocateShard(keys,
								                  DataMovementReason::ENFORCE_MOVE_OUT_OF_PHYSICAL_SHARD,
								                  RelocateReason::OTHER));
							}
							if (initWithNewMetrics) {
								initWithNewMetrics = false;
							}
						}
						if (keys.begin >= systemKeys.begin) {
							self()->systemSizeEstimate +=
							    metrics.first.get().bytes - shardMetrics->get().get().metrics.bytes;
						}
					}

					shardMetrics->set(ShardMetrics(metrics.first.get(), lastLowBandwidthStartTime, shardCount));
					break;
				} else {
					shardCount = metrics.second;
					if (shardMetrics->get().present()) {
						auto newShardMetrics = shardMetrics->get().get();
						newShardMetrics.shardCount = shardCount;
						shardMetrics->set(newShardMetrics);
					}
				}
			}
		}
	} catch (Error& e) {
		if (e.code() != error_code_actor_cancelled && e.code() != error_code_dd_tracker_cancelled) {
			// The above loop use Database cx, but those error should only be thrown in a code using transaction.
			ASSERT(transactionRetryableErrors.count(e.code()) == 0);
			self()->output.sendError(e); // Propagate failure to dataDistributionTracker
		}
		throw e;
	}
}

ACTOR Future<Void> readHotDetector(DataDistributionTracker* self) {
	try {
		loop {
			state KeyRange keys = waitNext(self->readHotShard.getFuture());
			Standalone<VectorRef<ReadHotRangeWithMetrics>> readHotRanges = wait(self->db->getReadHotRanges(keys));

			for (const auto& keyRange : readHotRanges) {
				TraceEvent("ReadHotRangeLog")
				    .detail("ReadDensity", keyRange.density)
				    .detail("ReadBandwidth", keyRange.readBandwidthSec)
				    .detail("ReadDensityThreshold", SERVER_KNOBS->SHARD_MAX_READ_DENSITY_RATIO)
				    .detail("KeyRangeBegin", keyRange.keys.begin)
				    .detail("KeyRangeEnd", keyRange.keys.end);
			}
		}
	} catch (Error& e) {
		if (e.code() != error_code_actor_cancelled) {
			// Those error should only be thrown in a code using transaction.
			ASSERT(transactionRetryableErrors.count(e.code()) == 0);
			self->output.sendError(e); // Propagate failure to dataDistributionTracker
		}
		throw e;
	}
}

/*
ACTOR Future<Void> extrapolateShardBytes( Reference<AsyncVar<Optional<int64_t>>> inBytes,
Reference<AsyncVar<Optional<int64_t>>> outBytes ) { state std::deque< std::pair<double,int64_t> > past; loop { wait(
inBytes->onChange() ); if( inBytes->get().present() ) { past.emplace_back(now(),inBytes->get().get()); if
(past.size() < 2) outBytes->set( inBytes->get() ); else { while (past.size() > 1 && past.end()[-1].first -
past.begin()[1].first > 1.0) past.pop_front(); double rate = std::max(0.0,
double(past.end()[-1].second-past.begin()[0].second)/(past.end()[-1].first - past.begin()[0].first)); outBytes->set(
inBytes->get().get() + rate * 10.0 );
            }
        }
    }
}*/

ACTOR Future<int64_t> getFirstSize(Reference<AsyncVar<Optional<ShardMetrics>>> stats) {
	loop {
		if (stats->get().present())
			return stats->get().get().metrics.bytes;
		wait(stats->onChange());
	}
}

ACTOR Future<Void> changeSizes(DataDistributionTracker* self, KeyRange keys, int64_t oldShardsEndingSize) {
	state std::vector<Future<int64_t>> sizes;
	state std::vector<Future<int64_t>> systemSizes;
	for (auto it : self->shards->intersectingRanges(keys)) {
		Future<int64_t> thisSize = getFirstSize(it->value().stats);
		sizes.push_back(thisSize);
		if (it->range().begin >= systemKeys.begin) {
			systemSizes.push_back(thisSize);
		}
	}

	wait(waitForAll(sizes));
	wait(yield(TaskPriority::DataDistribution));

	int64_t newShardsStartingSize = 0;
	for (const auto& size : sizes) {
		newShardsStartingSize += size.get();
	}

	int64_t newSystemShardsStartingSize = 0;
	for (const auto& systemSize : systemSizes) {
		newSystemShardsStartingSize += systemSize.get();
	}

	int64_t totalSizeEstimate = self->dbSizeEstimate->get();
	/*TraceEvent("TrackerChangeSizes")
	    .detail("TotalSizeEstimate", totalSizeEstimate)
	    .detail("EndSizeOfOldShards", oldShardsEndingSize)
	    .detail("StartingSizeOfNewShards", newShardsStartingSize);*/
	self->dbSizeEstimate->set(totalSizeEstimate + newShardsStartingSize - oldShardsEndingSize);
	self->systemSizeEstimate += newSystemShardsStartingSize;
	if (keys.begin >= systemKeys.begin) {
		self->systemSizeEstimate -= oldShardsEndingSize;
	}
	return Void();
}

struct HasBeenTrueFor : ReferenceCounted<HasBeenTrueFor> {
	explicit HasBeenTrueFor(const Optional<ShardMetrics>& value) {
		if (value.present()) {
			lowBandwidthStartTime = value.get().lastLowBandwidthStartTime;
			trigger =
			    delayJittered(std::max(0.0, SERVER_KNOBS->DD_MERGE_COALESCE_DELAY + lowBandwidthStartTime - now()),
			                  TaskPriority::DataDistributionLow) ||
			    cleared.getFuture();
		}
	}

	Future<Void> set(double lastLowBandwidthStartTime) {
		if (!trigger.isValid() || lowBandwidthStartTime != lastLowBandwidthStartTime) {
			cleared = Promise<Void>();
			trigger =
			    delayJittered(SERVER_KNOBS->DD_MERGE_COALESCE_DELAY + std::max(lastLowBandwidthStartTime - now(), 0.0),
			                  TaskPriority::DataDistributionLow) ||
			    cleared.getFuture();

			lowBandwidthStartTime = lastLowBandwidthStartTime;
		}
		return trigger;
	}
	void clear() {
		if (!trigger.isValid()) {
			return;
		}
		trigger = Future<Void>();
		cleared.send(Void());
		lowBandwidthStartTime = 0;
	}

	// True if this->value is true and has been true for this->seconds
	bool hasBeenTrueForLongEnough() const { return trigger.isValid() && trigger.isReady(); }

private:
	double lowBandwidthStartTime = 0;
	Future<Void> trigger;
	Promise<Void> cleared;
};

std::string describeSplit(KeyRange keys, Standalone<VectorRef<KeyRef>>& splitKeys) {
	std::string s;
	s += "[" + keys.begin.toString() + ", " + keys.end.toString() + ") -> ";

	for (auto& sk : splitKeys) {
		s += sk.printable() + " ";
	}

	return s;
}
void traceSplit(KeyRange keys, Standalone<VectorRef<KeyRef>>& splitKeys) {
	auto s = describeSplit(keys, splitKeys);
	TraceEvent(SevInfo, "ExecutingShardSplit").detail("AtKeys", s);
}

void executeShardSplit(DataDistributionTracker* self,
                       KeyRange keys,
                       Standalone<VectorRef<KeyRef>> splitKeys,
                       Reference<AsyncVar<Optional<ShardMetrics>>> shardSize,
                       bool relocate,
                       RelocateReason reason) {

	int numShards = splitKeys.size() - 1;
	ASSERT(numShards > 1);

	int skipRange = deterministicRandom()->randomInt(0, numShards);

	auto s = describeSplit(keys, splitKeys);
	TraceEvent(SevInfo, "ExecutingShardSplit").suppressFor(0.5).detail("Splitting", s).detail("NumShards", numShards);

	// The queue can't deal with RelocateShard requests which split an existing shard into three pieces, so
	// we have to send the unskipped ranges in this order (nibbling in from the edges of the old range)
	for (int i = 0; i < skipRange; i++)
		restartShardTrackers(self, KeyRangeRef(splitKeys[i], splitKeys[i + 1]));
	restartShardTrackers(self, KeyRangeRef(splitKeys[skipRange], splitKeys[skipRange + 1]));
	for (int i = numShards - 1; i > skipRange; i--)
		restartShardTrackers(self, KeyRangeRef(splitKeys[i], splitKeys[i + 1]));

	for (int i = 0; i < skipRange; i++) {
		KeyRangeRef r(splitKeys[i], splitKeys[i + 1]);
		self->shardsAffectedByTeamFailure->defineShard(r);
		if (relocate) {
			self->output.send(RelocateShard(r, DataMovementReason::SPLIT_SHARD, reason));
		}
	}
	for (int i = numShards - 1; i > skipRange; i--) {
		KeyRangeRef r(splitKeys[i], splitKeys[i + 1]);
		self->shardsAffectedByTeamFailure->defineShard(r);
		if (relocate) {
			self->output.send(RelocateShard(r, DataMovementReason::SPLIT_SHARD, reason));
		}
	}

	self->actors.add(changeSizes(self, keys, shardSize->get().get().metrics.bytes));
}

struct RangeToSplit {
	RangeMap<Standalone<StringRef>, ShardTrackedData, KeyRangeRef>::iterator shard;
	Standalone<VectorRef<KeyRef>> faultLines;

	RangeToSplit(RangeMap<Standalone<StringRef>, ShardTrackedData, KeyRangeRef>::iterator shard,
	             Standalone<VectorRef<KeyRef>> faultLines)
	  : shard(shard), faultLines(faultLines) {}
};

Standalone<VectorRef<KeyRef>> findShardFaultLines(KeyRef shardBegin,
                                                  KeyRef shardEnd,
                                                  KeyRef tenantBegin,
                                                  KeyRef tenantEnd) {
	Standalone<VectorRef<KeyRef>> faultLines;

	ASSERT((shardBegin < tenantBegin && shardEnd > tenantBegin) || (shardBegin < tenantEnd && shardEnd > tenantEnd));

	faultLines.push_back_deep(faultLines.arena(), shardBegin);
	if (shardBegin < tenantBegin && shardEnd > tenantBegin) {
		faultLines.push_back_deep(faultLines.arena(), tenantBegin);
	}
	if (shardBegin < tenantEnd && shardEnd > tenantEnd) {
		faultLines.push_back_deep(faultLines.arena(), tenantEnd);
	}
	faultLines.push_back_deep(faultLines.arena(), shardEnd);

	return faultLines;
}

std::vector<RangeToSplit> findTenantShardBoundaries(KeyRangeMap<ShardTrackedData>* shards, KeyRange tenantKeys) {

	std::vector<RangeToSplit> result;
	auto shardContainingTenantStart = shards->rangeContaining(tenantKeys.begin);
	auto shardContainingTenantEnd = shards->rangeContainingKeyBefore(tenantKeys.end);

	// same shard
	if (shardContainingTenantStart == shardContainingTenantEnd) {
		// If shard boundaries are not aligned with tenantKeys
		if (shardContainingTenantStart.begin() != tenantKeys.begin ||
		    shardContainingTenantStart.end() != tenantKeys.end) {

			CODE_PROBE(true, "Splitting a shard that contains complete tenant key range");

			auto startShardSize = shardContainingTenantStart->value().stats;

			if (startShardSize->get().present()) {
				auto faultLines = findShardFaultLines(shardContainingTenantStart->begin(),
				                                      shardContainingTenantStart->end(),
				                                      tenantKeys.begin,
				                                      tenantKeys.end);
				result.emplace_back(shardContainingTenantStart, faultLines);
			} else {
				CODE_PROBE(true,
				           "Shard that contains complete tenant key range not split since shard stats are unavailable");
			}
		}
	} else {
		auto startShardSize = shardContainingTenantStart->value().stats;
		auto endShardSize = shardContainingTenantEnd->value().stats;

		CODE_PROBE(true, "Splitting multiple shards that a tenant key range straddles");

		if (startShardSize->get().present() && endShardSize->get().present()) {
			if (shardContainingTenantStart->begin() != tenantKeys.begin) {
				auto faultLines = findShardFaultLines(shardContainingTenantStart->begin(),
				                                      shardContainingTenantStart->end(),
				                                      tenantKeys.begin,
				                                      tenantKeys.end);
				result.emplace_back(shardContainingTenantStart, faultLines);
			}

			if (shardContainingTenantEnd->end() != tenantKeys.end) {
				auto faultLines = findShardFaultLines(shardContainingTenantEnd->begin(),
				                                      shardContainingTenantEnd->end(),
				                                      tenantKeys.begin,
				                                      tenantKeys.end);
				result.emplace_back(shardContainingTenantEnd, faultLines);
			}
		} else {
			CODE_PROBE(true,
			           "Shards that contain tenant key range not split since shard stats are unavailable",
			           probe::decoration::rare);
		}
	}

	return result;
}

bool faultLinesMatch(std::vector<RangeToSplit>& ranges, std::vector<std::vector<KeyRef>>& expectedFaultLines) {
	if (ranges.size() != expectedFaultLines.size()) {
		return false;
	}

	for (auto& range : ranges) {
		KeyRangeRef keys = KeyRangeRef(range.shard->begin(), range.shard->end());
		traceSplit(keys, range.faultLines);
	}

	for (int r = 0; r < ranges.size(); r++) {
		if (ranges[r].faultLines.size() != expectedFaultLines[r].size()) {
			return false;
		}
		for (int fl = 0; fl < ranges[r].faultLines.size(); fl++) {
			if (ranges[r].faultLines[fl] != expectedFaultLines[r][fl]) {
				return false;
			}
		}
	}

	return true;
}

TEST_CASE("/DataDistribution/Tenant/SingleShardSplit") {
	wait(Future<Void>(Void()));
	ShardTrackedData data;
	ShardMetrics sm(StorageMetrics(), now(), 1);
	data.stats = makeReference<AsyncVar<Optional<ShardMetrics>>>();

	KeyRangeMap<ShardTrackedData> shards;

	KeyRef begin = "a"_sr, end = "f"_sr;
	KeyRangeRef k(begin, end);
	shards.insert(k, data);

	KeyRangeRef tenantKeys("b"_sr, "c"_sr);

	data.stats->set(sm);

	std::vector<RangeToSplit> result = findTenantShardBoundaries(&shards, tenantKeys);

	std::vector<std::vector<KeyRef>> expectedFaultLines = { { "a"_sr, "b"_sr, "c"_sr, "f"_sr } };
	ASSERT(faultLinesMatch(result, expectedFaultLines));

	return Void();
}

TEST_CASE("/DataDistribution/Tenant/SingleShardTenantAligned") {
	wait(Future<Void>(Void()));
	ShardTrackedData data;
	ShardMetrics sm(StorageMetrics(), now(), 1);
	data.stats = makeReference<AsyncVar<Optional<ShardMetrics>>>();

	KeyRangeMap<ShardTrackedData> shards;

	KeyRef begin = "a"_sr, end = "f"_sr;
	KeyRangeRef k(begin, end);
	shards.insert(k, data);

	KeyRangeRef tenantKeys("a"_sr, "f"_sr);

	data.stats->set(sm);

	std::vector<RangeToSplit> result = findTenantShardBoundaries(&shards, tenantKeys);

	std::vector<std::vector<KeyRef>> expectedFaultLines = {};
	ASSERT(faultLinesMatch(result, expectedFaultLines));

	return Void();
}

TEST_CASE("/DataDistribution/Tenant/SingleShardTenantAlignedAtStart") {
	wait(Future<Void>(Void()));
	ShardTrackedData data;
	ShardMetrics sm(StorageMetrics(), now(), 1);
	data.stats = makeReference<AsyncVar<Optional<ShardMetrics>>>();

	KeyRangeMap<ShardTrackedData> shards;

	KeyRef begin = "a"_sr, end = "f"_sr;
	KeyRangeRef k(begin, end);
	shards.insert(k, data);

	KeyRangeRef tenantKeys("a"_sr, "d"_sr);

	data.stats->set(sm);

	std::vector<RangeToSplit> result = findTenantShardBoundaries(&shards, tenantKeys);

	std::vector<std::vector<KeyRef>> expectedFaultLines = { { "a"_sr, "d"_sr, "f"_sr } };
	ASSERT(faultLinesMatch(result, expectedFaultLines));

	return Void();
}

TEST_CASE("/DataDistribution/Tenant/SingleShardTenantAlignedAtEnd") {
	wait(Future<Void>(Void()));
	ShardTrackedData data;
	ShardMetrics sm(StorageMetrics(), now(), 1);
	data.stats = makeReference<AsyncVar<Optional<ShardMetrics>>>();

	KeyRangeMap<ShardTrackedData> shards;

	KeyRef begin = "a"_sr, end = "f"_sr;
	KeyRangeRef k(begin, end);
	shards.insert(k, data);

	KeyRangeRef tenantKeys("b"_sr, "f"_sr);

	data.stats->set(sm);

	std::vector<RangeToSplit> result = findTenantShardBoundaries(&shards, tenantKeys);

	std::vector<std::vector<KeyRef>> expectedFaultLines = { { "a"_sr, "b"_sr, "f"_sr } };
	ASSERT(faultLinesMatch(result, expectedFaultLines));

	return Void();
}

TEST_CASE("/DataDistribution/Tenant/DoubleShardSplit") {
	wait(Future<Void>(Void()));
	ShardTrackedData data1, data2;
	ShardMetrics sm(StorageMetrics(), now(), 1);
	data1.stats = makeReference<AsyncVar<Optional<ShardMetrics>>>();
	data2.stats = makeReference<AsyncVar<Optional<ShardMetrics>>>();

	KeyRangeMap<ShardTrackedData> shards;

	KeyRef begin1 = "a"_sr, end1 = "c"_sr;
	KeyRef begin2 = "d"_sr, end2 = "f"_sr;
	KeyRangeRef k1(begin1, end1);
	KeyRangeRef k2(begin2, end2);

	shards.insert(k1, data1);
	shards.insert(k2, data2);

	KeyRangeRef tenantKeys("b"_sr, "e"_sr);

	data1.stats->set(sm);
	data2.stats->set(sm);

	std::vector<RangeToSplit> result = findTenantShardBoundaries(&shards, tenantKeys);

	for (auto& range : result) {
		KeyRangeRef keys = KeyRangeRef(range.shard->begin(), range.shard->end());
		traceSplit(keys, range.faultLines);
	}

	std::vector<std::vector<KeyRef>> expectedFaultLines = { { "a"_sr, "b"_sr, "c"_sr }, { "d"_sr, "e"_sr, "f"_sr } };
	ASSERT(faultLinesMatch(result, expectedFaultLines));

	return Void();
}

TEST_CASE("/DataDistribution/Tenant/DoubleShardTenantAlignedAtStart") {
	wait(Future<Void>(Void()));
	ShardTrackedData data1, data2;
	ShardMetrics sm(StorageMetrics(), now(), 1);
	data1.stats = makeReference<AsyncVar<Optional<ShardMetrics>>>();
	data2.stats = makeReference<AsyncVar<Optional<ShardMetrics>>>();

	KeyRangeMap<ShardTrackedData> shards;

	KeyRef begin1 = "a"_sr, end1 = "c"_sr;
	KeyRef begin2 = "d"_sr, end2 = "f"_sr;
	KeyRangeRef k1(begin1, end1);
	KeyRangeRef k2(begin2, end2);

	shards.insert(k1, data1);
	shards.insert(k2, data2);

	KeyRangeRef tenantKeys("a"_sr, "e"_sr);

	data1.stats->set(sm);
	data2.stats->set(sm);

	std::vector<RangeToSplit> result = findTenantShardBoundaries(&shards, tenantKeys);

	std::vector<std::vector<KeyRef>> expectedFaultLines = { { "d"_sr, "e"_sr, "f"_sr } };
	ASSERT(faultLinesMatch(result, expectedFaultLines));

	return Void();
}

TEST_CASE("/DataDistribution/Tenant/DoubleShardTenantAlignedAtEnd") {
	wait(Future<Void>(Void()));
	ShardTrackedData data1, data2;
	ShardMetrics sm(StorageMetrics(), now(), 1);
	data1.stats = makeReference<AsyncVar<Optional<ShardMetrics>>>();
	data2.stats = makeReference<AsyncVar<Optional<ShardMetrics>>>();

	KeyRangeMap<ShardTrackedData> shards;

	KeyRef begin1 = "a"_sr, end1 = "c"_sr;
	KeyRef begin2 = "d"_sr, end2 = "f"_sr;
	KeyRangeRef k1(begin1, end1);
	KeyRangeRef k2(begin2, end2);

	shards.insert(k1, data1);
	shards.insert(k2, data2);

	KeyRangeRef tenantKeys("b"_sr, "f"_sr);

	data1.stats->set(sm);
	data2.stats->set(sm);

	std::vector<RangeToSplit> result = findTenantShardBoundaries(&shards, tenantKeys);

	std::vector<std::vector<KeyRef>> expectedFaultLines = { { "a"_sr, "b"_sr, "c"_sr } };
	ASSERT(faultLinesMatch(result, expectedFaultLines));

	return Void();
}

ACTOR Future<Void> tenantShardSplitter(DataDistributionTracker* self, KeyRange tenantKeys) {
	wait(Future<Void>(Void()));
	std::vector<RangeToSplit> rangesToSplit = findTenantShardBoundaries(self->shards, tenantKeys);

	for (auto& range : rangesToSplit) {
		KeyRangeRef keys = KeyRangeRef(range.shard->begin(), range.shard->end());
		traceSplit(keys, range.faultLines);
		executeShardSplit(self, keys, range.faultLines, range.shard->value().stats, true, RelocateReason::TENANT_SPLIT);
	}

	return Void();
}

ACTOR Future<Void> tenantCreationHandling(DataDistributionTracker* self, TenantCacheTenantCreated req) {
	TraceEvent(SevInfo, "TenantCacheTenantCreated").detail("Begin", req.keys.begin).detail("End", req.keys.end);

	wait(tenantShardSplitter(self, req.keys));
	req.reply.send(true);
	return Void();
}

ACTOR Future<Void> shardSplitter(DataDistributionTracker* self,
                                 KeyRange keys,
                                 Reference<AsyncVar<Optional<ShardMetrics>>> shardSize,
                                 ShardSizeBounds shardBounds,
                                 RelocateReason reason) {
	state StorageMetrics metrics = shardSize->get().get().metrics;
	state BandwidthStatus bandwidthStatus = getBandwidthStatus(metrics);

	// Split
	CODE_PROBE(true, "shard to be split");

	StorageMetrics splitMetrics;
	splitMetrics.bytes = shardBounds.max.bytes / 2;
	splitMetrics.bytesWrittenPerKSecond =
	    keys.begin >= keyServersKeys.begin ? splitMetrics.infinity : SERVER_KNOBS->SHARD_SPLIT_BYTES_PER_KSEC;
	splitMetrics.iosPerKSecond = splitMetrics.infinity;
	splitMetrics.bytesReadPerKSecond = splitMetrics.infinity; // Don't split by readBandwidthSec

	state Standalone<VectorRef<KeyRef>> splitKeys =
	    wait(self->db->splitStorageMetrics(keys, splitMetrics, metrics, SERVER_KNOBS->MIN_SHARD_BYTES));
	// fprintf(stderr, "split keys:\n");
	// for( int i = 0; i < splitKeys.size(); i++ ) {
	//	fprintf(stderr, "   %s\n", printable(splitKeys[i]).c_str());
	//}
	int numShards = splitKeys.size() - 1;

	TraceEvent("RelocateShardStartSplit", self->distributorId)
	    .suppressFor(1.0)
	    .detail("Begin", keys.begin)
	    .detail("End", keys.end)
	    .detail("MaxBytes", shardBounds.max.bytes)
	    .detail("MetricsBytes", metrics.bytes)
	    .detail("Bandwidth",
	            bandwidthStatus == BandwidthStatusHigh     ? "High"
	            : bandwidthStatus == BandwidthStatusNormal ? "Normal"
	                                                       : "Low")
	    .detail("BytesWrittenPerKSec", metrics.bytesWrittenPerKSecond)
	    .detail("NumShards", numShards);

	if (numShards > 1) {
		executeShardSplit(self, keys, splitKeys, shardSize, true, reason);
	} else {
		wait(delay(1.0, TaskPriority::DataDistribution)); // In case the reason the split point was off was due to a
		                                                  // discrepancy between storage servers
	}
	return Void();
}

ACTOR Future<Void> brokenPromiseToReady(Future<Void> f) {
	try {
		wait(f);
	} catch (Error& e) {
		if (e.code() != error_code_broken_promise) {
			throw;
		}
	}
	return Void();
}

static bool shardMergeFeasible(DataDistributionTracker* self, KeyRange const& keys, KeyRangeRef adjRange) {
	if (!SERVER_KNOBS->DD_TENANT_AWARENESS_ENABLED) {
		return true;
	}

	ASSERT(self->ddTenantCache.present());

	Optional<Reference<TCTenantInfo>> tenantOwningRange = {};
	Optional<Reference<TCTenantInfo>> tenantOwningAdjRange = {};

	tenantOwningRange = self->ddTenantCache.get()->tenantOwning(keys.begin);
	tenantOwningAdjRange = self->ddTenantCache.get()->tenantOwning(adjRange.begin);

	if ((tenantOwningRange.present() != tenantOwningAdjRange.present()) ||
	    (tenantOwningRange.present() && (tenantOwningRange != tenantOwningAdjRange))) {
		return false;
	}

	return true;
}

static bool shardForwardMergeFeasible(DataDistributionTracker* self, KeyRange const& keys, KeyRangeRef nextRange) {
	if (keys.end == allKeys.end) {
		return false;
	}

	if (self->customReplication->rangeContaining(keys.begin).range().end < nextRange.end) {
		return false;
	}

	return shardMergeFeasible(self, keys, nextRange);
}

static bool shardBackwardMergeFeasible(DataDistributionTracker* self, KeyRange const& keys, KeyRangeRef prevRange) {
	if (keys.begin == allKeys.begin) {
		return false;
	}

	if (self->customReplication->rangeContaining(keys.begin).range().begin > prevRange.begin) {
		return false;
	}

	return shardMergeFeasible(self, keys, prevRange);
}

Future<Void> shardMerger(DataDistributionTracker* self,
                         KeyRange const& keys,
                         Reference<AsyncVar<Optional<ShardMetrics>>> shardSize) {
	int64_t maxShardSize = self->maxShardSize->get().get();

	auto prevIter = self->shards->rangeContaining(keys.begin);
	auto nextIter = self->shards->rangeContaining(keys.begin);

	CODE_PROBE(true, "shard to be merged");
	ASSERT(keys.begin > allKeys.begin);

	// This will merge shards both before and after "this" shard in keyspace.
	int shardsMerged = 1;
	bool forwardComplete = false;
	KeyRangeRef merged;

	StorageMetrics endingStats = shardSize->get().get().metrics;
	int shardCount = shardSize->get().get().shardCount;
	double lastLowBandwidthStartTime = shardSize->get().get().lastLowBandwidthStartTime;
	if (FLOW_KNOBS->DELAY_JITTER_OFFSET * SERVER_KNOBS->DD_MERGE_COALESCE_DELAY >
	        SERVER_KNOBS->DD_LOW_BANDWIDTH_DELAY &&
	    now() - lastLowBandwidthStartTime < SERVER_KNOBS->DD_LOW_BANDWIDTH_DELAY) {
		TraceEvent(g_network->isSimulated() ? SevError : SevWarnAlways, "ShardMergeTooSoon", self->distributorId)
		    .detail("Keys", keys)
		    .detail("LastLowBandwidthStartTime", lastLowBandwidthStartTime);
	}

	int64_t systemBytes = keys.begin >= systemKeys.begin ? shardSize->get().get().metrics.bytes : 0;

	loop {
		Optional<ShardMetrics> newMetrics;
		if (!forwardComplete) {
			if (nextIter->range().end == allKeys.end) {
				forwardComplete = true;
				continue;
			}

			++nextIter;
			if (!shardForwardMergeFeasible(self, keys, nextIter->range())) {
				--nextIter;
				forwardComplete = true;
				continue;
			}

			newMetrics = nextIter->value().stats->get();

			// If going forward, give up when the next shard's stats are not yet present, or if the
			// the shard is already over the merge bounds.
			if (!newMetrics.present() || shardCount + newMetrics.get().shardCount >= CLIENT_KNOBS->SHARD_COUNT_LIMIT ||
			    (endingStats.bytes + newMetrics.get().metrics.bytes > maxShardSize)) {
				--nextIter;
				forwardComplete = true;
				continue;
			}
		} else {
			--prevIter;
			newMetrics = prevIter->value().stats->get();

			if (!shardBackwardMergeFeasible(self, keys, prevIter->range())) {
				++prevIter;
				break;
			}

			// If going backward, stop when the stats are not present or if the shard is already over the merge
			//  bounds. If this check triggers right away (if we have not merged anything) then return a trigger
			//  on the previous shard changing "size".
			if (!newMetrics.present() || shardCount + newMetrics.get().shardCount >= CLIENT_KNOBS->SHARD_COUNT_LIMIT ||
			    (endingStats.bytes + newMetrics.get().metrics.bytes > maxShardSize)) {
				if (shardsMerged == 1) {
					CODE_PROBE(true, "shardMerger cannot merge anything");
					return brokenPromiseToReady(prevIter->value().stats->onChange());
				}

				++prevIter;
				break;
			}
		}

		merged = KeyRangeRef(prevIter->range().begin, nextIter->range().end);
		endingStats += newMetrics.get().metrics;
		shardCount += newMetrics.get().shardCount;
		lastLowBandwidthStartTime = newMetrics.get().lastLowBandwidthStartTime;
		if ((forwardComplete ? prevIter->range().begin : nextIter->range().begin) >= systemKeys.begin) {
			systemBytes += newMetrics.get().metrics.bytes;
		}
		shardsMerged++;

		auto shardBounds = getShardSizeBounds(merged, maxShardSize);
		// If we just recently get the current shard's metrics (i.e., less than DD_LOW_BANDWIDTH_DELAY ago), it
		// means the shard's metric may not be stable yet. So we cannot continue merging in this direction.
		if (endingStats.bytes >= shardBounds.min.bytes || getBandwidthStatus(endingStats) != BandwidthStatusLow ||
		    now() - lastLowBandwidthStartTime < SERVER_KNOBS->DD_LOW_BANDWIDTH_DELAY ||
		    shardsMerged >= SERVER_KNOBS->DD_MERGE_LIMIT) {
			// The merged range is larger than the min bounds so we cannot continue merging in this direction.
			//  This means that:
			//  1. If we were going forwards (the starting direction), we roll back the last speculative merge.
			//      In this direction we do not want to go above this boundary since we will merge at least one in
			//      the other direction, even when that goes over the bounds.
			//  2. If we were going backwards we always want to merge one more shard on (to make sure we go over
			//      the shard min bounds) so we "break" without resetting the merged range.
			if (forwardComplete)
				break;

			// If going forward, remove most recently added range
			endingStats -= newMetrics.get().metrics;
			shardCount -= newMetrics.get().shardCount;
			if (nextIter->range().begin >= systemKeys.begin) {
				systemBytes -= newMetrics.get().metrics.bytes;
			}
			shardsMerged--;
			--nextIter;
			merged = KeyRangeRef(prevIter->range().begin, nextIter->range().end);
			forwardComplete = true;
		}
	}

	if (shardsMerged == 1) {
		return brokenPromiseToReady(nextIter->value().stats->onChange());
	}

	// restarting shard tracker will derefenced values in the shard map, so make a copy
	KeyRange mergeRange = merged;

	// OldKeys: Shards in the key range are merged as one shard defined by NewKeys;
	// NewKeys: New key range after shards are merged;
	// EndingSize: The new merged shard size in bytes;
	// BatchedMerges: The number of shards merged. Each shard is defined in self->shards;
	// LastLowBandwidthStartTime: When does a shard's bandwidth status becomes BandwidthStatusLow. If a shard's
	// status
	//   becomes BandwidthStatusLow less than DD_LOW_BANDWIDTH_DELAY ago, the merging logic will stop at the shard;
	// ShardCount: The number of non-splittable shards that are merged. Each shard is defined in self->shards may
	// have
	//   more than 1 shards.
	TraceEvent("RelocateShardMergeMetrics", self->distributorId)
	    .detail("OldKeys", keys)
	    .detail("NewKeys", mergeRange)
	    .detail("EndingSize", endingStats.bytes)
	    .detail("BatchedMerges", shardsMerged)
	    .detail("LastLowBandwidthStartTime", lastLowBandwidthStartTime)
	    .detail("ShardCount", shardCount);

	if (mergeRange.begin < systemKeys.begin) {
		self->systemSizeEstimate -= systemBytes;
	}
	restartShardTrackers(self, mergeRange, ShardMetrics(endingStats, lastLowBandwidthStartTime, shardCount));
	self->shardsAffectedByTeamFailure->defineShard(mergeRange);
	self->output.send(RelocateShard(mergeRange, DataMovementReason::MERGE_SHARD, RelocateReason::MERGE_SHARD));

	// We are about to be cancelled by the call to restartShardTrackers
	return Void();
}

ACTOR Future<Void> shardEvaluator(DataDistributionTracker* self,
                                  KeyRange keys,
                                  Reference<AsyncVar<Optional<ShardMetrics>>> shardSize,
                                  Reference<HasBeenTrueFor> wantsToMerge) {
	Future<Void> onChange = shardSize->onChange() || yieldedFuture(self->maxShardSize->onChange());

	// There are the bounds inside of which we are happy with the shard size.
	// getShardSizeBounds() will allways have shardBounds.min.bytes == 0 for shards that start at allKeys.begin,
	//  so will will never attempt to merge that shard with the one previous.
	ShardSizeBounds shardBounds = getShardSizeBounds(keys, self->maxShardSize->get().get());
	StorageMetrics const& stats = shardSize->get().get().metrics;
	auto bandwidthStatus = getBandwidthStatus(stats);

	bool sizeSplit = stats.bytes > shardBounds.max.bytes,
	     writeSplit = bandwidthStatus == BandwidthStatusHigh && keys.begin < keyServersKeys.begin;
	bool shouldSplit = sizeSplit || writeSplit;

	auto prevIter = self->shards->rangeContaining(keys.begin);
	if (keys.begin > allKeys.begin)
		--prevIter;

	auto nextIter = self->shards->rangeContaining(keys.begin);
	if (keys.end < allKeys.end)
		++nextIter;

	bool shouldMerge = stats.bytes < shardBounds.min.bytes && bandwidthStatus == BandwidthStatusLow &&
	                   (shardForwardMergeFeasible(self, keys, nextIter.range()) ||
	                    shardBackwardMergeFeasible(self, keys, prevIter.range()));

	// Every invocation must set this or clear it
	if (shouldMerge && !self->anyZeroHealthyTeams->get()) {
		auto whenLongEnough = wantsToMerge->set(shardSize->get().get().lastLowBandwidthStartTime);
		if (!wantsToMerge->hasBeenTrueForLongEnough()) {
			onChange = onChange || whenLongEnough;
		}
	} else {
		wantsToMerge->clear();
		if (shouldMerge) {
			onChange = onChange || self->anyZeroHealthyTeams->onChange();
		}
	}

	// TraceEvent("EdgeCaseTraceShardEvaluator", self->distributorId)
	//     .detail("BeginKey", keys.begin.printable())
	//     .detail("EndKey", keys.end.printable())
	//     .detail("ShouldSplit", shouldSplit)
	//     .detail("ShouldMerge", shouldMerge)
	//     .detail("HasBeenTrueLongEnough", wantsToMerge->hasBeenTrueForLongEnough())
	//     .detail("CurrentMetrics", stats.toString())
	//     .detail("ShardBoundsMaxBytes", shardBounds.max.bytes)
	//     .detail("ShardBoundsMinBytes", shardBounds.min.bytes)
	//     .detail("WriteBandwitdhStatus", bandwidthStatus)
	//     .detail("SplitBecauseHighWriteBandWidth", writeSplit ? "Yes" : "No");

	if (!self->anyZeroHealthyTeams->get() && wantsToMerge->hasBeenTrueForLongEnough()) {
		onChange = onChange || shardMerger(self, keys, shardSize);
	}
	if (shouldSplit) {
		RelocateReason reason = writeSplit ? RelocateReason::WRITE_SPLIT : RelocateReason::SIZE_SPLIT;
		onChange = onChange || shardSplitter(self, keys, shardSize, shardBounds, reason);
	}

	wait(onChange);
	return Void();
}

ACTOR Future<Void> shardTracker(DataDistributionTracker::SafeAccessor self,
                                KeyRange keys,
                                Reference<AsyncVar<Optional<ShardMetrics>>> shardSize) {
	wait(yieldedFuture(self()->readyToStart.getFuture()));

	if (!shardSize->get().present())
		wait(shardSize->onChange());

	if (!self()->maxShardSize->get().present())
		wait(yieldedFuture(self()->maxShardSize->onChange()));

	// Since maxShardSize will become present for all shards at once, avoid slow tasks with a short delay
	wait(delay(0, TaskPriority::DataDistribution));

	// Survives multiple calls to shardEvaluator and keeps merges from happening too quickly.
	state Reference<HasBeenTrueFor> wantsToMerge(new HasBeenTrueFor(shardSize->get()));

	/*TraceEvent("ShardTracker", self()->distributorId)
	    .detail("Begin", keys.begin)
	    .detail("End", keys.end)
	    .detail("TrackerID", trackerID)
	    .detail("MaxBytes", self()->maxShardSize->get().get())
	    .detail("ShardSize", shardSize->get().get().bytes)
	    .detail("BytesPerKSec", shardSize->get().get().bytesWrittenPerKSecond);*/

	try {
		loop {
			// Use the current known size to check for (and start) splits and merges.
			wait(shardEvaluator(self(), keys, shardSize, wantsToMerge));

			// We could have a lot of actors being released from the previous wait at the same time. Immediately
			// calling delay(0) mitigates the resulting SlowTask
			wait(delay(0, TaskPriority::DataDistribution));
		}
	} catch (Error& e) {
		if (e.code() != error_code_actor_cancelled && e.code() != error_code_dd_tracker_cancelled) {
			self()->output.sendError(e); // Propagate failure to dataDistributionTracker
		}
		throw e;
	}
}

void restartShardTrackers(DataDistributionTracker* self,
                          KeyRangeRef keys,
                          Optional<ShardMetrics> startingMetrics,
                          bool whenDDInit) {
	auto ranges = self->shards->getAffectedRangesAfterInsertion(keys, ShardTrackedData());
	for (int i = 0; i < ranges.size(); i++) {
		if (!ranges[i].value.trackShard.isValid() && ranges[i].begin != keys.begin) {
			// When starting, key space will be full of "dummy" default contructed entries.
			// This should happen when called from trackInitialShards()
			ASSERT(!self->readyToStart.isSet());
			continue;
		}

		auto shardMetrics = makeReference<AsyncVar<Optional<ShardMetrics>>>();

		// For the case where the new tracker will take over at the boundaries of current shard(s)
		//  we can use the old size if it is available. This will be the case when merging shards.
		if (startingMetrics.present()) {
			ASSERT(ranges.size() == 1);
			/*TraceEvent("ShardTrackerSizePreset", self->distributorId)
			    .detail("Keys", keys)
			    .detail("Size", startingMetrics.get().metrics.bytes)
			    .detail("Merges", startingMetrics.get().merges);*/
			CODE_PROBE(true, "shardTracker started with trackedBytes already set");
			shardMetrics->set(startingMetrics);
		}

		ShardTrackedData data;
		data.stats = shardMetrics;
		data.trackShard = shardTracker(DataDistributionTracker::SafeAccessor(self), ranges[i], shardMetrics);
		data.trackBytes =
		    trackShardMetrics(DataDistributionTracker::SafeAccessor(self), ranges[i], shardMetrics, whenDDInit);
		self->shards->insert(ranges[i], data);
	}
}

ACTOR Future<Void> trackInitialShards(DataDistributionTracker* self, Reference<InitialDataDistribution> initData) {
	TraceEvent("TrackInitialShards", self->distributorId).detail("InitialShardCount", initData->shards.size());

	// This line reduces the priority of shard initialization to prevent interference with failure monitoring.
	// SOMEDAY: Figure out what this priority should actually be
	wait(delay(0.0, TaskPriority::DataDistribution));

	state std::vector<Key> customBoundaries;
	for (auto& it : self->customReplication->ranges()) {
		customBoundaries.push_back(it->range().begin);
	}

	state int s;
	state int customBoundary = 0;
	for (s = 0; s < initData->shards.size() - 1; s++) {
		Key beginKey = initData->shards[s].key;
		Key endKey = initData->shards[s + 1].key;
		while (customBoundary < customBoundaries.size() && customBoundaries[customBoundary] <= beginKey) {
			customBoundary++;
		}
		while (customBoundary < customBoundaries.size() && customBoundaries[customBoundary] < endKey) {
			restartShardTrackers(
			    self, KeyRangeRef(beginKey, customBoundaries[customBoundary]), Optional<ShardMetrics>(), true);
			beginKey = customBoundaries[customBoundary];
			customBoundary++;
		}
		restartShardTrackers(self, KeyRangeRef(beginKey, endKey), Optional<ShardMetrics>(), true);
		wait(yield(TaskPriority::DataDistribution));
	}

	Future<Void> initialSize = changeSizes(self, KeyRangeRef(allKeys.begin, allKeys.end), 0);
	self->readyToStart.send(Void());
	wait(initialSize);
	self->maxShardSizeUpdater = updateMaxShardSize(self->dbSizeEstimate, self->maxShardSize);

	return Void();
}

ACTOR Future<Void> fetchTopKShardMetrics_impl(DataDistributionTracker* self, GetTopKMetricsRequest req) {
	state Future<Void> onChange;
	state std::vector<GetTopKMetricsReply::KeyRangeStorageMetrics> returnMetrics;
	// random pick a portion of shard
	if (req.keys.size() > SERVER_KNOBS->DD_SHARD_COMPARE_LIMIT) {
		deterministicRandom()->randomShuffle(req.keys, SERVER_KNOBS->DD_SHARD_COMPARE_LIMIT);
	}
	try {
		loop {
			onChange = Future<Void>();
			returnMetrics.clear();
			state int64_t minReadLoad = -1;
			state int64_t maxReadLoad = -1;
			state int i;
			for (i = 0; i < SERVER_KNOBS->DD_SHARD_COMPARE_LIMIT && i < req.keys.size(); ++i) {
				auto range = req.keys[i];
				StorageMetrics metrics;
				for (auto t : self->shards->intersectingRanges(range)) {
					auto& stats = t.value().stats;
					if (!stats->get().present()) {
						onChange = stats->onChange();
						break;
					}
					metrics += t.value().stats->get().get().metrics;
				}

				// skip if current stats is invalid
				if (onChange.isValid()) {
					break;
				}

				if (metrics.bytesReadPerKSecond > 0) {
					if (minReadLoad == -1) {
						minReadLoad = metrics.bytesReadPerKSecond;
					} else {
						minReadLoad = std::min(metrics.bytesReadPerKSecond, minReadLoad);
					}
					maxReadLoad = std::max(metrics.bytesReadPerKSecond, maxReadLoad);
					if (req.minBytesReadPerKSecond <= metrics.bytesReadPerKSecond &&
					    metrics.bytesReadPerKSecond <= req.maxBytesReadPerKSecond) {
						returnMetrics.emplace_back(range, metrics);
					}
				}

				wait(yield());
			}
			// FIXME(xwang): Do we need to track slow task here?
			if (!onChange.isValid()) {
				if (req.getTopK() >= returnMetrics.size())
					req.reply.send(GetTopKMetricsReply(returnMetrics, minReadLoad, maxReadLoad));
				else {
					std::nth_element(returnMetrics.begin(),
					                 returnMetrics.begin() + req.getTopK() - 1,
					                 returnMetrics.end(),
					                 GetTopKMetricsRequest::compare);
					req.reply.send(
					    GetTopKMetricsReply(std::vector<GetTopKMetricsReply::KeyRangeStorageMetrics>(
					                            returnMetrics.begin(), returnMetrics.begin() + req.getTopK()),
					                        minReadLoad,
					                        maxReadLoad));
				}
				return Void();
			}
			wait(onChange);
		}
	} catch (Error& e) {
		if (e.code() != error_code_actor_cancelled && !req.reply.isSet())
			req.reply.sendError(e);
		throw;
	}
}

ACTOR Future<Void> fetchTopKShardMetrics(DataDistributionTracker* self, GetTopKMetricsRequest req) {
	choose {
		// simulate time_out
		when(wait(g_network->isSimulated() && BUGGIFY_WITH_PROB(0.01) ? Never()
		                                                              : fetchTopKShardMetrics_impl(self, req))) {}
		when(wait(delay(SERVER_KNOBS->DD_SHARD_METRICS_TIMEOUT))) {
			CODE_PROBE(true, "TopK DD_SHARD_METRICS_TIMEOUT");
			req.reply.send(GetTopKMetricsReply());
		}
	}
	return Void();
}

ACTOR Future<Void> fetchShardMetrics_impl(DataDistributionTracker* self, GetMetricsRequest req) {
	try {
		loop {
			Future<Void> onChange;
			StorageMetrics returnMetrics;
			for (auto t : self->shards->intersectingRanges(req.keys)) {
				auto& stats = t.value().stats;
				if (!stats->get().present()) {
					onChange = stats->onChange();
					break;
				}
				returnMetrics += t.value().stats->get().get().metrics;
			}

			if (!onChange.isValid()) {
				req.reply.send(returnMetrics);
				return Void();
			}

			wait(onChange);
		}
	} catch (Error& e) {
		if (e.code() != error_code_actor_cancelled && !req.reply.isSet())
			req.reply.sendError(e);
		throw;
	}
}

ACTOR Future<Void> fetchShardMetrics(DataDistributionTracker* self, GetMetricsRequest req) {
	choose {
		when(wait(fetchShardMetrics_impl(self, req))) {}
		when(wait(delay(SERVER_KNOBS->DD_SHARD_METRICS_TIMEOUT, TaskPriority::DataDistribution))) {
			CODE_PROBE(true, "DD_SHARD_METRICS_TIMEOUT");
			StorageMetrics largeMetrics;
			largeMetrics.bytes = getMaxShardSize(self->dbSizeEstimate->get());
			req.reply.send(largeMetrics);
		}
	}
	return Void();
}

ACTOR Future<Void> fetchShardMetricsList_impl(DataDistributionTracker* self, GetMetricsListRequest req) {
	try {
		loop {
			// used to control shard limit
			int shardNum = 0;
			// list of metrics, regenerate on loop when full range unsuccessful
			Standalone<VectorRef<DDMetricsRef>> result;
			Future<Void> onChange;
			auto beginIter = self->shards->containedRanges(req.keys).begin();
			auto endIter = self->shards->intersectingRanges(req.keys).end();
			for (auto t = beginIter; t != endIter; ++t) {
				auto& stats = t.value().stats;
				if (!stats->get().present()) {
					onChange = stats->onChange();
					break;
				}
				result.push_back_deep(result.arena(),
				                      DDMetricsRef(stats->get().get().metrics.bytes, KeyRef(t.begin().toString())));
				++shardNum;
				if (shardNum >= req.shardLimit) {
					break;
				}
			}

			if (!onChange.isValid()) {
				req.reply.send(result);
				return Void();
			}

			wait(onChange);
		}
	} catch (Error& e) {
		if (e.code() != error_code_actor_cancelled && !req.reply.isSet())
			req.reply.sendError(e);
		throw;
	}
}

ACTOR Future<Void> fetchShardMetricsList(DataDistributionTracker* self, GetMetricsListRequest req) {
	choose {
		when(wait(fetchShardMetricsList_impl(self, req))) {}
		when(wait(delay(SERVER_KNOBS->DD_SHARD_METRICS_TIMEOUT))) {
			req.reply.sendError(timed_out());
		}
	}
	return Void();
}

<<<<<<< HEAD
DataDistributionTracker::DataDistributionTracker(DataDistributionTrackerInitParams const& params)
  : IDDShardTracker(), db(params.db), distributorId(params.distributorId), shards(params.shards), actors(false),
    systemSizeEstimate(0), dbSizeEstimate(new AsyncVar<int64_t>()), maxShardSize(new AsyncVar<Optional<int64_t>>()),
    output(params.output), shardsAffectedByTeamFailure(params.shardsAffectedByTeamFailure),
    physicalShardCollection(params.physicalShardCollection), readyToStart(params.readyToStart),
    anyZeroHealthyTeams(params.anyZeroHealthyTeams), trackerCancelled(params.trackerCancelled),
    ddTenantCache(params.ddTenantCache) {}
=======
ACTOR Future<Void> dataDistributionTracker(Reference<InitialDataDistribution> initData,
                                           Reference<IDDTxnProcessor> db,
                                           PromiseStream<RelocateShard> output,
                                           Reference<ShardsAffectedByTeamFailure> shardsAffectedByTeamFailure,
                                           Reference<PhysicalShardCollection> physicalShardCollection,
                                           PromiseStream<GetMetricsRequest> getShardMetrics,
                                           FutureStream<GetTopKMetricsRequest> getTopKMetrics,
                                           PromiseStream<GetMetricsListRequest> getShardMetricsList,
                                           FutureStream<Promise<int64_t>> getAverageShardBytes,
                                           Promise<Void> readyToStart,
                                           Reference<AsyncVar<bool>> zeroHealthyTeams,
                                           UID distributorId,
                                           KeyRangeMap<ShardTrackedData>* shards,
                                           bool* trackerCancelled,
                                           Optional<Reference<TenantCache>> ddTenantCache,
                                           Reference<KeyRangeMap<int>> customReplication) {
	state DataDistributionTracker self(db,
	                                   distributorId,
	                                   readyToStart,
	                                   output,
	                                   shardsAffectedByTeamFailure,
	                                   physicalShardCollection,
	                                   zeroHealthyTeams,
	                                   shards,
	                                   trackerCancelled,
	                                   ddTenantCache,
	                                   customReplication);
	state Future<Void> loggingTrigger = Void();
	state Future<Void> readHotDetect = readHotDetector(&self);
	state Reference<EventCacheHolder> ddTrackerStatsEventHolder = makeReference<EventCacheHolder>("DDTrackerStats");
	try {
		wait(trackInitialShards(&self, initData));
		initData.clear(); // Release reference count.
>>>>>>> a258d775

DataDistributionTracker::~DataDistributionTracker() {
	if (trackerCancelled) {
		*trackerCancelled = true;
	}
	// Cancel all actors so they aren't waiting on sizeChanged broken promise
	actors.clear(false);
}

struct DataDistributionTrackerImpl {
	ACTOR static Future<Void> run(DataDistributionTracker* self, Reference<InitialDataDistribution> initData) {
		state Future<Void> loggingTrigger = Void();
		state Future<Void> readHotDetect = readHotDetector(self);
		state Reference<EventCacheHolder> ddTrackerStatsEventHolder = makeReference<EventCacheHolder>("DDTrackerStats");
		try {
			wait(trackInitialShards(self, initData));
			initData.clear(); // Release reference count.

			state PromiseStream<TenantCacheTenantCreated> tenantCreationSignal;
			if (SERVER_KNOBS->DD_TENANT_AWARENESS_ENABLED) {
				ASSERT(self->ddTenantCache.present());
				tenantCreationSignal = self->ddTenantCache.get()->tenantCreationSignal;
			}

			loop choose {
				when(Promise<int64_t> req = waitNext(self->averageShardBytes)) {
					req.send(self->getAverageShardBytes());
				}
				when(wait(loggingTrigger)) {
					TraceEvent("DDTrackerStats", self->distributorId)
					    .detail("Shards", self->shards->size())
					    .detail("TotalSizeBytes", self->dbSizeEstimate->get())
					    .detail("SystemSizeBytes", self->systemSizeEstimate)
					    .trackLatest(ddTrackerStatsEventHolder->trackingKey);

					loggingTrigger = delay(SERVER_KNOBS->DATA_DISTRIBUTION_LOGGING_INTERVAL, TaskPriority::FlushTrace);
				}
				when(GetMetricsRequest req = waitNext(self->getShardMetrics)) {
					self->actors.add(fetchShardMetrics(self, req));
				}
				when(GetTopKMetricsRequest req = waitNext(self->getTopKMetrics)) {
					self->actors.add(fetchTopKShardMetrics(self, req));
				}
				when(GetMetricsListRequest req = waitNext(self->getShardMetricsList)) {
					self->actors.add(fetchShardMetricsList(self, req));
				}
				when(wait(self->actors.getResult())) {}
				when(TenantCacheTenantCreated newTenant = waitNext(tenantCreationSignal.getFuture())) {
					self->actors.add(tenantCreationHandling(self, newTenant));
				}
				when(KeyRange req = waitNext(self->shardsAffectedByTeamFailure->restartShardTracker.getFuture())) {
					restartShardTrackers(self, req);
				}
			}
		} catch (Error& e) {
			TraceEvent(SevError, "DataDistributionTrackerError", self->distributorId).error(e);
			throw e;
		}
	}
};

Future<Void> DataDistributionTracker::run(Reference<DataDistributionTracker> self,
                                          const Reference<InitialDataDistribution>& initData,
                                          const FutureStream<GetMetricsRequest>& getShardMetrics,
                                          const FutureStream<GetTopKMetricsRequest>& getTopKMetrics,
                                          const FutureStream<GetMetricsListRequest>& getShardMetricsList,
                                          const FutureStream<Promise<int64_t>>& getAverageShardBytes) {
	self->getShardMetrics = getShardMetrics;
	self->getTopKMetrics = getTopKMetrics;
	self->getShardMetricsList = getShardMetricsList;
	self->averageShardBytes = getAverageShardBytes;
	return holdWhile(self, DataDistributionTrackerImpl::run(self.getPtr(), initData));
}

// Methods for PhysicalShardCollection
FDB_DEFINE_BOOLEAN_PARAM(InAnonymousPhysicalShard);
FDB_DEFINE_BOOLEAN_PARAM(PhysicalShardHasMoreThanKeyRange);
FDB_DEFINE_BOOLEAN_PARAM(InOverSizePhysicalShard);
FDB_DEFINE_BOOLEAN_PARAM(PhysicalShardAvailable);
FDB_DEFINE_BOOLEAN_PARAM(MoveKeyRangeOutPhysicalShard);

// Tracks storage metrics for `keys` and updates `physicalShardStats` which is the stats for the physical shard owning
// this key range. This function is similar to `trackShardMetrics()` and altered for physical shard. This meant to be
// temporary. Eventually, we want a new interface to track physical shard metrics more efficiently.
ACTOR Future<Void> trackKeyRangeInPhysicalShardMetrics(
    Reference<IDDTxnProcessor> db,
    KeyRange keys,
    Reference<AsyncVar<Optional<ShardMetrics>>> shardMetrics,
    Reference<AsyncVar<Optional<StorageMetrics>>> physicalShardStats) {
	state BandwidthStatus bandwidthStatus =
	    shardMetrics->get().present() ? getBandwidthStatus(shardMetrics->get().get().metrics) : BandwidthStatusNormal;
	state double lastLowBandwidthStartTime =
	    shardMetrics->get().present() ? shardMetrics->get().get().lastLowBandwidthStartTime : now();
	state int shardCount = shardMetrics->get().present() ? shardMetrics->get().get().shardCount : 1;
	wait(delay(0, TaskPriority::DataDistribution));

	/*TraceEvent("trackKeyRangeInPhysicalShardMetricsStarting")
	    .detail("Keys", keys)
	    .detail("TrackedBytesInitiallyPresent", shardMetrics->get().present())
	    .detail("StartingMetrics", shardMetrics->get().present() ? shardMetrics->get().get().metrics.bytes : 0)
	    .detail("StartingMerges", shardMetrics->get().present() ? shardMetrics->get().get().merges : 0);*/

	loop {
		state ShardSizeBounds bounds;
		bool readHotShard;
		std::tie(bounds, readHotShard) = calculateShardSizeBounds(keys, shardMetrics, bandwidthStatus);

		loop {
			// metrics.second is the number of key-ranges (i.e., shards) in the 'keys' key-range
			std::pair<Optional<StorageMetrics>, int> metrics =
			    wait(db->waitStorageMetrics(keys,
			                                bounds.min,
			                                bounds.max,
			                                bounds.permittedError,
			                                CLIENT_KNOBS->STORAGE_METRICS_SHARD_LIMIT,
			                                shardCount));
			if (metrics.first.present()) {
				BandwidthStatus newBandwidthStatus = getBandwidthStatus(metrics.first.get());
				if (newBandwidthStatus == BandwidthStatusLow && bandwidthStatus != BandwidthStatusLow) {
					lastLowBandwidthStartTime = now();
				}
				bandwidthStatus = newBandwidthStatus;

				// Update current physical shard aggregated stats;
				if (!physicalShardStats->get().present()) {
					physicalShardStats->set(metrics.first.get());
				} else {
					if (!shardMetrics->get().present()) {
						// We collect key range stats for the first time.
						physicalShardStats->set(physicalShardStats->get().get() + metrics.first.get());
					} else {
						physicalShardStats->set(physicalShardStats->get().get() - shardMetrics->get().get().metrics +
						                        metrics.first.get());
					}
				}

				shardMetrics->set(ShardMetrics(metrics.first.get(), lastLowBandwidthStartTime, shardCount));
				break;
			} else {
				shardCount = metrics.second;
				if (shardMetrics->get().present()) {
					auto newShardMetrics = shardMetrics->get().get();
					newShardMetrics.shardCount = shardCount;
					shardMetrics->set(newShardMetrics);
				}
			}
		}
	}
}

void PhysicalShardCollection::PhysicalShard::insertNewRangeData(const KeyRange& newRange) {
	RangeData data;
	data.stats = makeReference<AsyncVar<Optional<ShardMetrics>>>();
	data.trackMetrics = trackKeyRangeInPhysicalShardMetrics(txnProcessor, newRange, data.stats, stats);
	auto it = rangeData.emplace(newRange, data);
	ASSERT(it.second);
}

void PhysicalShardCollection::PhysicalShard::addRange(const KeyRange& newRange) {
	if (g_network->isSimulated()) {
		// Test that new range must not overlap with any existing range in this shard.
		for (const auto& [range, data] : rangeData) {
			ASSERT(!range.intersects(newRange));
		}
	}

	insertNewRangeData(newRange);
}

void PhysicalShardCollection::PhysicalShard::removeRange(const KeyRange& outRange) {
	std::vector<KeyRangeRef> updateRanges;
	for (auto& [range, data] : rangeData) {
		if (range.intersects(outRange)) {
			updateRanges.push_back(range);
		}
	}

	for (auto& range : updateRanges) {
		std::vector<KeyRangeRef> remainingRanges = range - outRange;
		for (auto& r : remainingRanges) {
			ASSERT(r != range);
			insertNewRangeData(r);
		}
		// Must erase last since `remainingRanges` uses data in `range`.
		rangeData.erase(range);
	}
}

// Decide whether a physical shard is available at the moment when the func is calling
PhysicalShardAvailable PhysicalShardCollection::checkPhysicalShardAvailable(uint64_t physicalShardID,
                                                                            StorageMetrics const& moveInMetrics) {
	ASSERT(physicalShardID != UID().first() && physicalShardID != anonymousShardId.first());
	ASSERT(physicalShardInstances.count(physicalShardID) > 0);
	if (physicalShardInstances[physicalShardID].metrics.bytes + moveInMetrics.bytes >
	    SERVER_KNOBS->MAX_PHYSICAL_SHARD_BYTES) {
		return PhysicalShardAvailable::False;
	}
	return PhysicalShardAvailable::True;
}

std::string PhysicalShardCollection::convertIDsToString(std::set<uint64_t> ids) {
	std::string r = "";
	for (auto id : ids) {
		r = r + std::to_string(id) + " ";
	}
	return r;
}

void PhysicalShardCollection::updateTeamPhysicalShardIDsMap(uint64_t inputPhysicalShardID,
                                                            std::vector<ShardsAffectedByTeamFailure::Team> inputTeams,
                                                            uint64_t debugID) {
	ASSERT(inputTeams.size() <= 2);
	ASSERT(inputPhysicalShardID != anonymousShardId.first() && inputPhysicalShardID != UID().first());
	for (auto inputTeam : inputTeams) {
		if (teamPhysicalShardIDs.count(inputTeam) == 0) {
			std::set<uint64_t> physicalShardIDSet;
			physicalShardIDSet.insert(inputPhysicalShardID);
			teamPhysicalShardIDs.insert(std::make_pair(inputTeam, physicalShardIDSet));
		} else {
			teamPhysicalShardIDs[inputTeam].insert(inputPhysicalShardID);
		}
	}
	return;
}

void PhysicalShardCollection::insertPhysicalShardToCollection(uint64_t physicalShardID,
                                                              StorageMetrics const& metrics,
                                                              std::vector<ShardsAffectedByTeamFailure::Team> teams,
                                                              uint64_t debugID,
                                                              PhysicalShardCreationTime whenCreated) {
	ASSERT(physicalShardID != anonymousShardId.first() && physicalShardID != UID().first());
	ASSERT(physicalShardInstances.count(physicalShardID) == 0);
	physicalShardInstances.insert(
	    std::make_pair(physicalShardID, PhysicalShard(txnProcessor, physicalShardID, metrics, teams, whenCreated)));
	return;
}

// This method maintains the consistency between keyRangePhysicalShardIDMap and the RangeData in physicalShardInstances.
// They are all updated in this method.
void PhysicalShardCollection::updatekeyRangePhysicalShardIDMap(KeyRange keyRange,
                                                               uint64_t physicalShardID,
                                                               uint64_t debugID) {
	ASSERT(physicalShardID != UID().first());
	auto ranges = keyRangePhysicalShardIDMap.intersectingRanges(keyRange);
	std::set<uint64_t> physicalShardIDSet;

	// If there are any existing physical shards own `keyRange`, remove the overlaping ranges from existing physical
	// shards.
	for (auto it = ranges.begin(); it != ranges.end(); ++it) {
		uint64_t shardID = it->value();
		if (shardID == UID().first()) {
			continue;
		}
		ASSERT(physicalShardInstances.find(shardID) != physicalShardInstances.end());
		physicalShardInstances[shardID].removeRange(keyRange);
	}

	// Insert `keyRange` to the new physical shard.
	keyRangePhysicalShardIDMap.insert(keyRange, physicalShardID);
	ASSERT(physicalShardInstances.find(physicalShardID) != physicalShardInstances.end());
	physicalShardInstances[physicalShardID].addRange(keyRange);

	// KeyRange to physical shard mapping consistency sanity check.
	checkKeyRangePhysicalShardMapping();
}

void PhysicalShardCollection::checkKeyRangePhysicalShardMapping() {
	if (!g_network->isSimulated()) {
		return;
	}

	// Check the invariant that keyRangePhysicalShardIDMap and physicalShardInstances should be consistent.
	KeyRangeMap<uint64_t>::Ranges keyRangePhysicalShardIDRanges = keyRangePhysicalShardIDMap.ranges();
	KeyRangeMap<uint64_t>::iterator it = keyRangePhysicalShardIDRanges.begin();
	for (; it != keyRangePhysicalShardIDRanges.end(); ++it) {
		uint64_t shardID = it->value();
		if (shardID == UID().first()) {
			continue;
		}
		auto keyRangePiece = KeyRangeRef(it->range().begin, it->range().end);
		ASSERT(physicalShardInstances.find(shardID) != physicalShardInstances.end());
		bool exist = false;
		for (const auto& [range, data] : physicalShardInstances[shardID].rangeData) {
			if (range == keyRangePiece) {
				exist = true;
				break;
			}
		}
		ASSERT(exist);
	}

	for (auto& [shardID, physicalShard] : physicalShardInstances) {
		for (auto& [range, data] : physicalShard.rangeData) {
			ASSERT(keyRangePhysicalShardIDMap[range.begin] == shardID);
		}
	}
}

// At beginning of the transition from the initial state without physical shard notion
// to the physical shard aware state, the physicalShard set only contains one element which is anonymousShardId[0]
// After a period in the transition, the physicalShard set of the team contains some meaningful physicalShardIDs
Optional<uint64_t> PhysicalShardCollection::trySelectAvailablePhysicalShardFor(
    ShardsAffectedByTeamFailure::Team team,
    StorageMetrics const& moveInMetrics,
    const std::unordered_set<uint64_t>& excludedPhysicalShards,
    uint64_t debugID) {
	ASSERT(team.servers.size() > 0);
	// Case: The team is not tracked in the mapping (teamPhysicalShardIDs)
	if (teamPhysicalShardIDs.count(team) == 0) {
		return Optional<uint64_t>();
	}
	ASSERT(teamPhysicalShardIDs[team].size() >= 1);
	// Case: The team is tracked in the mapping and the system already has physical shard notion
	// 		and the number of physicalShard is large
	std::vector<uint64_t> availablePhysicalShardIDs;
	for (auto physicalShardID : teamPhysicalShardIDs[team]) {
		if (physicalShardID == anonymousShardId.first() || physicalShardID == UID().first()) {
			ASSERT(false);
		}
		ASSERT(physicalShardInstances.count(physicalShardID));
		/*TraceEvent("TryGetPhysicalShardIDCandidates")
		    .detail("PhysicalShardID", physicalShardID)
		    .detail("Bytes", physicalShardInstances[physicalShardID].metrics.bytes)
		    .detail("BelongTeam", team.toString())
		    .detail("DebugID", debugID);*/
		if (excludedPhysicalShards.find(physicalShardID) != excludedPhysicalShards.end()) {
			continue;
		}
		if (!checkPhysicalShardAvailable(physicalShardID, moveInMetrics)) {
			continue;
		}
		availablePhysicalShardIDs.push_back(physicalShardID);
	}
	if (availablePhysicalShardIDs.size() == 0) {
		/*TraceEvent("TryGetPhysicalShardIDResultFailed")
		    .detail("Reason", "no valid physicalShard")
		    .detail("MoveInBytes", moveInMetrics.bytes)
		    .detail("MaxPhysicalShardBytes", SERVER_KNOBS->MAX_PHYSICAL_SHARD_BYTES)
		    .detail("DebugID", debugID);*/
		return Optional<uint64_t>();
	}
	return deterministicRandom()->randomChoice(availablePhysicalShardIDs);
}

uint64_t PhysicalShardCollection::generateNewPhysicalShardID(uint64_t debugID) {
	uint64_t physicalShardID = UID().first();
	int stuckCount = 0;
	while (physicalShardID == UID().first() || physicalShardID == anonymousShardId.first()) {
		physicalShardID = deterministicRandom()->randomUInt64();
		stuckCount = stuckCount + 1;
		if (stuckCount > 50) {
			ASSERT(false);
		}
	}
	ASSERT(physicalShardID != UID().first() && physicalShardID != anonymousShardId.first());
	//TraceEvent("GenerateNewPhysicalShardID").detail("PhysicalShardID", physicalShardID).detail("DebugID", debugID);
	return physicalShardID;
}

void PhysicalShardCollection::reduceMetricsForMoveOut(uint64_t physicalShardID, StorageMetrics const& moveOutMetrics) {
	ASSERT(physicalShardInstances.count(physicalShardID) != 0);
	ASSERT(physicalShardID != UID().first() && physicalShardID != anonymousShardId.first());
	physicalShardInstances[physicalShardID].metrics = physicalShardInstances[physicalShardID].metrics - moveOutMetrics;
	return;
}

void PhysicalShardCollection::increaseMetricsForMoveIn(uint64_t physicalShardID, StorageMetrics const& moveInMetrics) {
	ASSERT(physicalShardInstances.count(physicalShardID) != 0);
	ASSERT(physicalShardID != UID().first() && physicalShardID != anonymousShardId.first());
	physicalShardInstances[physicalShardID].metrics = physicalShardInstances[physicalShardID].metrics + moveInMetrics;
	return;
}

void PhysicalShardCollection::updatePhysicalShardMetricsByKeyRange(KeyRange keyRange,
                                                                   StorageMetrics const& newMetrics,
                                                                   StorageMetrics const& oldMetrics,
                                                                   bool initWithNewMetrics) {
	auto ranges = keyRangePhysicalShardIDMap.intersectingRanges(keyRange);
	std::set<uint64_t> physicalShardIDSet;
	for (auto it = ranges.begin(); it != ranges.end(); ++it) {
		physicalShardIDSet.insert(it->value());
	}
	StorageMetrics delta;
	if (initWithNewMetrics) {
		delta = newMetrics;
	} else {
		delta = newMetrics - oldMetrics;
	}
	for (auto physicalShardID : physicalShardIDSet) {
		ASSERT(physicalShardID != UID().first());
		if (physicalShardID == anonymousShardId.first()) {
			continue; // we ignore anonymousShard when updating physicalShard metrics
		}
		increaseMetricsForMoveIn(physicalShardID, (delta * (1.0 / physicalShardIDSet.size())));
	}
	return;
}

InAnonymousPhysicalShard PhysicalShardCollection::isInAnonymousPhysicalShard(KeyRange keyRange) {
	InAnonymousPhysicalShard res = InAnonymousPhysicalShard::True;
	auto ranges = keyRangePhysicalShardIDMap.intersectingRanges(keyRange);
	for (auto it = ranges.begin(); it != ranges.end(); ++it) {
		uint64_t physicalShardID = it->value();
		if (physicalShardID != anonymousShardId.first()) {
			// res = false if exists a part of keyRange belongs to a non-anonymous physicalShard
			// exist a case where some keyRange of anonymousShard is decided to move
			// to a non-anonymous physicalShard but not completes
			res = InAnonymousPhysicalShard::False;
		}
	}
	return res;
}

// TODO: require optimize
// It is slow to go through the keyRangePhysicalShardIDRanges for each time
// Do we need a D/S to store the keyRange for each physicalShard?
PhysicalShardHasMoreThanKeyRange PhysicalShardCollection::whetherPhysicalShardHasMoreThanKeyRange(
    uint64_t physicalShardID,
    KeyRange keyRange) {
	KeyRangeMap<uint64_t>::Ranges keyRangePhysicalShardIDRanges = keyRangePhysicalShardIDMap.ranges();
	KeyRangeMap<uint64_t>::iterator it = keyRangePhysicalShardIDRanges.begin();
	for (; it != keyRangePhysicalShardIDRanges.end(); ++it) {
		if (it->value() != physicalShardID) {
			continue;
		}
		auto keyRangePiece = KeyRangeRef(it->range().begin, it->range().end);
		if (!keyRange.intersects(keyRangePiece)) {
			return PhysicalShardHasMoreThanKeyRange::True;
		}
		// if keyRange and keyRangePiece have intersection
		if (!keyRange.contains(keyRangePiece)) {
			return PhysicalShardHasMoreThanKeyRange::True;
		}
	}
	return PhysicalShardHasMoreThanKeyRange::False;
}

InOverSizePhysicalShard PhysicalShardCollection::isInOverSizePhysicalShard(KeyRange keyRange) {
	auto ranges = keyRangePhysicalShardIDMap.intersectingRanges(keyRange);
	for (auto it = ranges.begin(); it != ranges.end(); ++it) {
		uint64_t physicalShardID = it->value();
		ASSERT(physicalShardID != UID().first());
		if (physicalShardID == anonymousShardId.first()) {
			continue;
		}
		if (checkPhysicalShardAvailable(physicalShardID, StorageMetrics())) {
			continue;
		}
		if (!whetherPhysicalShardHasMoreThanKeyRange(physicalShardID, keyRange)) {
			continue;
		}
		return InOverSizePhysicalShard::True;
	}
	return InOverSizePhysicalShard::False;
}

// May return a problematic remote team
std::pair<Optional<ShardsAffectedByTeamFailure::Team>, bool> PhysicalShardCollection::tryGetAvailableRemoteTeamWith(
    uint64_t inputPhysicalShardID,
    StorageMetrics const& moveInMetrics,
    uint64_t debugID) {
	ASSERT(SERVER_KNOBS->SHARD_ENCODE_LOCATION_METADATA);
	ASSERT(SERVER_KNOBS->ENABLE_DD_PHYSICAL_SHARD);
	ASSERT(inputPhysicalShardID != anonymousShardId.first() && inputPhysicalShardID != UID().first());
	if (physicalShardInstances.count(inputPhysicalShardID) == 0) {
		return { Optional<ShardsAffectedByTeamFailure::Team>(), true };
	}
	if (!checkPhysicalShardAvailable(inputPhysicalShardID, moveInMetrics)) {
		return { Optional<ShardsAffectedByTeamFailure::Team>(), false };
	}
	for (auto team : physicalShardInstances[inputPhysicalShardID].teams) {
		if (team.primary == false) {
			/*TraceEvent("TryGetRemoteTeamWith")
			    .detail("PhysicalShardID", inputPhysicalShardID)
			    .detail("Team", team.toString())
			    .detail("TeamSize", team.servers.size())
			    .detail("PhysicalShardsOfTeam", convertIDsToString(teamPhysicalShardIDs[team]))
			    .detail("DebugID", debugID);*/
			return { team, true };
		}
	}
	// In this case, the physical shard may not be populated in the remote region yet, e.g., we are making a
	// configuration change to turn a single region cluster into HA mode.
	return { Optional<ShardsAffectedByTeamFailure::Team>(), true };
}

// The update of PhysicalShardToTeams, Collection, keyRangePhysicalShardIDMap should be atomic
void PhysicalShardCollection::initPhysicalShardCollection(KeyRange keys,
                                                          std::vector<ShardsAffectedByTeamFailure::Team> selectedTeams,
                                                          uint64_t physicalShardID,
                                                          uint64_t debugID) {
	ASSERT(SERVER_KNOBS->SHARD_ENCODE_LOCATION_METADATA);
	ASSERT(SERVER_KNOBS->ENABLE_DD_PHYSICAL_SHARD);
	ASSERT(physicalShardID != UID().first());
	if (physicalShardID != anonymousShardId.first()) {
		updateTeamPhysicalShardIDsMap(physicalShardID, selectedTeams, debugID);
		if (physicalShardInstances.count(physicalShardID) == 0) {
			insertPhysicalShardToCollection(
			    physicalShardID, StorageMetrics(), selectedTeams, debugID, PhysicalShardCreationTime::DDInit);
		} else {
			// This assertion will be broken if we enable the optimization of data move traffic between DCs
			ASSERT(physicalShardInstances[physicalShardID].teams == selectedTeams);
		}
	} else {
		// If any physicalShard restored when DD init is the anonymousShard,
		// Then DD enters Transition state where DD graduatelly moves Shard (or KeyRange)
		// out of the anonymousShard
		setTransitionCheck();
	}
	updatekeyRangePhysicalShardIDMap(keys, physicalShardID, debugID);
	return;
}

// The update of PhysicalShardToTeams, Collection, keyRangePhysicalShardIDMap should be atomic
void PhysicalShardCollection::updatePhysicalShardCollection(
    KeyRange keys,
    bool isRestore,
    std::vector<ShardsAffectedByTeamFailure::Team> selectedTeams,
    uint64_t physicalShardID,
    const StorageMetrics& metrics,
    uint64_t debugID) {
	ASSERT(SERVER_KNOBS->SHARD_ENCODE_LOCATION_METADATA);
	ASSERT(SERVER_KNOBS->ENABLE_DD_PHYSICAL_SHARD);
	ASSERT(physicalShardID != UID().first());
	/*TraceEvent e("UpdatePhysicalShard");
	e.detail("DebugID", debugID);
	e.detail("KeyRange", keys);
	e.detail("IsRestore", isRestore);*/
	// When updates metrics in physicalShard collection, we assume:
	// It is impossible to move a keyRange from anonymousShard to a valid physicalShard
	// Thus, we ignore anonymousShard when updating metrics
	if (physicalShardID != anonymousShardId.first()) {
		updateTeamPhysicalShardIDsMap(physicalShardID, selectedTeams, debugID);
		// Update physicalShardInstances
		// Add the metrics to in-physicalShard
		// e.detail("PhysicalShardIDIn", physicalShardID);
		if (physicalShardInstances.count(physicalShardID) == 0) {
			// e.detail("Op", "Insert");
			insertPhysicalShardToCollection(
			    physicalShardID, metrics, selectedTeams, debugID, PhysicalShardCreationTime::DDRelocator);
		} else {
			// e.detail("Op", "Update");
			//  This assertion is true since we disable the optimization of data move traffic between DCs
			ASSERT(physicalShardInstances[physicalShardID].teams == selectedTeams);
			increaseMetricsForMoveIn(physicalShardID, metrics);
		}
	}
	// Minus the metrics from the existing (multiple) out-physicalShard(s)
	auto ranges = keyRangePhysicalShardIDMap.intersectingRanges(keys);
	std::set<uint64_t> physicalShardIDSet;
	for (auto it = ranges.begin(); it != ranges.end(); ++it) {
		physicalShardIDSet.insert(it->value());
	}
	/*std::string physicalShardIDOut = "";
	for (auto id : physicalShardIDSet) {
	    physicalShardIDOut = physicalShardIDOut + std::to_string(id) + " ";
	}*/
	// e.detail("PhysicalShardIDOut", physicalShardIDOut);
	for (auto physicalShardID : physicalShardIDSet) { // imprecise: evenly move out bytes
		if (physicalShardID == anonymousShardId.first()) {
			continue; // we ignore anonymousShard when updating physicalShard metrics
		}
		StorageMetrics toReduceMetrics = metrics * (1.0 / physicalShardIDSet.size());
		reduceMetricsForMoveOut(physicalShardID, toReduceMetrics);
	}
	// keyRangePhysicalShardIDMap must be update after updating the metrics of physicalShardInstances
	updatekeyRangePhysicalShardIDMap(keys, physicalShardID, debugID);
	return;
}

// return false if no need to move keyRange out of current physical shard
MoveKeyRangeOutPhysicalShard PhysicalShardCollection::trackPhysicalShard(KeyRange keyRange,
                                                                         StorageMetrics const& newMetrics,
                                                                         StorageMetrics const& oldMetrics,
                                                                         bool initWithNewMetrics) {
	ASSERT(SERVER_KNOBS->SHARD_ENCODE_LOCATION_METADATA);
	ASSERT(SERVER_KNOBS->ENABLE_DD_PHYSICAL_SHARD);
	updatePhysicalShardMetricsByKeyRange(keyRange, newMetrics, oldMetrics, initWithNewMetrics);
	if (requireTransitionCheck() &&
	    now() - lastTransitionStartTime > SERVER_KNOBS->ANONYMOUS_PHYSICAL_SHARD_TRANSITION_TIME) {
		if (isInAnonymousPhysicalShard(keyRange)) {
			// Currently, whenever a shard updates metrics, it checks whether is in AnonymousPhysicalShard
			// If yes, and if the shard has been created for long time, then triggers a data move on the shard.
			resetLastTransitionStartTime();
			TraceEvent("PhysicalShardTiggerTransitionMove")
			    .detail("KeyRange", keyRange)
			    .detail("TransitionCoolDownTime", SERVER_KNOBS->ANONYMOUS_PHYSICAL_SHARD_TRANSITION_TIME);
			return MoveKeyRangeOutPhysicalShard::True;
		}
	}
	if (isInOverSizePhysicalShard(keyRange)) {
		return MoveKeyRangeOutPhysicalShard::True;
	}
	return MoveKeyRangeOutPhysicalShard::False;
}

// The update of PhysicalShardToTeams, PhysicalShardInstances, KeyRangePhysicalShardIDMap should be atomic
void PhysicalShardCollection::cleanUpPhysicalShardCollection() {
	ASSERT(SERVER_KNOBS->SHARD_ENCODE_LOCATION_METADATA);
	ASSERT(SERVER_KNOBS->ENABLE_DD_PHYSICAL_SHARD);
	std::set<uint64_t> physicalShardsInUse;
	std::map<uint64_t, StorageMetrics> metricsReplies;
	KeyRangeMap<uint64_t>::Ranges keyRangePhysicalShardIDRanges = keyRangePhysicalShardIDMap.ranges();
	KeyRangeMap<uint64_t>::iterator it = keyRangePhysicalShardIDRanges.begin();
	// Assume that once a physical shard is disappear in keyRangePhysicalShardIDMap,
	// the physical shard (with the deleted id) should be deprecated.
	// This function aims at clean up those deprecated physical shards in PhysicalShardCollection
	// This function collects the physicalShard usage info from KeyRangePhysicalShardIDMap,
	// then based on the info to update PhysicalShardToTeams and PhysicalShardInstances

	// keyRangePhysicalShardIDMap indicates which physicalShard actually has data
	// Step 1: Clear unused physicalShard in physicalShardInstances based on keyRangePhysicalShardIDMap
	for (; it != keyRangePhysicalShardIDRanges.end(); ++it) {
		uint64_t physicalShardID = it->value();
		if (physicalShardID == anonymousShardId.first()) {
			continue;
		}
		physicalShardsInUse.insert(physicalShardID);
	}
	for (auto it = physicalShardInstances.begin(); it != physicalShardInstances.end();) {
		uint64_t physicalShardID = it->first;
		ASSERT(physicalShardInstances.count(physicalShardID) > 0);
		if (physicalShardsInUse.count(physicalShardID) == 0) {
			/*TraceEvent("PhysicalShardisEmpty")
			    .detail("PhysicalShard", physicalShardID)
			    .detail("RemainBytes", physicalShardInstances[physicalShardID].metrics.bytes);*/
			// "RemainBytes" indicates the deviation of current physical shard metric update
			it = physicalShardInstances.erase(it);
		} else {
			it++;
		}
	}
	// Step 2: Clean up teamPhysicalShardIDs
	std::set<ShardsAffectedByTeamFailure::Team> toRemoveTeams;
	for (auto [team, _] : teamPhysicalShardIDs) {
		for (auto it = teamPhysicalShardIDs[team].begin(); it != teamPhysicalShardIDs[team].end();) {
			uint64_t physicalShardID = *it;
			if (physicalShardInstances.count(physicalShardID) == 0) {
				// physicalShardID has been removed from physicalShardInstances (see step 1)
				// So, remove the physicalShard from teamPhysicalShardID[team]
				it = teamPhysicalShardIDs[team].erase(it);
			} else {
				it++;
			}
		}
		if (teamPhysicalShardIDs[team].size() == 0) {
			// If a team has no physicalShard, remove the team from teamPhysicalShardID
			toRemoveTeams.insert(team);
		}
	}
	for (auto team : toRemoveTeams) {
		teamPhysicalShardIDs.erase(team);
	}
}

void PhysicalShardCollection::logPhysicalShardCollection() {
	ASSERT(SERVER_KNOBS->SHARD_ENCODE_LOCATION_METADATA);
	ASSERT(SERVER_KNOBS->ENABLE_DD_PHYSICAL_SHARD);
	// Step 1: Logging non-empty physicalShard
	for (auto [physicalShardID, physicalShard] : physicalShardInstances) {
		ASSERT(physicalShardID == physicalShard.id);
		TraceEvent e("PhysicalShardStatus");
		e.detail("PhysicalShardID", physicalShardID);
		e.detail("TotalBytes", physicalShard.metrics.bytes);
	}
	// Step 2: Logging TeamPhysicalShardStatus
	for (auto [team, physicalShardIDs] : teamPhysicalShardIDs) {
		TraceEvent e("TeamPhysicalShardStatus");
		e.detail("Team", team.toString());
		// std::string metricsStr = "";
		int64_t counter = 0;
		int64_t totalBytes = 0;
		int64_t maxPhysicalShardBytes = -1;
		int64_t minPhysicalShardBytes = StorageMetrics::infinity;
		uint64_t maxPhysicalShardID = 0;
		uint64_t minPhysicalShardID = 0;
		for (auto physicalShardID : physicalShardIDs) {
			ASSERT(physicalShardInstances.count(physicalShardID) > 0);
			uint64_t id = physicalShardInstances[physicalShardID].id;
			int64_t bytes = physicalShardInstances[physicalShardID].metrics.bytes;
			if (bytes > maxPhysicalShardBytes) {
				maxPhysicalShardBytes = bytes;
				maxPhysicalShardID = id;
			}
			if (bytes < minPhysicalShardBytes) {
				minPhysicalShardBytes = bytes;
				minPhysicalShardID = id;
			}
			totalBytes = totalBytes + bytes;
			/* metricsStr = metricsStr + std::to_string(id) + ":" + std::to_string(bytes);
			if (counter < physicalShardIDs.size() - 1) {
			    metricsStr = metricsStr + ",";
			} */
			counter = counter + 1;
		}
		// e.detail("Metrics", metricsStr);
		e.detail("TotalBytes", totalBytes);
		e.detail("NumPhysicalShards", counter);
		e.detail("MaxPhysicalShard", std::to_string(maxPhysicalShardID) + ":" + std::to_string(maxPhysicalShardBytes));
		e.detail("MinPhysicalShard", std::to_string(minPhysicalShardID) + ":" + std::to_string(minPhysicalShardBytes));
	}
	// Step 3: Logging StorageServerPhysicalShardStatus
	std::map<UID, std::map<uint64_t, int64_t>> storageServerPhysicalShardStatus;
	for (auto [team, _] : teamPhysicalShardIDs) {
		for (auto ssid : team.servers) {
			for (auto it = teamPhysicalShardIDs[team].begin(); it != teamPhysicalShardIDs[team].end();) {
				uint64_t physicalShardID = *it;
				if (storageServerPhysicalShardStatus.count(ssid) != 0) {
					if (storageServerPhysicalShardStatus[ssid].count(physicalShardID) == 0) {
						ASSERT(physicalShardInstances.count(physicalShardID) > 0);
						storageServerPhysicalShardStatus[ssid].insert(
						    std::make_pair(physicalShardID, physicalShardInstances[physicalShardID].metrics.bytes));
					}
				} else {
					ASSERT(physicalShardInstances.count(physicalShardID) > 0);
					std::map<uint64_t, int64_t> tmp;
					tmp.insert(std::make_pair(physicalShardID, physicalShardInstances[physicalShardID].metrics.bytes));
					storageServerPhysicalShardStatus.insert(std::make_pair(ssid, tmp));
				}
				it++;
			}
		}
	}
	for (auto [serverID, physicalShardMetrics] : storageServerPhysicalShardStatus) {
		TraceEvent e("ServerPhysicalShardStatus");
		e.detail("Server", serverID);
		e.detail("NumPhysicalShards", physicalShardMetrics.size());
		int64_t totalBytes = 0;
		int64_t maxPhysicalShardBytes = -1;
		int64_t minPhysicalShardBytes = StorageMetrics::infinity;
		uint64_t maxPhysicalShardID = 0;
		uint64_t minPhysicalShardID = 0;
		// std::string metricsStr = "";
		// int64_t counter = 0;
		for (auto [physicalShardID, bytes] : physicalShardMetrics) {
			totalBytes = totalBytes + bytes;
			if (bytes > maxPhysicalShardBytes) {
				maxPhysicalShardBytes = bytes;
				maxPhysicalShardID = physicalShardID;
			}
			if (bytes < minPhysicalShardBytes) {
				minPhysicalShardBytes = bytes;
				minPhysicalShardID = physicalShardID;
			}
			/* metricsStr = metricsStr + std::to_string(physicalShardID) + ":" + std::to_string(bytes);
			if (counter < physicalShardMetrics.size() - 1) {
			        metricsStr = metricsStr + ",";
			}
			counter = counter + 1; */
		}
		e.detail("TotalBytes", totalBytes);
		e.detail("MaxPhysicalShard", std::to_string(maxPhysicalShardID) + ":" + std::to_string(maxPhysicalShardBytes));
		e.detail("MinPhysicalShard", std::to_string(minPhysicalShardID) + ":" + std::to_string(minPhysicalShardBytes));
	}
}

bool PhysicalShardCollection::physicalShardExists(uint64_t physicalShardID) {
	return physicalShardInstances.find(physicalShardID) != physicalShardInstances.end();
}

// FIXME: complete this test with non-empty range
TEST_CASE("/DataDistributor/Tracker/FetchTopK") {
	state DataDistributionTracker self;
	state std::vector<KeyRange> ranges;
	// for (int i = 1; i <= 10; i += 2) {
	//     ranges.emplace_back(KeyRangeRef(doubleToTestKey(i), doubleToTestKey(i + 2)));
	//     std::cout << "add range: " << ranges.back().begin.toString() << "\n";
	// }
	state GetTopKMetricsRequest req(ranges, 3, 1000, 100000);

	// double targetDensities[10] = { 2, 1, 3, 5, 4, 10, 6, 8, 7, 0 };

	wait(fetchTopKShardMetrics(&self, req));
	auto& reply = req.reply.getFuture().get();
	ASSERT(reply.shardMetrics.empty());
	ASSERT(reply.maxReadLoad == -1);
	ASSERT(reply.minReadLoad == -1);

	return Void();
}<|MERGE_RESOLUTION|>--- conflicted
+++ resolved
@@ -74,97 +74,6 @@
 	}
 }
 
-<<<<<<< HEAD
-=======
-struct DataDistributionTracker : public IDDShardTracker {
-	Reference<IDDTxnProcessor> db;
-	UID distributorId;
-
-	// At now, the lifetime of shards is guaranteed longer than DataDistributionTracker.
-	KeyRangeMap<ShardTrackedData>* shards = nullptr;
-	ActorCollection sizeChanges;
-
-	int64_t systemSizeEstimate = 0;
-	Reference<AsyncVar<int64_t>> dbSizeEstimate;
-	Reference<AsyncVar<Optional<int64_t>>> maxShardSize;
-	Future<Void> maxShardSizeUpdater;
-
-	// CapacityTracker
-	PromiseStream<RelocateShard> output;
-	Reference<ShardsAffectedByTeamFailure> shardsAffectedByTeamFailure;
-
-	// PhysicalShard Tracker
-	Reference<PhysicalShardCollection> physicalShardCollection;
-
-	Promise<Void> readyToStart;
-	Reference<AsyncVar<bool>> anyZeroHealthyTeams;
-
-	// Read hot detection
-	PromiseStream<KeyRange> readHotShard;
-
-	// The reference to trackerCancelled must be extracted by actors,
-	// because by the time (trackerCancelled == true) this memory cannot
-	// be accessed
-	bool* trackerCancelled = nullptr;
-
-	// This class extracts the trackerCancelled reference from a DataDistributionTracker object
-	// Because some actors spawned by the dataDistributionTracker outlive the DataDistributionTracker
-	// object, we must guard against memory errors by using a GetTracker functor to access
-	// the DataDistributionTracker object.
-	class SafeAccessor {
-		bool const& trackerCancelled;
-		DataDistributionTracker& tracker;
-
-	public:
-		SafeAccessor(DataDistributionTracker* tracker)
-		  : trackerCancelled(*tracker->trackerCancelled), tracker(*tracker) {
-			ASSERT(!trackerCancelled);
-		}
-
-		DataDistributionTracker* operator()() {
-			if (trackerCancelled) {
-				CODE_PROBE(true, "Trying to access DataDistributionTracker after tracker has been cancelled");
-				throw dd_tracker_cancelled();
-			}
-			return &tracker;
-		}
-	};
-
-	Optional<Reference<TenantCache>> ddTenantCache;
-	Reference<KeyRangeMap<int>> customReplication;
-
-	DataDistributionTracker() = default;
-
-	DataDistributionTracker(Reference<IDDTxnProcessor> db,
-	                        UID distributorId,
-	                        Promise<Void> const& readyToStart,
-	                        PromiseStream<RelocateShard> const& output,
-	                        Reference<ShardsAffectedByTeamFailure> shardsAffectedByTeamFailure,
-	                        Reference<PhysicalShardCollection> physicalShardCollection,
-	                        Reference<AsyncVar<bool>> anyZeroHealthyTeams,
-	                        KeyRangeMap<ShardTrackedData>* shards,
-	                        bool* trackerCancelled,
-	                        Optional<Reference<TenantCache>> ddTenantCache,
-	                        Reference<KeyRangeMap<int>> customReplication)
-	  : IDDShardTracker(), db(db), distributorId(distributorId), shards(shards), sizeChanges(false),
-	    systemSizeEstimate(0), dbSizeEstimate(new AsyncVar<int64_t>()), maxShardSize(new AsyncVar<Optional<int64_t>>()),
-	    output(output), shardsAffectedByTeamFailure(shardsAffectedByTeamFailure),
-	    physicalShardCollection(physicalShardCollection), readyToStart(readyToStart),
-	    anyZeroHealthyTeams(anyZeroHealthyTeams), trackerCancelled(trackerCancelled), ddTenantCache(ddTenantCache),
-	    customReplication(customReplication) {}
-
-	~DataDistributionTracker() override {
-		if (trackerCancelled) {
-			*trackerCancelled = true;
-		}
-		// Cancel all actors so they aren't waiting on sizeChanged broken promise
-		sizeChanges.clear(false);
-	}
-
-	double getAverageShardBytes() override { return maxShardSize->get().get() / 2.0; }
-};
-
->>>>>>> a258d775
 void restartShardTrackers(DataDistributionTracker* self,
                           KeyRangeRef keys,
                           Optional<ShardMetrics> startingMetrics = Optional<ShardMetrics>(),
@@ -1498,49 +1407,13 @@
 	return Void();
 }
 
-<<<<<<< HEAD
 DataDistributionTracker::DataDistributionTracker(DataDistributionTrackerInitParams const& params)
   : IDDShardTracker(), db(params.db), distributorId(params.distributorId), shards(params.shards), actors(false),
     systemSizeEstimate(0), dbSizeEstimate(new AsyncVar<int64_t>()), maxShardSize(new AsyncVar<Optional<int64_t>>()),
     output(params.output), shardsAffectedByTeamFailure(params.shardsAffectedByTeamFailure),
     physicalShardCollection(params.physicalShardCollection), readyToStart(params.readyToStart),
     anyZeroHealthyTeams(params.anyZeroHealthyTeams), trackerCancelled(params.trackerCancelled),
-    ddTenantCache(params.ddTenantCache) {}
-=======
-ACTOR Future<Void> dataDistributionTracker(Reference<InitialDataDistribution> initData,
-                                           Reference<IDDTxnProcessor> db,
-                                           PromiseStream<RelocateShard> output,
-                                           Reference<ShardsAffectedByTeamFailure> shardsAffectedByTeamFailure,
-                                           Reference<PhysicalShardCollection> physicalShardCollection,
-                                           PromiseStream<GetMetricsRequest> getShardMetrics,
-                                           FutureStream<GetTopKMetricsRequest> getTopKMetrics,
-                                           PromiseStream<GetMetricsListRequest> getShardMetricsList,
-                                           FutureStream<Promise<int64_t>> getAverageShardBytes,
-                                           Promise<Void> readyToStart,
-                                           Reference<AsyncVar<bool>> zeroHealthyTeams,
-                                           UID distributorId,
-                                           KeyRangeMap<ShardTrackedData>* shards,
-                                           bool* trackerCancelled,
-                                           Optional<Reference<TenantCache>> ddTenantCache,
-                                           Reference<KeyRangeMap<int>> customReplication) {
-	state DataDistributionTracker self(db,
-	                                   distributorId,
-	                                   readyToStart,
-	                                   output,
-	                                   shardsAffectedByTeamFailure,
-	                                   physicalShardCollection,
-	                                   zeroHealthyTeams,
-	                                   shards,
-	                                   trackerCancelled,
-	                                   ddTenantCache,
-	                                   customReplication);
-	state Future<Void> loggingTrigger = Void();
-	state Future<Void> readHotDetect = readHotDetector(&self);
-	state Reference<EventCacheHolder> ddTrackerStatsEventHolder = makeReference<EventCacheHolder>("DDTrackerStats");
-	try {
-		wait(trackInitialShards(&self, initData));
-		initData.clear(); // Release reference count.
->>>>>>> a258d775
+    ddTenantCache(params.ddTenantCache), customReplication(params.customReplication) {}
 
 DataDistributionTracker::~DataDistributionTracker() {
 	if (trackerCancelled) {
