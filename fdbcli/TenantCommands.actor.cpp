--- conflicted
+++ resolved
@@ -107,20 +107,13 @@
 	}
 }
 
-<<<<<<< HEAD
-// createtenant command
-ACTOR Future<bool> createTenantCommandActor(Reference<IDatabase> db, std::vector<StringRef> tokens) {
-	if (tokens.size() < 2 || tokens.size() > 4) {
-		printUsage(tokens[0]);
-=======
 // tenant create command
 ACTOR Future<bool> tenantCreateCommand(Reference<IDatabase> db, std::vector<StringRef> tokens) {
-	if (tokens.size() < 3 || tokens.size() > 4) {
-		fmt::print("Usage: tenant create <NAME> [tenant_group=<TENANT_GROUP>]\n\n");
+	if (tokens.size() < 3 || tokens.size() > 5) {
+		fmt::print("Usage: tenant create <NAME> [tenant_group=<TENANT_GROUP>] [assigned_cluster=<CLUSTER_NAME>]\n\n");
 		fmt::print("Creates a new tenant in the cluster with the specified name.\n");
 		fmt::print("An optional group can be specified that will require this tenant\n");
 		fmt::print("to be placed on the same cluster as other tenants in the same group.\n");
->>>>>>> 41993c41
 		return false;
 	}
 
@@ -178,26 +171,12 @@
 	return true;
 }
 
-<<<<<<< HEAD
-CommandFactory createTenantFactory(
-    "createtenant",
-    CommandHelp("createtenant <TENANT_NAME> [tenant_group=<TENANT_GROUP>] [assigned_cluster=<CLUSTER_NAME>]",
-                "creates a new tenant in the cluster",
-                "Creates a new tenant in the cluster with the specified name. An optional group can be specified"
-                "that will require this tenant to be placed on the same cluster as other tenants in the same group."));
-
-// deletetenant command
-ACTOR Future<bool> deleteTenantCommandActor(Reference<IDatabase> db, std::vector<StringRef> tokens) {
-	if (tokens.size() != 2) {
-		printUsage(tokens[0]);
-=======
 // tenant delete command
 ACTOR Future<bool> tenantDeleteCommand(Reference<IDatabase> db, std::vector<StringRef> tokens) {
 	if (tokens.size() != 3) {
 		fmt::print("Usage: tenant delete <NAME>\n\n");
 		fmt::print("Deletes a tenant from the cluster.\n");
 		fmt::print("Deletion will be allowed only if the specified tenant contains no data.\n");
->>>>>>> 41993c41
 		return false;
 	}
 
