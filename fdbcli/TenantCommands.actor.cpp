--- conflicted
+++ resolved
@@ -36,13 +36,6 @@
 
 namespace fdb_cli {
 
-<<<<<<< HEAD
-// TODO: API version
-const KeyRangeRef tenantMapSpecialKeyRange(LiteralStringRef("\xff\xff/management/tenant/map/"),
-                                           LiteralStringRef("\xff\xff/management/tenant/map0"));
-const KeyRangeRef tenantConfigSpecialKeyRange(LiteralStringRef("\xff\xff/management/tenant/configure/"),
-                                              LiteralStringRef("\xff\xff/management/tenant/configure0"));
-=======
 const KeyRangeRef tenantMapSpecialKeyRange720("\xff\xff/management/tenant/map/"_sr,
                                               "\xff\xff/management/tenant/map0"_sr);
 const KeyRangeRef tenantConfigSpecialKeyRange("\xff\xff/management/tenant/configure/"_sr,
@@ -58,7 +51,6 @@
 		return tenantMapSpecialKeyRange710;
 	}
 }
->>>>>>> dec6dbfb
 
 Optional<std::map<Standalone<StringRef>, Optional<Value>>>
 parseTenantConfiguration(std::vector<StringRef> const& tokens, int startIndex, bool allowUnset) {
@@ -86,12 +78,6 @@
 			value = token;
 		}
 
-<<<<<<< HEAD
-		if (tokencmp(param, "tenant_group")) {
-			configParams[param] = value;
-		} else {
-			fmt::print(stderr, "ERROR: unrecognized configuration parameter `{}'\n", param.toString().c_str());
-=======
 		if (configParams.count(param)) {
 			fmt::print(
 			    stderr, "ERROR: configuration parameter `{}' specified more than once.\n", param.toString().c_str());
@@ -102,7 +88,6 @@
 			configParams[param] = value;
 		} else {
 			fmt::print(stderr, "ERROR: unrecognized configuration parameter `{}'.\n", param.toString().c_str());
->>>>>>> dec6dbfb
 			return {};
 		}
 	}
@@ -114,15 +99,9 @@
 	return tenantConfigSpecialKeyRange.begin.withSuffix(Tuple().append(tenantName).append(configName).pack());
 }
 
-<<<<<<< HEAD
 void applyConfigurationToSpecialKeys(Reference<ITransaction> tr,
                                      TenantNameRef tenantName,
                                      std::map<Standalone<StringRef>, Optional<Value>> configuration) {
-=======
-void applyConfiguration(Reference<ITransaction> tr,
-                        TenantNameRef tenantName,
-                        std::map<Standalone<StringRef>, Optional<Value>> configuration) {
->>>>>>> dec6dbfb
 	for (auto [configName, value] : configuration) {
 		if (value.present()) {
 			tr->set(makeConfigKey(tenantName, configName), value.get());
@@ -133,21 +112,13 @@
 }
 
 // createtenant command
-<<<<<<< HEAD
-ACTOR Future<bool> createTenantCommandActor(Reference<IDatabase> db, std::vector<StringRef> tokens) {
-=======
 ACTOR Future<bool> createTenantCommandActor(Reference<IDatabase> db, std::vector<StringRef> tokens, int apiVersion) {
->>>>>>> dec6dbfb
 	if (tokens.size() < 2 || tokens.size() > 3) {
 		printUsage(tokens[0]);
 		return false;
 	}
 
-<<<<<<< HEAD
-	state Key tenantNameKey = tenantMapSpecialKeyRange.begin.withSuffix(tokens[1]);
-=======
 	state Key tenantNameKey = tenantMapSpecialKeyRange(apiVersion).begin.withSuffix(tokens[1]);
->>>>>>> dec6dbfb
 	state Reference<ITransaction> tr = db->createTransaction();
 	state bool doneExistenceCheck = false;
 
@@ -158,14 +129,11 @@
 		return false;
 	}
 
-<<<<<<< HEAD
-=======
 	if (apiVersion < 720 && !configuration.get().empty()) {
 		fmt::print(stderr, "ERROR: tenants do not accept configuration options before API version 720.\n");
 		return false;
 	}
 
->>>>>>> dec6dbfb
 	loop {
 		try {
 			tr->setOption(FDBTransactionOptions::SPECIAL_KEY_SPACE_ENABLE_WRITES);
@@ -193,12 +161,6 @@
 				wait(safeThreadFutureToFuture(tr->commit()));
 			}
 
-<<<<<<< HEAD
-=======
-			tr->set(tenantNameKey, ValueRef());
-			applyConfiguration(tr, tokens[1], configuration.get());
-			wait(safeThreadFutureToFuture(tr->commit()));
->>>>>>> dec6dbfb
 			break;
 		} catch (Error& e) {
 			state Error err(e);
@@ -215,19 +177,12 @@
 	return true;
 }
 
-<<<<<<< HEAD
 CommandFactory createTenantFactory(
     "createtenant",
     CommandHelp("createtenant <TENANT_NAME> [tenant_group=<TENANT_GROUP>]",
                 "creates a new tenant in the cluster",
                 "Creates a new tenant in the cluster with the specified name. An optional group can be specified"
                 "that will require this tenant to be placed on the same cluster as other tenants in the same group."));
-=======
-CommandFactory createTenantFactory("createtenant",
-                                   CommandHelp("createtenant <TENANT_NAME> [tenant_group=<TENANT_GROUP>]",
-                                               "creates a new tenant in the cluster",
-                                               "Creates a new tenant in the cluster with the specified name."));
->>>>>>> dec6dbfb
 
 // deletetenant command
 ACTOR Future<bool> deleteTenantCommandActor(Reference<IDatabase> db, std::vector<StringRef> tokens, int apiVersion) {
@@ -236,11 +191,7 @@
 		return false;
 	}
 
-<<<<<<< HEAD
-	state Key tenantNameKey = tenantMapSpecialKeyRange.begin.withSuffix(tokens[1]);
-=======
 	state Key tenantNameKey = tenantMapSpecialKeyRange(apiVersion).begin.withSuffix(tokens[1]);
->>>>>>> dec6dbfb
 	state Reference<ITransaction> tr = db->createTransaction();
 	state bool doneExistenceCheck = false;
 
@@ -318,13 +269,8 @@
 		}
 	}
 
-<<<<<<< HEAD
-	state Key beginTenantKey = tenantMapSpecialKeyRange.begin.withSuffix(beginTenant);
-	state Key endTenantKey = tenantMapSpecialKeyRange.begin.withSuffix(endTenant);
-=======
 	state Key beginTenantKey = tenantMapSpecialKeyRange(apiVersion).begin.withSuffix(beginTenant);
 	state Key endTenantKey = tenantMapSpecialKeyRange(apiVersion).begin.withSuffix(endTenant);
->>>>>>> dec6dbfb
 	state Reference<ITransaction> tr = db->createTransaction();
 
 	loop {
@@ -344,7 +290,7 @@
 				    tr->getRange(firstGreaterOrEqual(beginTenantKey), firstGreaterOrEqual(endTenantKey), limit);
 				RangeResult tenants = wait(safeThreadFutureToFuture(kvsFuture));
 				for (auto tenant : tenants) {
-					tenantNames.push_back(tenant.key.removePrefix(tenantMapSpecialKeyRange.begin));
+					tenantNames.push_back(tenant.key.removePrefix(tenantMapSpecialKeyRange(apiVersion).begin));
 				}
 			}
 
@@ -357,15 +303,8 @@
 			}
 
 			int index = 0;
-<<<<<<< HEAD
 			for (auto tenantName : tenantNames) {
 				fmt::print("  {}. {}\n", ++index, printable(tenantName).c_str());
-=======
-			for (auto tenant : tenants) {
-				fmt::print("  {}. {}\n",
-				           ++index,
-				           printable(tenant.key.removePrefix(tenantMapSpecialKeyRange(apiVersion).begin)).c_str());
->>>>>>> dec6dbfb
 			}
 
 			return true;
@@ -396,11 +335,7 @@
 	}
 
 	state bool useJson = tokens.size() == 3;
-<<<<<<< HEAD
-	state Key tenantNameKey = tenantMapSpecialKeyRange.begin.withSuffix(tokens[1]);
-=======
 	state Key tenantNameKey = tenantMapSpecialKeyRange(apiVersion).begin.withSuffix(tokens[1]);
->>>>>>> dec6dbfb
 	state Reference<ITransaction> tr = db->createTransaction();
 
 	loop {
@@ -438,10 +373,7 @@
 				std::string prefix;
 				std::string tenantState;
 				std::string tenantGroup;
-<<<<<<< HEAD
 				std::string assignedCluster;
-=======
->>>>>>> dec6dbfb
 
 				doc.get("id", id);
 
@@ -453,10 +385,7 @@
 
 				doc.get("tenant_state", tenantState);
 				bool hasTenantGroup = doc.tryGet("tenant_group.printable", tenantGroup);
-<<<<<<< HEAD
 				bool hasAssignedCluster = doc.tryGet("assigned_cluster", assignedCluster);
-=======
->>>>>>> dec6dbfb
 
 				fmt::print("  id: {}\n", id);
 				fmt::print("  prefix: {}\n", printable(prefix).c_str());
@@ -464,12 +393,9 @@
 				if (hasTenantGroup) {
 					fmt::print("  tenant group: {}\n", tenantGroup.c_str());
 				}
-<<<<<<< HEAD
 				if (hasAssignedCluster) {
 					fmt::print("  assigned cluster: {}\n", printable(assignedCluster).c_str());
 				}
-=======
->>>>>>> dec6dbfb
 			}
 			return true;
 		} catch (Error& e) {
@@ -526,7 +452,6 @@
 	state Reference<ITransaction> tr = db->createTransaction();
 
 	loop {
-<<<<<<< HEAD
 		try {
 			tr->setOption(FDBTransactionOptions::SPECIAL_KEY_SPACE_ENABLE_WRITES);
 			tr->setOption(FDBTransactionOptions::READ_SYSTEM_KEYS);
@@ -538,12 +463,6 @@
 				applyConfigurationToSpecialKeys(tr, tokens[1], configuration.get());
 				wait(safeThreadFutureToFuture(tr->commit()));
 			}
-=======
-		tr->setOption(FDBTransactionOptions::SPECIAL_KEY_SPACE_ENABLE_WRITES);
-		try {
-			applyConfiguration(tr, tokens[1], configuration.get());
-			wait(safeThreadFutureToFuture(tr->commit()));
->>>>>>> dec6dbfb
 			break;
 		} catch (Error& e) {
 			state Error err(e);
