--- conflicted
+++ resolved
@@ -74,12 +74,9 @@
 ERROR( batch_transaction_throttled, 1051, "Batch GRV request rate limit exceeded")
 ERROR( dd_cancelled, 1052, "Data distribution components cancelled")
 ERROR( dd_not_found, 1053, "Data distributor not found")
-<<<<<<< HEAD
-ERROR( version_already_compacted, 1054, "The requested changes have been compacted away")
-ERROR( local_config_changed, 1055, "Local configuration file has changed. Restart and apply these changes" )
-=======
 ERROR( wrong_connection_file, 1054, "Connection file mismatch")
->>>>>>> 6f5ae9d7
+ERROR( version_already_compacted, 1055, "The requested changes have been compacted away")
+ERROR( local_config_changed, 1056, "Local configuration file has changed. Restart and apply these changes" )
 
 ERROR( broken_promise, 1100, "Broken promise" )
 ERROR( operation_cancelled, 1101, "Asynchronous operation cancelled" )
