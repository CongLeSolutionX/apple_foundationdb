--- conflicted
+++ resolved
@@ -1,10 +1,5 @@
 [flake8]
-<<<<<<< HEAD
-ignore = E203, E266, E501, W503, F403, F401, E711, C901, E721
+ignore = E203, E266, E501, W503, F403, F401, E711, C901, E721, W605
 max-line-length = 88
-=======
-ignore = E203, E266, E501, W503, F403, F401, E711, C901, W605
-max-line-length = 79
->>>>>>> 73d3e0f4
 max-complexity = 18
 select = B,C,E,F,W,T4,B9