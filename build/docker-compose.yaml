--- conflicted
+++ resolved
@@ -2,11 +2,7 @@
 
 services:
   common: &common
-<<<<<<< HEAD
-    image: foundationdb/foundationdb-build:0.1.20
-=======
-    image: foundationdb/foundationdb-build:0.1.21
->>>>>>> 05b48cd4
+    image: foundationdb/foundationdb-build:0.1.22
 
   build-setup: &build-setup
     <<: *common
