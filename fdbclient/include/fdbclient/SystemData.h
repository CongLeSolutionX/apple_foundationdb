--- conflicted
+++ resolved
@@ -679,16 +679,6 @@
 const Value blobWorkerListValue(BlobWorkerInterface const& interface);
 BlobWorkerInterface decodeBlobWorkerListValue(ValueRef const& value);
 
-<<<<<<< HEAD
-extern const KeyRef tenantDataPrefixKey; // TODO: remove?
-=======
-// State for the tenant map
-extern const KeyRangeRef tenantMapKeys;
-extern const KeyRef tenantMapPrefix;
-extern const KeyRef tenantMapPrivatePrefix;
-extern const KeyRef tenantLastIdKey;
->>>>>>> 537ceff8
-
 // Storage quota per tenant
 // "\xff/storageQuota/[[tenantName]]" := "[[quota]]"
 extern const KeyRangeRef storageQuotaKeys;
