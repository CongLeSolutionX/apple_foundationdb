--- conflicted
+++ resolved
@@ -60,11 +60,6 @@
 
 	bool matchesConfiguration(TenantMapEntry const& other) const;
 	void configure(Standalone<StringRef> parameter, Optional<Value> value);
-<<<<<<< HEAD
-
-	Value encode() const { return ObjectWriter::toValue(*this, IncludeVersion(ProtocolVersion::withTenants())); }
-=======
->>>>>>> e81ed7ce
 
 	Value encode() const { return ObjectWriter::toValue(*this, IncludeVersion()); }
 	static TenantMapEntry decode(ValueRef const& value) {
@@ -88,18 +83,9 @@
 
 	TenantGroupEntry() = default;
 
-<<<<<<< HEAD
-	Value encode() { return ObjectWriter::toValue(*this, IncludeVersion(ProtocolVersion::withTenants())); }
-	static TenantGroupEntry decode(ValueRef const& value) {
-		TenantGroupEntry entry;
-		ObjectReader reader(value.begin(), IncludeVersion());
-		reader.deserialize(entry);
-		return entry;
-=======
 	Value encode() { return ObjectWriter::toValue(*this, IncludeVersion()); }
 	static TenantGroupEntry decode(ValueRef const& value) {
 		return ObjectReader::fromStringRef<TenantGroupEntry>(value, IncludeVersion());
->>>>>>> e81ed7ce
 	}
 
 	template <class Ar>
@@ -117,18 +103,10 @@
 	KeyBackedObjectMap<TenantGroupName, TenantGroupEntry, decltype(IncludeVersion()), NullCodec> tenantGroupMap;
 
 	TenantMetadataSpecification(KeyRef subspace)
-<<<<<<< HEAD
-	  : tenantMap(subspace.withSuffix("tenant/map/"_sr), IncludeVersion(ProtocolVersion::withTenants())),
-	    lastTenantId(subspace.withSuffix("tenant/lastId"_sr)),
-	    tenantGroupTenantIndex(subspace.withSuffix("tenant/tenantGroup/tenantIndex/"_sr)),
-	    tenantGroupMap(subspace.withSuffix("tenant/tenantGroup/map/"_sr),
-	                   IncludeVersion(ProtocolVersion::withTenants())) {}
-=======
 	  : tenantMap(subspace.withSuffix("tenant/map/"_sr), IncludeVersion()),
 	    lastTenantId(subspace.withSuffix("tenant/lastId"_sr)),
 	    tenantGroupTenantIndex(subspace.withSuffix("tenant/tenantGroup/tenantIndex/"_sr)),
 	    tenantGroupMap(subspace.withSuffix("tenant/tenantGroup/map/"_sr), IncludeVersion()) {}
->>>>>>> e81ed7ce
 };
 
 struct TenantMetadata {
