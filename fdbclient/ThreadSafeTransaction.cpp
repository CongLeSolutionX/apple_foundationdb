--- conflicted
+++ resolved
@@ -147,32 +147,15 @@
 	// but run its constructor on the main thread
 	DatabaseContext* db = this->db = DatabaseContext::allocateOnForeignThread();
 
-<<<<<<< HEAD
-	onMainThreadVoid(
-	    [db, connectionRecord, apiVersion]() {
-		    try {
-			    Database::createDatabase(connectionRecord, apiVersion, IsInternal::False, LocalityData(), db)
-			        .extractPtr();
-		    } catch (Error& e) {
-			    new (db) DatabaseContext(e);
-		    } catch (...) {
-			    new (db) DatabaseContext(unknown_error());
-		    }
-	    },
-	    nullptr);
-=======
-	onMainThreadVoid([db, connFile, apiVersion]() {
+	onMainThreadVoid([db, connectionRecord, apiVersion]() {
 		try {
-			Database::createDatabase(
-			    Reference<ClusterConnectionFile>(connFile), apiVersion, IsInternal::False, LocalityData(), db)
-			    .extractPtr();
+			Database::createDatabase(connectionRecord, apiVersion, IsInternal::False, LocalityData(), db).extractPtr();
 		} catch (Error& e) {
 			new (db) DatabaseContext(e);
 		} catch (...) {
 			new (db) DatabaseContext(unknown_error());
 		}
 	});
->>>>>>> ec9c3cf0
 }
 
 ThreadSafeDatabase::~ThreadSafeDatabase() {
